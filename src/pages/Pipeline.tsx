import { useState, useEffect, useRef } from "react";
import { useNavigate, useParams } from "react-router-dom";
import { Plus, MoreHorizontal, DollarSign, Calendar, User } from "lucide-react";
import { Button } from "@/components/ui/button";
import { Card, CardContent, CardHeader, CardTitle } from "@/components/ui/card";
import { Badge } from "@/components/ui/badge";
import { Avatar, AvatarFallback } from "@/components/ui/avatar";
import {
  DropdownMenu,
  DropdownMenuContent,
  DropdownMenuItem,
  DropdownMenuTrigger,
} from "@/components/ui/dropdown-menu";
import {
  Dialog,
  DialogContent,
  DialogHeader,
  DialogTitle,
  DialogDescription,
  DialogFooter,
} from "@/components/ui/dialog";
import {
  Select,
  SelectTrigger,
  SelectValue,
  SelectContent,
  SelectItem,
} from "@/components/ui/select";

interface Opportunity {
  id: number;
  title: string;
  client: string;
  value: string;
  probability: number;
  stage: string;
  dueDate: string;
  area: string;
  responsible: string;
}

interface Stage {
  id: string;
  name: string;
  color: string;
}

interface Flow {
  id: string;
  name: string;
}

export default function Pipeline() {
  const apiUrl = (import.meta.env.VITE_API_URL as string) || "http://localhost:3000";
  const navigate = useNavigate();
  const { fluxoId } = useParams<{ fluxoId?: string }>();

  const [pipelineName, setPipelineName] = useState<string>("Vendas");
  const [stages, setStages] = useState<Stage[]>([]);
  const [flows, setFlows] = useState<Flow[]>([]);
  const [selectedFlow, setSelectedFlow] = useState<string>("");
  const [moveStages, setMoveStages] = useState<Stage[]>([]);
  const [selectedStage, setSelectedStage] = useState<string>("");
  const [moveModalOpen, setMoveModalOpen] = useState(false);

  useEffect(() => {
    const fetchStages = async () => {
      try {
        const res = await fetch(`${apiUrl}/api/etiquetas`, {
          headers: { Accept: "application/json" },
        });
        if (!res.ok) throw new Error(`HTTP ${res.status}: ${await res.text()}`);
        const data = await res.json();
        const parsed: unknown[] = Array.isArray(data)
          ? data
          : Array.isArray(data?.rows)
          ? data.rows
          : Array.isArray(data?.data?.rows)
          ? data.data.rows
          : Array.isArray(data?.data)
          ? data.data
          : [];
        const filtered = fluxoId
          ? parsed.filter(
              (r) => String((r as { id_fluxo_trabalho?: number | string }).id_fluxo_trabalho) === fluxoId
            )
          : parsed;
        const colors = [
          "bg-blue-100 text-blue-800",
          "bg-yellow-100 text-yellow-800",
          "bg-orange-100 text-orange-800",
          "bg-green-100 text-green-800",
          "bg-purple-100 text-purple-800",
          "bg-pink-100 text-pink-800",
        ];
        setStages(
          filtered.map((r, idx) => {
            const item = r as { id: number | string; nome?: string };
            return {
              id: String(item.id),
              name: item.nome ?? "",
              color: colors[idx % colors.length],
            };
          })
        );
      } catch (e) {
        console.error(e);
      }
    };
    fetchStages();
  }, [apiUrl, fluxoId]);

  useEffect(() => {
    if (!fluxoId) return;
    const fetchName = async () => {
      try {
        const res = await fetch(`${apiUrl}/api/fluxos-trabalho/menus`, {
          headers: { Accept: "application/json" },
        });
        if (!res.ok) throw new Error(`HTTP ${res.status}: ${await res.text()}`);
        const data = await res.json();
        type MenuApiItem = { id: number | string; nome?: string };
        const parsed: MenuApiItem[] = Array.isArray(data)
          ? data
          : Array.isArray(data?.rows)
          ? data.rows
          : Array.isArray(data?.data?.rows)
          ? data.data.rows
          : Array.isArray(data?.data)
          ? data.data
          : [];
        const current = parsed.find((m) => String(m.id) === fluxoId);
        if (current?.nome) setPipelineName(current.nome);
      } catch (e) {
        console.error(e);
      }
    };
    fetchName();
  }, [apiUrl, fluxoId]);

  useEffect(() => {
    const fetchFlows = async () => {
      try {
        const res = await fetch(`${apiUrl}/api/fluxos-trabalho/menus`, {
          headers: { Accept: "application/json" },
        });
        if (!res.ok) throw new Error(`HTTP ${res.status}: ${await res.text()}`);
        const data = await res.json();
        type MenuApiItem = { id: number | string; nome?: string };
        const parsed: MenuApiItem[] = Array.isArray(data)
          ? data
          : Array.isArray(data?.rows)
          ? data.rows
          : Array.isArray(data?.data?.rows)
          ? data.data.rows
          : Array.isArray(data?.data)
          ? data.data
          : [];
        setFlows(parsed.map((m) => ({ id: String(m.id), name: m.nome ?? "" })));
      } catch (e) {
        console.error(e);
      }
    };
    fetchFlows();
  }, [apiUrl]);

  useEffect(() => {
    if (!selectedFlow) return;
    const fetchStagesForFlow = async () => {
      try {
        const res = await fetch(`${apiUrl}/api/etiquetas`, {
          headers: { Accept: "application/json" },
        });
        if (!res.ok) throw new Error(`HTTP ${res.status}: ${await res.text()}`);
        const data = await res.json();
        const parsed: unknown[] = Array.isArray(data)
          ? data
          : Array.isArray(data?.rows)
          ? data.rows
          : Array.isArray(data?.data?.rows)
          ? data.data.rows
          : Array.isArray(data?.data)
          ? data.data
          : [];
        const filtered = parsed.filter(
          (r) =>
            String((r as { id_fluxo_trabalho?: number | string }).id_fluxo_trabalho) ===
            selectedFlow,
        );
        setMoveStages(
          filtered.map((r) => {
            const item = r as { id: number | string; nome?: string };
            return { id: String(item.id), name: item.nome ?? "", color: "" };
          }),
        );
      } catch (e) {
        console.error(e);
      }
    };
    fetchStagesForFlow();
  }, [selectedFlow, apiUrl]);

  const [opportunities, setOpportunities] = useState<Opportunity[]>(() => {
    const stored = localStorage.getItem("opportunities");
    if (stored) return JSON.parse(stored);
    return [
    {
      id: 1,
      title: "Consultoria Tributária - Tech Solutions",
      client: "Tech Solutions Ltda",
      value: "R$ 15.000",
      probability: 80,
      stage: "3",
      dueDate: "2024-01-20",
      area: "Tributário",
      responsible: "Dr. Ana Beatriz"
    },
    {
      id: 2,
      title: "Ação Trabalhista - João Silva",
      client: "João Silva",
      value: "R$ 8.500",
      probability: 90,
      stage: "4",
      dueDate: "2024-01-18",
      area: "Trabalhista",
      responsible: "Dr. Carlos Mendes"
    },
    {
      id: 3,
      title: "Divórcio Consensual - Maria Santos",
      client: "Maria Santos",
      value: "R$ 3.200",
      probability: 60,
      stage: "2",
      dueDate: "2024-01-25",
      area: "Família",
      responsible: "Dra. Lucia Ferreira"
    },
    {
      id: 4,
      title: "Regularização Empresarial - ABC Ltda",
      client: "Construtora ABC Ltda",
      value: "R$ 25.000",
      probability: 40,
      stage: "1",
      dueDate: "2024-01-30",
      area: "Empresarial",
      responsible: "Dr. Roberto Silva"
    },
    {
      id: 5,
      title: "Recuperação de Crédito - XYZ Corp",
      client: "XYZ Corporation",
      value: "R$ 12.000",
      probability: 70,
      stage: "3",
      dueDate: "2024-01-22",
      area: "Civil",
      responsible: "Dr. Ana Beatriz"
    },
    ];
  });
  const isDragging = useRef(false);
  useEffect(() => {
    localStorage.setItem("opportunities", JSON.stringify(opportunities));
  }, [opportunities]);

  const getOpportunitiesByStage = (stageId: string) => {
    return opportunities.filter(opp => opp.stage === stageId);
  };

  const getTotalValueByStage = (stageId: string) => {
    return getOpportunitiesByStage(stageId)
      .reduce((total, opp) => total + parseFloat(opp.value.replace('R$ ', '').replace('.', '')), 0);
  };

  const getProbabilityColor = (probability: number) => {
    if (probability >= 80) return "text-success";
    if (probability >= 60) return "text-warning";
    return "text-muted-foreground";
  };

  const handleDragStart = (
    event: React.DragEvent<HTMLDivElement>,
    opportunityId: number,
  ) => {
    isDragging.current = true;
    event.dataTransfer.setData("text/plain", opportunityId.toString());
  };

  const handleDragEnd = () => {
    setTimeout(() => {
      isDragging.current = false;
    }, 0);
  };

  const handleDrop = async (
    event: React.DragEvent<HTMLDivElement>,
    stageId: string
  ) => {
    event.preventDefault();
    const id = Number(event.dataTransfer.getData("text/plain"));

    try {
      const res = await fetch(`${apiUrl}/api/oportunidades/${id}/etapa`, {
        method: "PATCH",
        headers: {
          Accept: "application/json",
          "Content-Type": "application/json",
        },
        body: JSON.stringify({ etapa_id: Number(stageId) }),
      });

      if (!res.ok) {
        throw new Error(`HTTP ${res.status}: ${await res.text()}`);
      }

      setOpportunities((prev) =>
        prev.map((opp) => (opp.id === id ? { ...opp, stage: stageId } : opp))
      );
    } catch (e) {
      console.error(e);
    }
  };

  const handleDragOver = (event: React.DragEvent<HTMLDivElement>) => {
    event.preventDefault();
  };

  return (
    <div className="p-6 space-y-6">
      {/* Header */}
      <div className="flex items-center justify-between">
        <div>
          <h1 className="text-3xl font-bold text-foreground">Pipeline de {pipelineName}</h1>
          <p className="text-muted-foreground">Acompanhe suas oportunidades</p>
        </div>
        <Button
          className="bg-primary hover:bg-primary-hover"
          onClick={() => navigate("/pipeline/nova-oportunidade")}
        >
          <Plus className="mr-2 h-4 w-4" />
          Nova Oportunidade
        </Button>
      </div>


       {/* Summary */}
      <Card>
        <CardHeader>
          <CardTitle>Resumo do Pipeline</CardTitle>
        </CardHeader>
        <CardContent>
          <div className="grid grid-cols-1 md:grid-cols-4 gap-4">
            <div className="text-center">
              <p className="text-2xl font-bold text-foreground">{opportunities.length}</p>
              <p className="text-sm text-muted-foreground">Total Oportunidades</p>
            </div>
            <div className="text-center">
              <p className="text-2xl font-bold text-success">
                R$ {opportunities.reduce((total, opp) => 
                  total + parseFloat(opp.value.replace('R$ ', '').replace('.', '')), 0
                ).toLocaleString('pt-BR')}
              </p>
              <p className="text-sm text-muted-foreground">Valor Total</p>
            </div>
            <div className="text-center">
              <p className="text-2xl font-bold text-primary">
                {Math.round(opportunities.reduce((total, opp) => total + opp.probability, 0) / opportunities.length)}%
              </p>
              <p className="text-sm text-muted-foreground">Probabilidade Média</p>
            </div>
            <div className="text-center">
              <p className="text-2xl font-bold text-warning">
                R$ {Math.round(opportunities.reduce((total, opp) => 
                  total + (parseFloat(opp.value.replace('R$ ', '').replace('.', '')) * opp.probability / 100), 0
                )).toLocaleString('pt-BR')}
              </p>
              <p className="text-sm text-muted-foreground">Receita Prevista</p>
            </div>
          </div>
        </CardContent>
      </Card>

      {/* Pipeline Kanban */}
      <div className="grid grid-cols-1 lg:grid-cols-4 gap-6">
        {stages.map((stage) => {
          const stageOpportunities = getOpportunitiesByStage(stage.id);
          const totalValue = getTotalValueByStage(stage.id);

          return (
            <div key={stage.id} className="space-y-4">
              {/* Stage Header */}
              <div className="space-y-2">
                <div className="flex items-center justify-between">
                  <Badge className={stage.color}>
                    {stage.name}
                  </Badge>
                  <span className="text-sm text-muted-foreground">
                    {stageOpportunities.length}
                  </span>
                </div>
                <p className="text-sm font-medium text-foreground">
                  R$ {totalValue.toLocaleString('pt-BR')}
                </p>
              </div>



              {/* Opportunities */}
              <div
                className="space-y-3 min-h-[400px]"
                onDragOver={handleDragOver}
                onDrop={(e) => handleDrop(e, stage.id)}
              >
                {stageOpportunities.map((opportunity) => (
                  <Card
                    key={opportunity.id}
                    className="cursor-pointer hover:shadow-md transition-all duration-200"
                    draggable
                    onDragStart={(e) => handleDragStart(e, opportunity.id)}
                    onDragEnd={handleDragEnd}
                    onDragOver={handleDragOver}
                    onClick={() => {
                      if (isDragging.current) return;
                      navigate(`/pipeline/oportunidade/${opportunity.id}`);
                    }}
                  >
                    <CardHeader className="pb-2">
                      <div className="flex items-start justify-between">
                        <CardTitle className="text-sm font-medium leading-tight">
                          {opportunity.title}
                        </CardTitle>
                        <DropdownMenu>
                          <DropdownMenuTrigger asChild>
                            <Button
                              variant="ghost"
                              size="icon"
                              className="h-6 w-6"
                              onClick={(e) => e.stopPropagation()}
                            >
                              <MoreHorizontal className="h-3 w-3" />
                            </Button>
                          </DropdownMenuTrigger>
                          <DropdownMenuContent align="end">
                            <DropdownMenuItem>Editar</DropdownMenuItem>
                            <DropdownMenuItem
<<<<<<< HEAD
                              onSelect={(e) => {
                                e.stopPropagation();
=======
                              onSelect={() => {
>>>>>>> 1dfa2609
                                setSelectedFlow("");
                                setSelectedStage("");
                                setMoveStages([]);
                                setMoveModalOpen(true);
                              }}
                            >
                              Mover para...
                            </DropdownMenuItem>
                            <DropdownMenuItem className="text-destructive">Excluir</DropdownMenuItem>
                          </DropdownMenuContent>
                        </DropdownMenu>
                      </div>
                    </CardHeader>
                    <CardContent className="space-y-3">
                      <div className="flex items-center gap-2">
                        <Avatar className="h-6 w-6">
                          <AvatarFallback className="bg-primary/10 text-primary text-xs">
                            <User className="h-3 w-3" />
                          </AvatarFallback>
                        </Avatar>
                        <span className="text-xs text-muted-foreground truncate">
                          {opportunity.client}
                        </span>
                      </div>

                      <div className="flex items-center justify-between">
                        <div className="flex items-center gap-1">
                          <DollarSign className="h-3 w-3 text-success" />
                          <span className="text-sm font-medium text-success">
                            {opportunity.value}
                          </span>
                        </div>
                        <span className={`text-xs font-medium ${getProbabilityColor(opportunity.probability)}`}>
                          {opportunity.probability}%
                        </span>
                      </div>

                      <div className="space-y-2">
                        <div className="flex items-center gap-2 text-xs text-muted-foreground">
                          <Calendar className="h-3 w-3" />
                          {new Date(opportunity.dueDate).toLocaleDateString('pt-BR')}
                        </div>
                        <div className="flex items-center justify-between">
                          <Badge variant="outline" className="text-xs">
                            {opportunity.area}
                          </Badge>
                          <span className="text-xs text-muted-foreground">
                            {opportunity.responsible}
                          </span>
                        </div>
                      </div>
                    </CardContent>
                  </Card>
                ))}

                {stageOpportunities.length === 0 && (
                  <div className="text-center py-8 text-muted-foreground">
                    <p className="text-sm">Nenhuma oportunidade</p>
                  </div>
                )}
              </div>
            </div>
          );
        })}
      </div>

      <Dialog open={moveModalOpen} onOpenChange={setMoveModalOpen}>
        <DialogContent>
          <DialogHeader>
            <DialogTitle>Mover oportunidade</DialogTitle>
            <DialogDescription>
              Selecione o fluxo e a etapa de destino
            </DialogDescription>
          </DialogHeader>
          <div className="space-y-4">
            <Select
              value={selectedFlow}
              onValueChange={(value) => {
                setSelectedFlow(value);
                setSelectedStage("");
              }}
            >
              <SelectTrigger>
                <SelectValue placeholder="Selecione um fluxo" />
              </SelectTrigger>
              <SelectContent>
                {flows.map((flow) => (
                  <SelectItem key={flow.id} value={flow.id}>
                    {flow.name}
                  </SelectItem>
                ))}
              </SelectContent>
            </Select>
            <Select
              value={selectedStage}
              onValueChange={setSelectedStage}
              disabled={!moveStages.length}
            >
              <SelectTrigger>
                <SelectValue placeholder="Selecione uma etapa" />
              </SelectTrigger>
              <SelectContent>
                {moveStages.map((stage) => (
                  <SelectItem key={stage.id} value={stage.id}>
                    {stage.name}
                  </SelectItem>
                ))}
              </SelectContent>
            </Select>
          </div>
          <DialogFooter>
            <Button variant="outline" onClick={() => setMoveModalOpen(false)}>
              Cancelar
            </Button>
            <Button onClick={() => setMoveModalOpen(false)}>Mover</Button>
          </DialogFooter>
        </DialogContent>
      </Dialog>
    </div>
  );
}<|MERGE_RESOLUTION|>--- conflicted
+++ resolved
@@ -446,12 +446,9 @@
                           <DropdownMenuContent align="end">
                             <DropdownMenuItem>Editar</DropdownMenuItem>
                             <DropdownMenuItem
-<<<<<<< HEAD
                               onSelect={(e) => {
                                 e.stopPropagation();
-=======
-                              onSelect={() => {
->>>>>>> 1dfa2609
+
                                 setSelectedFlow("");
                                 setSelectedStage("");
                                 setMoveStages([]);
