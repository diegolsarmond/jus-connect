/// <reference types="vite/client" />

interface ImportMetaEnv {
<<<<<<< HEAD
  readonly NEXT_PUBLIC_SUPABASE_URL?: string;
  readonly NEXT_PUBLIC_SUPABASE_ANON_KEY?: string;
=======
  readonly VITE_SUPABASE_URL?: string;
  readonly VITE_SUPABASE_ANON_KEY?: string;
  readonly NEXT_PUBLIC_SUPABASE_URL?: string;
  readonly NEXT_PUBLIC_SUPABASE_ANON_KEY?: string;
}

interface ImportMeta {
  readonly env: ImportMetaEnv;
>>>>>>> 7d340114
}<|MERGE_RESOLUTION|>--- conflicted
+++ resolved
@@ -1,10 +1,9 @@
 /// <reference types="vite/client" />
 
 interface ImportMetaEnv {
-<<<<<<< HEAD
   readonly NEXT_PUBLIC_SUPABASE_URL?: string;
   readonly NEXT_PUBLIC_SUPABASE_ANON_KEY?: string;
-=======
+}
   readonly VITE_SUPABASE_URL?: string;
   readonly VITE_SUPABASE_ANON_KEY?: string;
   readonly NEXT_PUBLIC_SUPABASE_URL?: string;
@@ -13,5 +12,4 @@
 
 interface ImportMeta {
   readonly env: ImportMetaEnv;
->>>>>>> 7d340114
 }