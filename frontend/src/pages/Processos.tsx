import { useEffect, useState } from "react";
import {
  Accordion,
  AccordionContent,
  AccordionItem,
  AccordionTrigger,
} from "@/components/ui/accordion";
import { Button } from "@/components/ui/button";
import {
  Dialog,
  DialogContent,
  DialogDescription,
  DialogFooter,
  DialogHeader,
  DialogTitle,
} from "@/components/ui/dialog";
import { Input } from "@/components/ui/input";
import {
  Select,
  SelectContent,
  SelectItem,
  SelectTrigger,
  SelectValue,
} from "@/components/ui/select";
import { Label } from "@/components/ui/label";
<<<<<<< HEAD
import { getApiUrl } from "@/lib/api";

interface ProcessoCliente {
  id?: number;
  nome: string;
  cpf: string;
  papel: string;
}
=======
>>>>>>> 3d9427d4

interface Processo {
  numero: string;
  dataDistribuicao: string;
  status: string;
  tipo: string;
  cliente: ProcessoCliente;
  advogadoResponsavel: string;
  classeJudicial: string;
  assunto: string;
  jurisdicao: string;
  orgaoJulgador: string;
  movimentacoes: { data: string; descricao: string }[];
}

interface Uf {
  sigla: string;
  nome: string;
}

interface Municipio {
  id: number;
  nome: string;
}

<<<<<<< HEAD
interface ClienteResumo {
  id: number;
  nome: string;
  documento: string;
  tipo: string;
}

interface ApiCliente {
  id: number;
  nome?: string;
  documento?: string;
  tipo?: string;
}

=======
>>>>>>> 3d9427d4
type ProcessFormState = {
  numero: string;
  uf: string;
  municipio: string;
  orgaoJulgador: string;
<<<<<<< HEAD
  clienteId: string;
=======
>>>>>>> 3d9427d4
};

const formatProcessNumber = (value: string) => {
  const digits = value.replace(/\D/g, "").slice(0, 20);
  const match = digits.match(/^(\d{0,7})(\d{0,2})(\d{0,4})(\d{0,1})(\d{0,2})(\d{0,4})$/);
  if (!match) return digits;
  const [, part1 = "", part2 = "", part3 = "", part4 = "", part5 = "", part6 = ""] = match;

  let formatted = part1;
  if (part2) formatted += `-${part2}`;
  if (part3) formatted += `.${part3}`;
  if (part4) formatted += `.${part4}`;
  if (part5) formatted += `.${part5}`;
  if (part6) formatted += `.${part6}`;
  return formatted;
};

const initialProcessos: Processo[] = [
  {
    numero: "5152182-10.2019.8.13.0024",
    dataDistribuicao: "16/10/2019",
    status: "Arquivado",
    tipo: "Cível",
    cliente: {
      nome: "Diego Leonardo da Silva Armond",
      papel: "Autor",
      cpf: "123.456.789-00",
    },
    advogadoResponsavel: "Sergio Aguilar Silva",
    classeJudicial:
      "[CÍVEL] CUMPRIMENTO DE SENTENÇA CONTRA A FAZENDA PÚBLICA (12078)",
    assunto:
      "DIREITO CIVIL (899) - Obrigações (7681) - Inadimplemento (7691) - Perdas e Danos (7698) DIREITO CIVIL (899) - Responsabilidade Civil (10431) - Indenização por Dano Moral (10433) - Direito de Imagem (10437) DIREITO ADMINISTRATIVO E OUTRAS MATÉRIAS DE DIREITO PÚBLICO (9985) - Responsabilidade da Administração (9991) - Indenização por Dano Moral (9992)",
    jurisdicao: "Belo Horizonte - Juizado Especial",
    orgaoJulgador:
      "3ª Unidade Jurisdicional da Fazenda Pública do Juizado Especial 43º JD Belo Horizonte",
    movimentacoes: [
      {
        data: "13/10/2022 17:02:21",
        descricao: "Arquivado Definitivamente",
      },
      {
        data: "13/10/2022 16:58:37",
        descricao: "Juntada de Petição de manifestação",
      },
      {
        data: "06/10/2022 19:09:45",
        descricao:
          "Decorrido prazo de ESTADO DE MINAS GERAIS em 04/10/2022 23:59.",
      },
      {
        data: "06/10/2022 19:09:44",
        descricao:
          "Decorrido prazo de DIEGO LEONARDO DA SILVA ARMOND em 05/10/2022 23:59.",
      },
      {
        data: "06/10/2022 19:09:44",
        descricao:
          "Decorrido prazo de SERGIO AGUILAR SILVA em 05/10/2022 23:59.",
      },
    ],
  },
];

export default function Processos() {
  const [processos, setProcessos] = useState<Processo[]>(initialProcessos);
  const [searchTerm, setSearchTerm] = useState("");
  const [statusFilter, setStatusFilter] = useState("todos");
  const [tipoFilter, setTipoFilter] = useState("todos");
  const [isDialogOpen, setIsDialogOpen] = useState(false);
  const [processForm, setProcessForm] = useState<ProcessFormState>({
    numero: "",
    uf: "",
    municipio: "",
    orgaoJulgador: "",
<<<<<<< HEAD
    clienteId: "",
=======
>>>>>>> 3d9427d4
  });
  const [ufs, setUfs] = useState<Uf[]>([]);
  const [municipios, setMunicipios] = useState<Municipio[]>([]);
  const [municipiosLoading, setMunicipiosLoading] = useState(false);
<<<<<<< HEAD
  const [clientes, setClientes] = useState<ClienteResumo[]>([]);
  const [clientesLoading, setClientesLoading] = useState(false);
=======
>>>>>>> 3d9427d4

  useEffect(() => {
    let cancelled = false;

    const fetchUfs = async () => {
      try {
        const res = await fetch(
          "https://servicodados.ibge.gov.br/api/v1/localidades/estados?orderBy=nome",
        );
        if (!res.ok) throw new Error(`HTTP ${res.status}`);
        const data = (await res.json()) as Uf[];
        if (!cancelled) setUfs(data);
      } catch (error) {
        console.error(error);
        if (!cancelled) setUfs([]);
      }
    };

    fetchUfs();

    return () => {
      cancelled = true;
    };
  }, []);

  useEffect(() => {
<<<<<<< HEAD
    let cancelled = false;

    const fetchClientes = async () => {
      setClientesLoading(true);
      try {
        const res = await fetch(getApiUrl("clientes"), {
          headers: { Accept: "application/json" },
        });
        if (!res.ok) throw new Error(`HTTP ${res.status}`);
        const json = await res.json();
        const data: ApiCliente[] = Array.isArray(json)
          ? json
          : Array.isArray((json as { rows?: ApiCliente[] })?.rows)
            ? ((json as { rows: ApiCliente[] }).rows)
            : Array.isArray((json as { data?: { rows?: ApiCliente[] } })?.data?.rows)
              ? ((json as { data: { rows: ApiCliente[] } }).data.rows)
              : Array.isArray((json as { data?: ApiCliente[] })?.data)
                ? ((json as { data: ApiCliente[] }).data)
                : [];
        const mapped = data
          .filter((cliente) => typeof cliente.id === "number")
          .map((cliente) => ({
            id: cliente.id,
            nome: cliente.nome ?? "Sem nome",
            documento: cliente.documento ?? "",
            tipo: cliente.tipo ?? "",
          }));
        if (!cancelled) {
          setClientes(mapped);
        }
      } catch (error) {
        console.error(error);
        if (!cancelled) {
          setClientes([]);
        }
      } finally {
        if (!cancelled) {
          setClientesLoading(false);
        }
      }
    };

    fetchClientes();

    return () => {
      cancelled = true;
    };
  }, []);

  useEffect(() => {
    if (
      processForm.clienteId &&
      !clientes.some((cliente) => String(cliente.id) === processForm.clienteId)
    ) {
      setProcessForm((prev) => ({ ...prev, clienteId: "" }));
    }
  }, [clientes, processForm.clienteId]);

  useEffect(() => {
=======
>>>>>>> 3d9427d4
    if (!processForm.uf) {
      setMunicipios([]);
      setMunicipiosLoading(false);
      return;
    }

    let cancelled = false;
    setMunicipiosLoading(true);

    const fetchMunicipios = async () => {
      try {
        const res = await fetch(
          `https://servicodados.ibge.gov.br/api/v1/localidades/estados/${processForm.uf}/municipios?orderBy=nome`,
        );
        if (!res.ok) throw new Error(`HTTP ${res.status}`);
        const data = (await res.json()) as Municipio[];
        if (!cancelled) setMunicipios(data);
      } catch (error) {
        console.error(error);
        if (!cancelled) setMunicipios([]);
      } finally {
        if (!cancelled) setMunicipiosLoading(false);
      }
    };

    fetchMunicipios();

    return () => {
      cancelled = true;
    };
  }, [processForm.uf]);

  const resetProcessForm = () => {
<<<<<<< HEAD
    setProcessForm({
      numero: "",
      uf: "",
      municipio: "",
      orgaoJulgador: "",
      clienteId: "",
    });
=======
    setProcessForm({ numero: "", uf: "", municipio: "", orgaoJulgador: "" });
>>>>>>> 3d9427d4
    setMunicipios([]);
    setMunicipiosLoading(false);
  };

  const handleDialogOpenChange = (open: boolean) => {
    setIsDialogOpen(open);
    if (!open) {
      resetProcessForm();
    }
  };

  const handleProcessCreate = () => {
    if (
      !processForm.numero ||
      !processForm.uf ||
      !processForm.municipio ||
<<<<<<< HEAD
      !processForm.orgaoJulgador ||
      !processForm.clienteId
=======
      !processForm.orgaoJulgador
>>>>>>> 3d9427d4
    ) {
      return;
    }

<<<<<<< HEAD
    const selectedCliente = clientes.find(
      (cliente) => String(cliente.id) === processForm.clienteId,
    );

    if (!selectedCliente) {
      return;
    }

    const clienteTipo = (selectedCliente.tipo || "").toUpperCase();
    const papel = clienteTipo.includes("J")
      ? "Pessoa Jurídica"
      : clienteTipo.includes("F")
        ? "Pessoa Física"
        : "Parte";

=======
>>>>>>> 3d9427d4
    const newProcess: Processo = {
      numero: processForm.numero,
      dataDistribuicao: new Date().toLocaleDateString("pt-BR"),
      status: "Em andamento",
      tipo: "Cível",
      cliente: {
<<<<<<< HEAD
        id: selectedCliente.id,
        nome: selectedCliente.nome,
        papel,
        cpf: selectedCliente.documento,
=======
        nome: "Cliente não informado",
        papel: "Parte",
        cpf: "",
>>>>>>> 3d9427d4
      },
      advogadoResponsavel: "Não informado",
      classeJudicial: "Não informada",
      assunto: "Não informado",
      jurisdicao: `${processForm.municipio} - ${processForm.uf}`,
      orgaoJulgador: processForm.orgaoJulgador,
      movimentacoes: [],
    };

    setProcessos((prev) => [...prev, newProcess]);
    handleDialogOpenChange(false);
  };

  const isCreateDisabled =
    !processForm.numero ||
    !processForm.uf ||
    !processForm.municipio ||
<<<<<<< HEAD
    !processForm.orgaoJulgador ||
    !processForm.clienteId;
=======
    !processForm.orgaoJulgador;
>>>>>>> 3d9427d4

  const filteredProcessos = processos.filter((processo) => {
    const matchesStatus =
      statusFilter === "todos" || processo.status === statusFilter;
    const matchesTipo = tipoFilter === "todos" || processo.tipo === tipoFilter;
    const search = searchTerm.toLowerCase();
    const matchesSearch =
      processo.numero?.toLowerCase().includes(search) ||
      processo.cliente?.nome?.toLowerCase().includes(search) ||
      processo.cliente?.cpf?.includes(search) ||
      processo.advogadoResponsavel?.toLowerCase().includes(search);

    return matchesStatus && matchesTipo && matchesSearch;
  });

  return (
    <div className="p-6 space-y-6">
      <div className="flex flex-col gap-4 sm:flex-row sm:items-center sm:justify-between">
        <div>
          <h1 className="text-3xl font-bold text-foreground">Processos</h1>
          <p className="text-muted-foreground">
            Listagem de processos cadastrados
          </p>
        </div>
        <Button onClick={() => setIsDialogOpen(true)}>Cadastrar processo</Button>
      </div>

      <div className="flex flex-col md:flex-row gap-4">
        <Input
          placeholder="Pesquisar por número, cliente, CPF ou advogado"
          value={searchTerm}
          onChange={(e) => setSearchTerm(e.target.value)}
          className="md:w-1/3"
        />
        <Select value={statusFilter} onValueChange={setStatusFilter}>
          <SelectTrigger className="w-full md:w-48">
            <SelectValue placeholder="Status" />
          </SelectTrigger>
          <SelectContent>
            <SelectItem value="todos">Todos os Status</SelectItem>
            <SelectItem value="Em andamento">Em andamento</SelectItem>
            <SelectItem value="Arquivado">Arquivado</SelectItem>
          </SelectContent>
        </Select>
        <Select value={tipoFilter} onValueChange={setTipoFilter}>
          <SelectTrigger className="w-full md:w-48">
            <SelectValue placeholder="Tipo" />
          </SelectTrigger>
          <SelectContent>
            <SelectItem value="todos">Todos os Tipos</SelectItem>
            <SelectItem value="Cível">Cível</SelectItem>
            <SelectItem value="Trabalhista">Trabalhista</SelectItem>
          </SelectContent>
        </Select>
      </div>

      {filteredProcessos.length === 0 ? (
        <p className="text-sm text-muted-foreground">
          Nenhum processo encontrado.
        </p>
      ) : (
        <Accordion type="single" collapsible className="w-full">
          {filteredProcessos.map((processo) => (
            <AccordionItem key={processo.numero} value={processo.numero}>
              <AccordionTrigger>
                <div className="text-left">
                  <p className="font-medium">Processo {processo.numero}</p>
                  <p className="text-sm text-muted-foreground">
                    Distribuído em {processo.dataDistribuicao}
                  </p>
                </div>
              </AccordionTrigger>
              <AccordionContent>
                <div className="space-y-4">
                  <div className="grid grid-cols-1 md:grid-cols-2 gap-4 text-sm">
                    <div>
                      <span className="font-medium">Cliente:</span> {processo.cliente.nome} ({processo.cliente.papel})
                    </div>
                    <div>
                      <span className="font-medium">Classe Judicial:</span> {processo.classeJudicial}
                    </div>
                    <div className="md:col-span-2">
                      <span className="font-medium">Assunto:</span> {processo.assunto}
                    </div>
                    <div>
                      <span className="font-medium">Jurisdição:</span> {processo.jurisdicao}
                    </div>
                    <div>
                      <span className="font-medium">Órgão Julgador:</span> {processo.orgaoJulgador}
                    </div>
                  </div>

                  <div>
                    <h4 className="font-medium mb-2">Últimas Movimentações</h4>
                    <div className="overflow-x-auto">
                      <table className="w-full text-sm">
                        <thead>
                          <tr className="text-left">
                            <th className="py-1">Movimento</th>
                            <th className="py-1">Documento</th>
                          </tr>
                        </thead>
                        <tbody className="[&>tr:not(:last-child)]:border-b">
                          {processo.movimentacoes.map((mov, index) => (
                            <tr key={index}>
                              <td className="py-1">
                                {mov.data} - {mov.descricao}
                              </td>
                              <td className="py-1"></td>
                            </tr>
                          ))}
                        </tbody>
                      </table>
                    </div>
                  </div>
                </div>
              </AccordionContent>
            </AccordionItem>
          ))}
        </Accordion>
      )}

      <Dialog open={isDialogOpen} onOpenChange={handleDialogOpenChange}>
        <DialogContent className="sm:max-w-lg">
          <DialogHeader>
            <DialogTitle>Cadastrar processo</DialogTitle>
            <DialogDescription>
              Informe os dados básicos para registrar um novo processo.
            </DialogDescription>
          </DialogHeader>
          <div className="grid gap-4 sm:grid-cols-2">
<<<<<<< HEAD
            <div className="space-y-2 sm:col-span-2">
              <Label htmlFor="process-client">Cliente</Label>
              <Select
                value={processForm.clienteId}
                onValueChange={(value) =>
                  setProcessForm((prev) => ({
                    ...prev,
                    clienteId: value,
                  }))
                }
              >
                <SelectTrigger
                  id="process-client"
                  disabled={clientesLoading || clientes.length === 0}
                >
                  <SelectValue
                    placeholder={
                      clientesLoading
                        ? "Carregando clientes..."
                        : clientes.length > 0
                          ? "Selecione o cliente"
                          : "Nenhum cliente encontrado"
                    }
                  />
                </SelectTrigger>
                <SelectContent>
                  {clientes.map((cliente) => (
                    <SelectItem key={cliente.id} value={String(cliente.id)}>
                      {cliente.nome}
                      {cliente.documento ? ` (${cliente.documento})` : ""}
                    </SelectItem>
                  ))}
                </SelectContent>
              </Select>
            </div>
=======
>>>>>>> 3d9427d4
            <div className="space-y-2">
              <Label htmlFor="process-uf">UF</Label>
              <Select
                value={processForm.uf}
                onValueChange={(value) =>
                  setProcessForm((prev) => ({
                    ...prev,
                    uf: value,
                    municipio: "",
                  }))
                }
              >
                <SelectTrigger id="process-uf">
                  <SelectValue placeholder="Selecione a UF" />
                </SelectTrigger>
                <SelectContent>
                  {ufs.map((uf) => (
                    <SelectItem key={uf.sigla} value={uf.sigla}>
                      {uf.nome} ({uf.sigla})
                    </SelectItem>
                  ))}
                </SelectContent>
              </Select>
            </div>
            <div className="space-y-2">
              <Label htmlFor="process-municipio">Município</Label>
              <Select
                value={processForm.municipio}
                onValueChange={(value) =>
                  setProcessForm((prev) => ({ ...prev, municipio: value }))
                }
              >
                <SelectTrigger
                  id="process-municipio"
                  disabled={!processForm.uf || municipiosLoading}
                >
                  <SelectValue
                    placeholder={
                      !processForm.uf
                        ? "Selecione a UF primeiro"
                        : municipiosLoading
                        ? "Carregando municípios..."
                        : municipios.length > 0
                        ? "Selecione o município"
                        : "Nenhum município encontrado"
                    }
                  />
                </SelectTrigger>
                <SelectContent>
                  {municipios.map((municipio) => (
                    <SelectItem key={municipio.id} value={municipio.nome}>
                      {municipio.nome}
                    </SelectItem>
                  ))}
                </SelectContent>
              </Select>
            </div>
            <div className="space-y-2 sm:col-span-2">
              <Label htmlFor="process-orgao">Órgão Julgador</Label>
              <Input
                id="process-orgao"
                placeholder="Informe o órgão julgador"
                value={processForm.orgaoJulgador}
                onChange={(event) =>
                  setProcessForm((prev) => ({
                    ...prev,
                    orgaoJulgador: event.target.value,
                  }))
                }
              />
            </div>
            <div className="space-y-2 sm:col-span-2">
              <Label htmlFor="process-number">Número do processo</Label>
              <Input
                id="process-number"
                placeholder="0000000-00.0000.0.00.0000"
                value={processForm.numero}
                onChange={(event) =>
                  setProcessForm((prev) => ({
                    ...prev,
                    numero: formatProcessNumber(event.target.value),
                  }))
                }
              />
            </div>
          </div>
          <DialogFooter className="gap-2 sm:gap-0">
            <Button type="button" variant="outline" onClick={() => handleDialogOpenChange(false)}>
              Cancelar
            </Button>
            <Button
              type="button"
              onClick={handleProcessCreate}
              disabled={isCreateDisabled}
            >
              Cadastrar
            </Button>
          </DialogFooter>
        </DialogContent>
      </Dialog>
    </div>
  );
}
<|MERGE_RESOLUTION|>--- conflicted
+++ resolved
@@ -23,7 +23,6 @@
   SelectValue,
 } from "@/components/ui/select";
 import { Label } from "@/components/ui/label";
-<<<<<<< HEAD
 import { getApiUrl } from "@/lib/api";
 
 interface ProcessoCliente {
@@ -32,8 +31,7 @@
   cpf: string;
   papel: string;
 }
-=======
->>>>>>> 3d9427d4
+
 
 interface Processo {
   numero: string;
@@ -59,7 +57,6 @@
   nome: string;
 }
 
-<<<<<<< HEAD
 interface ClienteResumo {
   id: number;
   nome: string;
@@ -74,17 +71,14 @@
   tipo?: string;
 }
 
-=======
->>>>>>> 3d9427d4
+
 type ProcessFormState = {
   numero: string;
   uf: string;
   municipio: string;
   orgaoJulgador: string;
-<<<<<<< HEAD
   clienteId: string;
-=======
->>>>>>> 3d9427d4
+
 };
 
 const formatProcessNumber = (value: string) => {
@@ -160,19 +154,14 @@
     uf: "",
     municipio: "",
     orgaoJulgador: "",
-<<<<<<< HEAD
     clienteId: "",
-=======
->>>>>>> 3d9427d4
+
   });
   const [ufs, setUfs] = useState<Uf[]>([]);
   const [municipios, setMunicipios] = useState<Municipio[]>([]);
   const [municipiosLoading, setMunicipiosLoading] = useState(false);
-<<<<<<< HEAD
   const [clientes, setClientes] = useState<ClienteResumo[]>([]);
   const [clientesLoading, setClientesLoading] = useState(false);
-=======
->>>>>>> 3d9427d4
 
   useEffect(() => {
     let cancelled = false;
@@ -199,7 +188,6 @@
   }, []);
 
   useEffect(() => {
-<<<<<<< HEAD
     let cancelled = false;
 
     const fetchClientes = async () => {
@@ -259,8 +247,7 @@
   }, [clientes, processForm.clienteId]);
 
   useEffect(() => {
-=======
->>>>>>> 3d9427d4
+
     if (!processForm.uf) {
       setMunicipios([]);
       setMunicipiosLoading(false);
@@ -294,7 +281,6 @@
   }, [processForm.uf]);
 
   const resetProcessForm = () => {
-<<<<<<< HEAD
     setProcessForm({
       numero: "",
       uf: "",
@@ -302,9 +288,7 @@
       orgaoJulgador: "",
       clienteId: "",
     });
-=======
     setProcessForm({ numero: "", uf: "", municipio: "", orgaoJulgador: "" });
->>>>>>> 3d9427d4
     setMunicipios([]);
     setMunicipiosLoading(false);
   };
@@ -321,17 +305,13 @@
       !processForm.numero ||
       !processForm.uf ||
       !processForm.municipio ||
-<<<<<<< HEAD
       !processForm.orgaoJulgador ||
       !processForm.clienteId
-=======
-      !processForm.orgaoJulgador
->>>>>>> 3d9427d4
+
     ) {
       return;
     }
 
-<<<<<<< HEAD
     const selectedCliente = clientes.find(
       (cliente) => String(cliente.id) === processForm.clienteId,
     );
@@ -347,24 +327,19 @@
         ? "Pessoa Física"
         : "Parte";
 
-=======
->>>>>>> 3d9427d4
     const newProcess: Processo = {
       numero: processForm.numero,
       dataDistribuicao: new Date().toLocaleDateString("pt-BR"),
       status: "Em andamento",
       tipo: "Cível",
       cliente: {
-<<<<<<< HEAD
         id: selectedCliente.id,
         nome: selectedCliente.nome,
         papel,
         cpf: selectedCliente.documento,
-=======
         nome: "Cliente não informado",
         papel: "Parte",
         cpf: "",
->>>>>>> 3d9427d4
       },
       advogadoResponsavel: "Não informado",
       classeJudicial: "Não informada",
@@ -382,12 +357,9 @@
     !processForm.numero ||
     !processForm.uf ||
     !processForm.municipio ||
-<<<<<<< HEAD
     !processForm.orgaoJulgador ||
     !processForm.clienteId;
-=======
-    !processForm.orgaoJulgador;
->>>>>>> 3d9427d4
+
 
   const filteredProcessos = processos.filter((processo) => {
     const matchesStatus =
@@ -519,7 +491,6 @@
             </DialogDescription>
           </DialogHeader>
           <div className="grid gap-4 sm:grid-cols-2">
-<<<<<<< HEAD
             <div className="space-y-2 sm:col-span-2">
               <Label htmlFor="process-client">Cliente</Label>
               <Select
@@ -555,8 +526,7 @@
                 </SelectContent>
               </Select>
             </div>
-=======
->>>>>>> 3d9427d4
+
             <div className="space-y-2">
               <Label htmlFor="process-uf">UF</Label>
               <Select
