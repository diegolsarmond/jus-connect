import { useCallback, useEffect, useMemo, useState } from "react";
import { useNavigate } from "react-router-dom";
import { Button } from "@/components/ui/button";
import {
  Dialog,
  DialogContent,
  DialogDescription,
  DialogFooter,
  DialogHeader,
  DialogTitle,
} from "@/components/ui/dialog";
import { Input } from "@/components/ui/input";
import {
  Select,
  SelectContent,
  SelectItem,
  SelectTrigger,
  SelectValue,
} from "@/components/ui/select";
import { Label } from "@/components/ui/label";
import {
  Popover,
  PopoverContent,
  PopoverTrigger,
} from "@/components/ui/popover";
import {
  Command,
  CommandEmpty,
  CommandGroup,
  CommandInput,
  CommandItem,
  CommandList,
} from "@/components/ui/command";
import { getApiUrl } from "@/lib/api";
import { useToast } from "@/hooks/use-toast";
import {
  Card,
  CardContent,
  CardDescription,
  CardHeader,
  CardTitle,
} from "@/components/ui/card";
import {
  Accordion,
  AccordionContent,
  AccordionItem,
  AccordionTrigger,
} from "@/components/ui/accordion";
import { Badge } from "@/components/ui/badge";
import { Skeleton } from "@/components/ui/skeleton";
import {
  Archive,
  Check,
  Calendar,
  Clock,
  FileText,
  Gavel as GavelIcon,
  Landmark,
  Loader2,
  MapPin,
  RefreshCw,
  Search,
  Users as UsersIcon,
  Eye,
  ChevronsUpDown,
} from "lucide-react";

interface ProcessoCliente {
  id: number;
  nome: string;
  documento: string;
  papel: string;
}

interface ProcessoAdvogado {
  id: number;
  nome: string;
  funcao?: string;
}

interface ProcessoProposta {
  id: number;
  label: string;
  solicitante?: string | null;
}

interface Processo {
  id: number;
  numero: string;
  dataDistribuicao: string;
  status: string;
  tipo: string;
  cliente: ProcessoCliente;
  advogados: ProcessoAdvogado[];
  classeJudicial: string;
  assunto: string;
  jurisdicao: string;
  orgaoJulgador: string;
  proposta: ProcessoProposta | null;
  ultimaSincronizacao: string | null;
  consultasApiCount: number;
  movimentacoesCount: number;
}

interface Uf {
  sigla: string;
  nome: string;
}

interface Municipio {
  id: number;
  nome: string;
}

interface ClienteResumo {
  id: number;
  nome: string;
  documento: string;
  tipo: string;
}

interface ApiCliente {
  id: number;
  nome?: string;
  documento?: string;
  tipo?: string;
}

interface ApiProcessoCliente {
  id: number;
  nome: string | null;
  documento: string | null;
  tipo: string | null;
}

interface ApiProcessoOportunidade {
  id?: number | string | null;
  sequencial_empresa?: number | string | null;
  data_criacao?: string | null;
  numero_processo_cnj?: string | null;
  numero_protocolo?: string | null;
  solicitante_id?: number | string | null;
  solicitante_nome?: string | null;
}

interface ApiProcesso {
  id: number;
  cliente_id: number;
  numero: string;
  uf: string | null;
  municipio: string | null;
  orgao_julgador: string | null;
  tipo: string | null;
  status: string | null;
  classe_judicial: string | null;
  assunto: string | null;
  jurisdicao: string | null;
  advogado_responsavel: string | null;
  data_distribuicao: string | null;
  criado_em: string | null;
  atualizado_em: string | null;
  cliente?: ApiProcessoCliente | null;
  oportunidade_id?: number | string | null;
  oportunidade?: ApiProcessoOportunidade | null;
  advogados?: ApiProcessoAdvogado[] | null;
  ultima_sincronizacao?: string | null;
  consultas_api_count?: number | string | null;
  movimentacoes_count?: number | string | null;
}

interface ApiProcessoAdvogado {
  id?: number | string | null;
  nome?: string | null;
  name?: string | null;
  funcao?: string | null;
  cargo?: string | null;
  perfil?: string | null;
  perfil_nome?: string | null;
}

interface AdvogadoOption {
  id: string;
  nome: string;
  descricao?: string;
}

interface ApiOportunidade {
  id?: number | string | null;
  sequencial_empresa?: number | string | null;
  data_criacao?: string | null;
  solicitante_nome?: string | null;
  solicitante?: { nome?: string | null } | null;
}

interface PropostaOption {
  id: string;
  label: string;
  solicitante?: string | null;
  sequencial?: number | null;
  dataCriacao?: string | null;
}

interface ProcessFormState {
  numero: string;
  uf: string;
  municipio: string;
  clienteId: string;
  advogados: string[];
  propostaId: string;
  dataDistribuicao: string;
}

const formatProcessNumber = (value: string) => {
  const digits = value.replace(/\D/g, "").slice(0, 20);
  const match = digits.match(/^(\d{0,7})(\d{0,2})(\d{0,4})(\d{0,1})(\d{0,2})(\d{0,4})$/);
  if (!match) return digits;
  const [, part1 = "", part2 = "", part3 = "", part4 = "", part5 = "", part6 = ""] = match;

  let formatted = part1;
  if (part2) formatted += `-${part2}`;
  if (part3) formatted += `.${part3}`;
  if (part4) formatted += `.${part4}`;
  if (part5) formatted += `.${part5}`;
  if (part6) formatted += `.${part6}`;
  return formatted;
};

const formatDateToPtBR = (value: string | null | undefined): string => {
  if (!value) {
    return "Não informado";
  }

  const date = new Date(value);
  if (Number.isNaN(date.getTime())) {
    return "Não informado";
  }

  return date.toLocaleDateString("pt-BR");
};

const formatDateTimeToPtBR = (value: string | null | undefined): string => {
  if (!value) {
    return "Nunca sincronizado";
  }

  const date = new Date(value);
  if (Number.isNaN(date.getTime())) {
    return "Data inválida";
  }

  return date.toLocaleString("pt-BR", {
    dateStyle: "short",
    timeStyle: "short",
  });
};

const pickFirstNonEmptyString = (
  ...values: Array<string | null | undefined>
): string | undefined => {
  for (const value of values) {
    if (!value || typeof value !== "string") {
      continue;
    }

    const trimmed = value.trim();
    if (trimmed) {
      return trimmed;
    }
  }

  return undefined;
};

const getNameFromEmail = (email: string | null | undefined): string | undefined => {
  if (!email || typeof email !== "string") {
    return undefined;
  }

  const trimmed = email.trim();
  if (!trimmed) {
    return undefined;
  }

  const [localPart] = trimmed.split("@");
  if (!localPart) {
    return undefined;
  }

  return localPart
    .replace(/[._-]+/g, " ")
    .replace(/\s+/g, " ")
    .replace(/\b\w/g, (match) => match.toUpperCase())
    .trim();
};

const parseApiInteger = (value: unknown): number => {
  if (typeof value === "number" && Number.isFinite(value)) {
    return Math.trunc(value);
  }

  if (typeof value === "string") {
    const trimmed = value.trim();
    if (!trimmed) {
      return 0;
    }

    const parsed = Number.parseInt(trimmed, 10);
    if (Number.isFinite(parsed)) {
      return parsed;
    }
  }

  return 0;
};

const parseOptionalInteger = (value: unknown): number | null => {
  if (typeof value === "number" && Number.isFinite(value)) {
    return Math.trunc(value);
  }

  if (typeof value === "string") {
    const trimmed = value.trim();
    if (!trimmed) {
      return null;
    }

    const parsed = Number.parseInt(trimmed, 10);
    if (Number.isFinite(parsed)) {
      return parsed;
    }
  }

  return null;
};

const normalizeClienteTipo = (value: string | null | undefined): string => {
  if (!value) {
    return "";
  }

  return value
    .normalize("NFD")
    .replace(/[\u0300-\u036f]/g, "")
    .toUpperCase()
    .trim();
};

const resolveClientePapel = (tipo: string | null | undefined): string => {
  const normalized = normalizeClienteTipo(tipo);

  if (
    normalized.includes("JURIDICA") ||
    ["2", "J", "PJ"].includes(normalized)
  ) {
    return "Pessoa Jurídica";
  }

  if (
    normalized.includes("FISICA") ||
    ["1", "F", "PF"].includes(normalized)
  ) {
    return "Pessoa Física";
  }

  return "Parte";
};

const formatPropostaLabel = (
  id: number,
  sequencial: number | null,
  dataCriacao: string | null,
  solicitante?: string | null,
): string => {
  const numero = sequencial && sequencial > 0 ? sequencial : id;
  let ano = new Date().getFullYear();

  if (dataCriacao) {
    const parsed = new Date(dataCriacao);
    if (!Number.isNaN(parsed.getTime())) {
      ano = parsed.getFullYear();
    }
  }

  const solicitanteNome =
    typeof solicitante === "string" && solicitante.trim().length > 0
      ? solicitante.trim()
      : "";

  return `Proposta #${numero}/${ano}${solicitanteNome ? ` - ${solicitanteNome}` : ""}`;
};

const createEmptyProcessForm = (): ProcessFormState => ({
  numero: "",
  uf: "",
  municipio: "",
  clienteId: "",
  advogados: [],
  propostaId: "",
  dataDistribuicao: "",
});

const mapApiProcessoToProcesso = (processo: ApiProcesso): Processo => {
  const clienteResumo = processo.cliente ?? null;
  const documento = clienteResumo?.documento ?? "";
  const jurisdicao =
    processo.jurisdicao ||
    [processo.municipio, processo.uf].filter(Boolean).join(" - ") ||
    "Não informado";

  const oportunidadeResumo = processo.oportunidade ?? null;
  const oportunidadeId = parseOptionalInteger(
    processo.oportunidade_id ?? oportunidadeResumo?.id ?? null,
  );
  const oportunidadeSequencial = parseOptionalInteger(
    oportunidadeResumo?.sequencial_empresa,
  );
  const oportunidadeDataCriacao =
    typeof oportunidadeResumo?.data_criacao === "string"
      ? oportunidadeResumo?.data_criacao
      : null;
  const oportunidadeSolicitante =
    typeof oportunidadeResumo?.solicitante_nome === "string"
      ? oportunidadeResumo.solicitante_nome
      : null;

  const advogados: ProcessoAdvogado[] = [];
  const seen = new Set<number>();

  if (Array.isArray(processo.advogados)) {
    for (const advogado of processo.advogados) {
      if (!advogado) {
        continue;
      }

      const idValue =
        typeof advogado.id === "number"
          ? advogado.id
          : typeof advogado.id === "string"
            ? Number.parseInt(advogado.id, 10)
            : null;

      if (!idValue || !Number.isFinite(idValue) || idValue <= 0 || seen.has(idValue)) {
        continue;
      }

      const nome =
        pickFirstNonEmptyString(advogado.nome, advogado.name, advogado.perfil_nome) ??
        `Advogado #${idValue}`;

      const funcao = pickFirstNonEmptyString(
        advogado.funcao,
        advogado.cargo,
        advogado.perfil,
        advogado.perfil_nome,
      );

      advogados.push({ id: idValue, nome, funcao });
      seen.add(idValue);
    }
  }

  if (advogados.length === 0) {
    const fallbackNome = processo.advogado_responsavel?.trim();
    if (fallbackNome) {
      advogados.push({ id: 0, nome: fallbackNome });
    }
  }

  advogados.sort((a, b) => a.nome.localeCompare(b.nome, "pt-BR"));

  const proposta: ProcessoProposta | null =
    oportunidadeId && oportunidadeId > 0
      ? {
          id: oportunidadeId,
          label: formatPropostaLabel(
            oportunidadeId,
            oportunidadeSequencial,
            oportunidadeDataCriacao,
            oportunidadeSolicitante,
          ),
          solicitante: oportunidadeSolicitante ?? null,
        }
      : null;

  return {
    id: processo.id,
    numero: processo.numero,
    dataDistribuicao:
      formatDateToPtBR(processo.data_distribuicao || processo.criado_em),
    status: processo.status?.trim() || "Não informado",
    tipo: processo.tipo?.trim() || "Não informado",
    cliente: {
      id: clienteResumo?.id ?? processo.cliente_id,
      nome: clienteResumo?.nome ?? "Cliente não informado",
      documento: documento,
      papel: resolveClientePapel(clienteResumo?.tipo),
    },
    advogados,
    classeJudicial: processo.classe_judicial?.trim() || "Não informada",
    assunto: processo.assunto?.trim() || "Não informado",
    jurisdicao,
    orgaoJulgador: processo.orgao_julgador?.trim() || "Não informado",
    proposta,
    ultimaSincronizacao: processo.ultima_sincronizacao ?? null,
    consultasApiCount: parseApiInteger(processo.consultas_api_count),
    movimentacoesCount: parseApiInteger(processo.movimentacoes_count),
  };
};

const getStatusBadgeClassName = (status: string) => {
  const normalized = status.toLowerCase();

  if (normalized.includes("andamento") || normalized.includes("ativo")) {
    return "border-emerald-200 bg-emerald-500/10 text-emerald-600";
  }

  if (normalized.includes("arquiv")) {
    return "border-slate-200 bg-slate-500/10 text-slate-600";
  }

  if (normalized.includes("urg")) {
    return "border-amber-200 bg-amber-500/10 text-amber-600";
  }

  return "border-primary/20 bg-primary/5 text-primary";
};

const getTipoBadgeClassName = (tipo: string) => {
  if (!tipo || tipo.toLowerCase() === "não informado") {
    return "border-muted-foreground/20 bg-muted text-muted-foreground";
  }

  return "border-blue-200 bg-blue-500/10 text-blue-600";
};

export default function Processos() {
  const { toast } = useToast();
  const navigate = useNavigate();
  const [processos, setProcessos] = useState<Processo[]>([]);
  const [searchTerm, setSearchTerm] = useState("");
  const [statusFilter, setStatusFilter] = useState("todos");
  const [tipoFilter, setTipoFilter] = useState("todos");
  const [isDialogOpen, setIsDialogOpen] = useState(false);
  const [processForm, setProcessForm] = useState<ProcessFormState>(
    createEmptyProcessForm,
  );
  const [advogadosOptions, setAdvogadosOptions] = useState<AdvogadoOption[]>([]);
  const [advogadosLoading, setAdvogadosLoading] = useState(false);
  const [advogadosError, setAdvogadosError] = useState<string | null>(null);
  const [advogadosPopoverOpen, setAdvogadosPopoverOpen] = useState(false);
  const [propostas, setPropostas] = useState<PropostaOption[]>([]);
  const [propostasLoading, setPropostasLoading] = useState(false);
  const [propostasError, setPropostasError] = useState<string | null>(null);
  const [propostasPopoverOpen, setPropostasPopoverOpen] = useState(false);
  const [ufs, setUfs] = useState<Uf[]>([]);
  const [municipios, setMunicipios] = useState<Municipio[]>([]);
  const [municipiosLoading, setMunicipiosLoading] = useState(false);
  const [clientes, setClientes] = useState<ClienteResumo[]>([]);
  const [clientesLoading, setClientesLoading] = useState(false);
  const [processosLoading, setProcessosLoading] = useState(false);
  const [processosError, setProcessosError] = useState<string | null>(null);
  const [createError, setCreateError] = useState<string | null>(null);
  const [creatingProcess, setCreatingProcess] = useState(false);
  const [syncingProcessId, setSyncingProcessId] = useState<number | null>(null);

  useEffect(() => {
    let cancelled = false;

    const fetchUfs = async () => {
      try {
        const res = await fetch(
          "https://servicodados.ibge.gov.br/api/v1/localidades/estados?orderBy=nome",
        );
        if (!res.ok) throw new Error(`HTTP ${res.status}`);
        const data = (await res.json()) as Uf[];
        if (!cancelled) setUfs(data);
      } catch (error) {
        console.error(error);
        if (!cancelled) setUfs([]);
      }
    };

    fetchUfs();

    return () => {
      cancelled = true;
    };
  }, []);

  useEffect(() => {
    let cancelled = false;

    const fetchClientes = async () => {
      setClientesLoading(true);
      try {
        const res = await fetch(getApiUrl("clientes"), {
          headers: { Accept: "application/json" },
        });
        if (!res.ok) throw new Error(`HTTP ${res.status}`);
        const json = await res.json();
        const data: ApiCliente[] = Array.isArray(json)
          ? json
          : Array.isArray((json as { rows?: ApiCliente[] })?.rows)
            ? ((json as { rows: ApiCliente[] }).rows)
            : Array.isArray((json as { data?: { rows?: ApiCliente[] } })?.data?.rows)
              ? ((json as { data: { rows: ApiCliente[] } }).data.rows)
              : Array.isArray((json as { data?: ApiCliente[] })?.data)
                ? ((json as { data: ApiCliente[] }).data)
                : [];
        const mapped = data
          .filter((cliente) => typeof cliente.id === "number")
          .map((cliente) => ({
            id: cliente.id,
            nome: cliente.nome ?? "Sem nome",
            documento: cliente.documento ?? "",
            tipo:
              cliente.tipo === null || cliente.tipo === undefined
                ? ""
                : typeof cliente.tipo === "string"
                  ? cliente.tipo
                  : String(cliente.tipo),
          }));
        if (!cancelled) {
          setClientes(mapped);
        }
      } catch (error) {
        console.error(error);
        if (!cancelled) {
          setClientes([]);
        }
      } finally {
        if (!cancelled) {
          setClientesLoading(false);
        }
      }
    };

    fetchClientes();

    return () => {
      cancelled = true;
    };
  }, []);

  useEffect(() => {
    let cancelled = false;

    const fetchAdvogados = async () => {
      setAdvogadosLoading(true);
      setAdvogadosError(null);

      try {
        const res = await fetch(getApiUrl("usuarios/empresa"), {
          headers: { Accept: "application/json" },
        });

        let json: unknown = null;
        try {
          json = await res.json();
        } catch (error) {
          console.error("Não foi possível interpretar a resposta de advogados", error);
        }

        if (!res.ok) {
          const message =
            json && typeof json === "object" && "error" in json &&
            typeof (json as { error?: unknown }).error === "string"
              ? String((json as { error: string }).error)
              : `Não foi possível carregar os advogados (HTTP ${res.status})`;
          throw new Error(message);
        }

        const payloadArray: Record<string, unknown>[] = Array.isArray(json)
          ? (json as Record<string, unknown>[])
          : Array.isArray((json as { data?: unknown[] })?.data)
            ? ((json as { data: unknown[] }).data as Record<string, unknown>[])
            : Array.isArray((json as { rows?: unknown[] })?.rows)
              ? ((json as { rows: unknown[] }).rows as Record<string, unknown>[])
              : [];

        const options: AdvogadoOption[] = [];
        const seen = new Set<string>();

        for (const item of payloadArray) {
          if (!item) {
            continue;
          }

          const idRaw = item["id"];
          let idValue: string | null = null;

          if (typeof idRaw === "number" && Number.isFinite(idRaw)) {
            idValue = String(Math.trunc(idRaw));
          } else if (typeof idRaw === "string") {
            const trimmed = idRaw.trim();
            if (trimmed) {
              idValue = trimmed;
            }
          }

          if (!idValue || seen.has(idValue)) {
            continue;
          }

          const nome = pickFirstNonEmptyString(
            typeof item["nome_completo"] === "string" ? (item["nome_completo"] as string) : undefined,
            typeof item["nome"] === "string" ? (item["nome"] as string) : undefined,
            typeof item["nome_usuario"] === "string" ? (item["nome_usuario"] as string) : undefined,
            typeof item["nomeusuario"] === "string" ? (item["nomeusuario"] as string) : undefined,
            typeof item["email"] === "string" ? getNameFromEmail(item["email"] as string) : undefined,
          );

          if (!nome) {
            continue;
          }

          const descricao = pickFirstNonEmptyString(
            typeof item["perfil_nome"] === "string" ? (item["perfil_nome"] as string) : undefined,
            typeof item["perfil_nome_exibicao"] === "string"
              ? (item["perfil_nome_exibicao"] as string)
              : undefined,
            typeof item["funcao"] === "string" ? (item["funcao"] as string) : undefined,
            typeof item["cargo"] === "string" ? (item["cargo"] as string) : undefined,
          );

          options.push({ id: idValue, nome, descricao });
          seen.add(idValue);
        }

        options.sort((a, b) => a.nome.localeCompare(b.nome, "pt-BR"));

        if (!cancelled) {
          setAdvogadosOptions(options);
        }
      } catch (error) {
        console.error(error);
        if (!cancelled) {
          setAdvogadosOptions([]);
          setAdvogadosError(
            error instanceof Error
              ? error.message
              : "Erro ao carregar advogados",
          );
        }
      } finally {
        if (!cancelled) {
          setAdvogadosLoading(false);
        }
      }
    };

    fetchAdvogados();

    return () => {
      cancelled = true;
    };
  }, []);

  useEffect(() => {
    let cancelled = false;

    const fetchPropostas = async () => {
      setPropostasLoading(true);
      setPropostasError(null);

      try {
        const res = await fetch(getApiUrl("oportunidades"), {
          headers: { Accept: "application/json" },
        });

        let json: unknown = null;
        try {
          json = await res.json();
        } catch (error) {
          console.error("Não foi possível interpretar a resposta de propostas", error);
        }

        if (!res.ok) {
          const message =
            json && typeof json === "object" && "error" in json &&
            typeof (json as { error?: unknown }).error === "string"
              ? String((json as { error: string }).error)
              : `Não foi possível carregar as propostas (HTTP ${res.status})`;
          throw new Error(message);
        }

        const payloadArray: Record<string, unknown>[] = Array.isArray(json)
          ? (json as Record<string, unknown>[])
          : Array.isArray((json as { data?: unknown[] })?.data)
            ? ((json as { data: unknown[] }).data as Record<string, unknown>[])
            : Array.isArray((json as { rows?: unknown[] })?.rows)
              ? ((json as { rows: unknown[] }).rows as Record<string, unknown>[])
              : [];

        const options: PropostaOption[] = [];
        const seen = new Set<string>();

        for (const item of payloadArray) {
          if (!item) {
            continue;
          }

          const idParsed = parseOptionalInteger(item["id"]);
          if (!idParsed || idParsed <= 0) {
            continue;
          }

          const sequencialValue = parseOptionalInteger(
            item["sequencial_empresa"],
          );
          const dataCriacaoValue =
            typeof item["data_criacao"] === "string"
              ? (item["data_criacao"] as string)
              : null;

          const solicitanteNome =
            pickFirstNonEmptyString(
              typeof item["solicitante_nome"] === "string"
                ? (item["solicitante_nome"] as string)
                : undefined,
              typeof (item["solicitante"] as { nome?: unknown })?.nome === "string"
                ? ((item["solicitante"] as { nome?: string }).nome)
                : undefined,
            ) ?? null;

          const idValue = String(idParsed);
          if (seen.has(idValue)) {
            continue;
          }

          options.push({
            id: idValue,
            label: formatPropostaLabel(
              idParsed,
              sequencialValue,
              dataCriacaoValue,
              solicitanteNome,
            ),
            solicitante: solicitanteNome,
            sequencial: sequencialValue,
            dataCriacao: dataCriacaoValue,
          });
          seen.add(idValue);
        }

        options.sort((a, b) => a.label.localeCompare(b.label, "pt-BR"));

        if (!cancelled) {
          setPropostas(options);
        }
      } catch (error) {
        console.error(error);
        if (!cancelled) {
          setPropostas([]);
          setPropostasError(
            error instanceof Error
              ? error.message
              : "Erro ao carregar propostas",
          );
        }
      } finally {
        if (!cancelled) {
          setPropostasLoading(false);
        }
      }
    };

    fetchPropostas();

    return () => {
      cancelled = true;
    };
  }, []);

  useEffect(() => {
    setProcessForm((prev) => {
      const valid = prev.advogados.filter((id) =>
        advogadosOptions.some((option) => option.id === id)
      );

      if (valid.length === prev.advogados.length) {
        return prev;
      }

      return { ...prev, advogados: valid };
    });
  }, [advogadosOptions]);

  useEffect(() => {
    setProcessForm((prev) => {
      if (!prev.propostaId) {
        return prev;
      }

      const exists = propostas.some((option) => option.id === prev.propostaId);
      if (exists) {
        return prev;
      }

      return { ...prev, propostaId: "" };
    });
  }, [propostas]);

  const selectedAdvogados = useMemo(
    () =>
      processForm.advogados
        .map((id) => advogadosOptions.find((option) => option.id === id))
        .filter((option): option is AdvogadoOption => Boolean(option)),
    [processForm.advogados, advogadosOptions],
  );

  const selectedProposta = useMemo(
    () => propostas.find((option) => option.id === processForm.propostaId) ?? null,
    [processForm.propostaId, propostas],
  );

  const propostaButtonLabel = selectedProposta
    ? selectedProposta.label
    : propostasLoading && propostas.length === 0
      ? "Carregando propostas..."
      : processForm.propostaId
        ? `Proposta #${processForm.propostaId}`
        : propostas.length === 0
          ? "Nenhuma proposta disponível"
          : "Selecione a proposta";

  const toggleAdvogadoSelection = useCallback((id: string) => {
    setProcessForm((prev) => {
      const alreadySelected = prev.advogados.includes(id);
      const updated = alreadySelected
        ? prev.advogados.filter((advId) => advId !== id)
        : [...prev.advogados, id];

      return { ...prev, advogados: updated };
    });
  }, []);

  const loadProcessos = useCallback(async () => {
    const res = await fetch(getApiUrl("processos"), {
      headers: { Accept: "application/json" },
    });

    let json: unknown = null;
    try {
      json = await res.json();
    } catch (error) {
      console.error("Não foi possível interpretar a resposta de processos", error);
    }

    if (!res.ok) {
      const message =
        json && typeof json === "object" &&
        "error" in json &&
        typeof (json as { error: unknown }).error === "string"
          ? (json as { error: string }).error
          : `Não foi possível carregar os processos (HTTP ${res.status})`;
      throw new Error(message);
    }

    const data: ApiProcesso[] = Array.isArray(json)
      ? (json as ApiProcesso[])
      : Array.isArray((json as { rows?: ApiProcesso[] })?.rows)
        ? ((json as { rows: ApiProcesso[] }).rows)
        : Array.isArray((json as { data?: { rows?: ApiProcesso[] } })?.data?.rows)
          ? ((json as { data: { rows: ApiProcesso[] } }).data.rows)
          : Array.isArray((json as { data?: ApiProcesso[] })?.data)
            ? ((json as { data: ApiProcesso[] }).data)
            : [];

    return data.map(mapApiProcessoToProcesso);
  }, []);

  useEffect(() => {
    let active = true;

    const fetchProcessos = async () => {
      setProcessosLoading(true);
      setProcessosError(null);
      try {
        const data = await loadProcessos();
        if (!active) return;
        setProcessos(data);
      } catch (error) {
        console.error(error);
        if (!active) return;
        const message =
          error instanceof Error
            ? error.message
            : "Erro ao carregar processos";
        setProcessos([]);
        setProcessosError(message);
        toast({
          title: "Erro ao carregar processos",
          description: message,
          variant: "destructive",
        });
      } finally {
        if (active) {
          setProcessosLoading(false);
        }
      }
    };

    fetchProcessos();

    return () => {
      active = false;
    };
  }, [loadProcessos, toast]);

  useEffect(() => {
    if (
      processForm.clienteId &&
      !clientes.some((cliente) => String(cliente.id) === processForm.clienteId)
    ) {
      setProcessForm((prev) => ({ ...prev, clienteId: "" }));
    }
  }, [clientes, processForm.clienteId]);

  useEffect(() => {
    if (!processForm.uf) {
      setMunicipios([]);
      setMunicipiosLoading(false);
      return;
    }

    let cancelled = false;
    setMunicipiosLoading(true);

    const fetchMunicipios = async () => {
      try {
        const res = await fetch(
          `https://servicodados.ibge.gov.br/api/v1/localidades/estados/${processForm.uf}/municipios?orderBy=nome`,
        );
        if (!res.ok) throw new Error(`HTTP ${res.status}`);
        const data = (await res.json()) as Municipio[];
        if (!cancelled) setMunicipios(data);
      } catch (error) {
        console.error(error);
        if (!cancelled) setMunicipios([]);
      } finally {
        if (!cancelled) setMunicipiosLoading(false);
      }
    };

    fetchMunicipios();

    return () => {
      cancelled = true;
    };
  }, [processForm.uf]);

  const statusOptions = useMemo(() => {
    const values = Array.from(
      new Set(
        processos
          .map((processo) => processo.status?.trim())
          .filter((status): status is string => Boolean(status) && status !== "Não informado"),
      ),
    ).sort((a, b) => a.localeCompare(b));

    return values;
  }, [processos]);

  const tipoOptions = useMemo(() => {
    const values = Array.from(
      new Set(
        processos
          .map((processo) => processo.tipo?.trim())
          .filter((tipo): tipo is string => Boolean(tipo) && tipo !== "Não informado"),
      ),
    ).sort((a, b) => a.localeCompare(b));

    return values;
  }, [processos]);

  useEffect(() => {
    if (statusFilter !== "todos" && !statusOptions.includes(statusFilter)) {
      setStatusFilter("todos");
    }
  }, [statusFilter, statusOptions]);

  useEffect(() => {
    if (tipoFilter !== "todos" && !tipoOptions.includes(tipoFilter)) {
      setTipoFilter("todos");
    }
  }, [tipoFilter, tipoOptions]);

  const totalProcessos = useMemo(() => processos.length, [processos]);

  const processosEmAndamento = useMemo(
    () =>
      processos.filter((processo) =>
        processo.status.toLowerCase().includes("andamento") ||
        processo.status.toLowerCase().includes("ativo"),
      ).length,
    [processos],
  );

  const processosArquivados = useMemo(
    () => processos.filter((processo) => processo.status.toLowerCase().includes("arquiv")).length,
    [processos],
  );

  const clientesAtivos = useMemo(
    () => new Set(processos.map((processo) => processo.cliente.id)).size,
    [processos],
  );

  const handleDialogOpenChange = useCallback((open: boolean) => {
    setIsDialogOpen(open);
    if (!open) {
      setAdvogadosPopoverOpen(false);
      setPropostasPopoverOpen(false);
      setProcessForm(createEmptyProcessForm());
      setCreateError(null);
    }
  }, []);

  const handleProcessCreate = async () => {
    if (creatingProcess) {
      return;
    }

    if (!processForm.clienteId) {
      setCreateError("Selecione o cliente responsável pelo processo.");
      return;
    }

    const selectedCliente = clientes.find(
      (cliente) => String(cliente.id) === processForm.clienteId,
    );

    if (!selectedCliente) {
      return;
    }

    setCreateError(null);
    setCreatingProcess(true);

    try {
      const advogadosPayload = processForm.advogados
        .map((id) => Number.parseInt(id, 10))
        .filter((value) => Number.isFinite(value) && value > 0);

      const jurisdicaoPayload = [processForm.municipio, processForm.uf]
        .map((value) => value?.trim())
        .filter((value) => value && value.length > 0)
        .join(" - ");

      const payload: Record<string, unknown> = {
        cliente_id: selectedCliente.id,
        numero: processForm.numero,
        uf: processForm.uf,
        municipio: processForm.municipio,
        ...(jurisdicaoPayload ? { jurisdicao: jurisdicaoPayload } : {}),
        advogados: advogadosPayload,
      };

      const dataDistribuicaoPayload = processForm.dataDistribuicao.trim();
      if (dataDistribuicaoPayload) {
        payload.data_distribuicao = dataDistribuicaoPayload;
      }

      const propostaId = parseOptionalInteger(processForm.propostaId);
      if (propostaId && propostaId > 0) {
        payload.oportunidade_id = propostaId;
      }

      const res = await fetch(getApiUrl("processos"), {
        method: "POST",
        headers: {
          "Content-Type": "application/json",
          Accept: "application/json",
        },
        body: JSON.stringify(payload),
      });

      let json: unknown = null;
      try {
        json = await res.json();
      } catch (error) {
        console.error("Não foi possível interpretar a resposta de criação", error);
      }

      if (!res.ok) {
        const message =
          json && typeof json === "object" &&
          "error" in json &&
          typeof (json as { error: unknown }).error === "string"
            ? (json as { error: string }).error
            : `Não foi possível cadastrar o processo (HTTP ${res.status})`;
        throw new Error(message);
      }

      if (!json || typeof json !== "object") {
        throw new Error("Resposta inválida do servidor ao cadastrar o processo");
      }

      const mapped = mapApiProcessoToProcesso(json as ApiProcesso);
      setProcessos((prev) => [mapped, ...prev.filter((p) => p.id !== mapped.id)]);
      toast({ title: "Processo cadastrado com sucesso" });
      handleDialogOpenChange(false);
    } catch (error) {
      console.error(error);
      const message =
        error instanceof Error
          ? error.message
          : "Erro ao cadastrar processo";
      setCreateError(message);
      toast({
        title: "Erro ao cadastrar processo",
        description: message,
        variant: "destructive",
      });
    } finally {
      setCreatingProcess(false);
    }
  };

  const handleSyncProcess = useCallback(
    async (processoId: number) => {
      if (syncingProcessId === processoId) {
        return;
      }

      setSyncingProcessId(processoId);

      try {
        const res = await fetch(getApiUrl(`processos/${processoId}/sincronizar`), {
          method: "POST",
          headers: { Accept: "application/json" },
        });

        let json: unknown = null;
        try {
          json = await res.json();
        } catch (error) {
          console.error("Não foi possível interpretar a resposta de sincronização", error);
        }

        if (!res.ok) {
          const message =
            json && typeof json === "object" &&
            "error" in json &&
            typeof (json as { error?: unknown }).error === "string"
              ? String((json as { error: string }).error)
              : `Não foi possível sincronizar o processo (HTTP ${res.status})`;
          throw new Error(message);
        }

        const processoPayload =
          (json as { processo?: ApiProcesso | null })?.processo ?? (json as ApiProcesso | null);

        if (!processoPayload || typeof processoPayload !== "object") {
          throw new Error(
            "Resposta inválida do servidor ao sincronizar o processo",
          );
        }

        const mapped = mapApiProcessoToProcesso(processoPayload as ApiProcesso);

        setProcessos((prev) =>
          prev.map((processo) => (processo.id === mapped.id ? mapped : processo)),
        );

        const movimentacoesInfo =
          (json as {
            movimentacoes?: { novas?: unknown; total?: unknown } | null;
          })?.movimentacoes ?? null;

        if (movimentacoesInfo && typeof movimentacoesInfo === "object") {
          const novas = parseApiInteger(
            (movimentacoesInfo as { novas?: unknown }).novas,
          );
          const total = parseApiInteger(
            (movimentacoesInfo as { total?: unknown }).total,
          );

          toast({
            title: "Processo sincronizado com sucesso",
            description:
              novas > 0
                ? `${novas} novas movimentações registradas (total: ${total}).`
                : `Nenhuma nova movimentação encontrada (total registrado: ${total}).`,
          });
        } else {
          toast({ title: "Processo sincronizado com sucesso" });
        }
      } catch (error) {
        console.error(error);
        const message =
          error instanceof Error ? error.message : "Erro ao sincronizar o processo";
        toast({
          title: "Erro ao sincronizar processo",
          description: message,
          variant: "destructive",
        });
      } finally {
        setSyncingProcessId(null);
      }
    },
    [syncingProcessId, toast],
  );

  const isCreateDisabled =
    !processForm.numero ||
    !processForm.uf ||
    !processForm.municipio ||
    !processForm.clienteId ||
    creatingProcess;

  const filteredProcessos = useMemo(() => {
    const normalizedSearch = searchTerm.trim().toLowerCase();
    const numericSearch = normalizedSearch.replace(/\D/g, "");

    return processos.filter((processo) => {
      const matchesStatus =
        statusFilter === "todos" || processo.status === statusFilter;
      const matchesTipo = tipoFilter === "todos" || processo.tipo === tipoFilter;

      if (!matchesStatus || !matchesTipo) {
        return false;
      }

      if (normalizedSearch.length === 0) {
        return true;
      }

      const searchPool = [
        processo.numero,
        processo.cliente?.nome,
        processo.status,
        processo.tipo,
        processo.orgaoJulgador,
        processo.classeJudicial,
        processo.advogados.map((adv) => adv.nome).join(" "),
        processo.proposta?.label,
        processo.proposta?.solicitante ?? null,
      ];

      const hasTextMatch = searchPool.some((value) => {
        if (!value) return false;
        return value.toLowerCase().includes(normalizedSearch);
      });

      const documento = processo.cliente?.documento ?? "";
      const propostaNumero = processo.proposta?.label
        ? processo.proposta.label.replace(/\D/g, "")
        : "";
      const hasDocumentoMatch =
        numericSearch.length > 0
          ? [documento.replace(/\D/g, ""), propostaNumero]
              .filter((value) => value.length > 0)
              .some((value) => value.includes(numericSearch))
          : false;

      return hasTextMatch || hasDocumentoMatch;
    });
  }, [processos, searchTerm, statusFilter, tipoFilter]);

  return (
    <div className="p-6 space-y-6">
      <div className="flex flex-col gap-4 sm:flex-row sm:items-start sm:justify-between">
        <div className="space-y-1">
          <h1 className="text-3xl font-bold text-foreground">Processos</h1>
          <p className="text-sm text-muted-foreground">
            Monitore os processos em andamento, acompanhe movimentações internas e identifique prioridades com mais clareza.
          </p>
        </div>
        <Button onClick={() => setIsDialogOpen(true)} className="self-start">
          Cadastrar processo
        </Button>
      </div>

      <div className="grid gap-4 sm:grid-cols-2 xl:grid-cols-4">
        <Card className="border-border/60 bg-card/60 shadow-sm">
          <CardContent className="flex items-center justify-between gap-4 pt-6">
            <div className="flex h-12 w-12 items-center justify-center rounded-full bg-primary/10 text-primary">
              <GavelIcon className="h-5 w-5" />
            </div>
            <div className="text-right">
              <p className="text-xs font-medium uppercase tracking-wide text-muted-foreground">
                Total de processos
              </p>
              <p className="text-2xl font-semibold">{totalProcessos}</p>
            </div>
          </CardContent>
        </Card>
        <Card className="border-border/60 bg-card/60 shadow-sm">
          <CardContent className="flex items-center justify-between gap-4 pt-6">
            <div className="flex h-12 w-12 items-center justify-center rounded-full bg-emerald-500/10 text-emerald-600">
              <Clock className="h-5 w-5" />
            </div>
            <div className="text-right">
              <p className="text-xs font-medium uppercase tracking-wide text-muted-foreground">
                Em andamento
              </p>
              <p className="text-2xl font-semibold">{processosEmAndamento}</p>
            </div>
          </CardContent>
        </Card>
        <Card className="border-border/60 bg-card/60 shadow-sm">
          <CardContent className="flex items-center justify-between gap-4 pt-6">
            <div className="flex h-12 w-12 items-center justify-center rounded-full bg-slate-500/10 text-slate-600">
              <Archive className="h-5 w-5" />
            </div>
            <div className="text-right">
              <p className="text-xs font-medium uppercase tracking-wide text-muted-foreground">
                Arquivados
              </p>
              <p className="text-2xl font-semibold">{processosArquivados}</p>
            </div>
          </CardContent>
        </Card>
        <Card className="border-border/60 bg-card/60 shadow-sm">
          <CardContent className="flex items-center justify-between gap-4 pt-6">
            <div className="flex h-12 w-12 items-center justify-center rounded-full bg-blue-500/10 text-blue-600">
              <UsersIcon className="h-5 w-5" />
            </div>
            <div className="text-right">
              <p className="text-xs font-medium uppercase tracking-wide text-muted-foreground">
                Clientes vinculados
              </p>
              <p className="text-2xl font-semibold">{clientesAtivos}</p>
            </div>
          </CardContent>
        </Card>
      </div>

      <Card className="border-border/60 bg-card/60 shadow-sm">
        <CardHeader className="flex flex-col gap-2 pb-0 sm:flex-row sm:items-end sm:justify-between">
          <div className="space-y-1">
            <CardTitle className="text-lg">Filtros inteligentes</CardTitle>
            <CardDescription>
              Refine a visualização por status, tipo de processo ou busque por cliente, número ou documento.
            </CardDescription>
          </div>
        </CardHeader>
        <CardContent className="grid gap-4 pt-4 md:grid-cols-[1.5fr,1fr,1fr]">
          <div className="relative flex items-center">
            <Search className="pointer-events-none absolute left-3 h-4 w-4 text-muted-foreground" />
            <Input
              placeholder="Pesquisar por número, cliente, CPF ou advogado"
              value={searchTerm}
              onChange={(event) => setSearchTerm(event.target.value)}
              className="h-11 pl-9"
            />
          </div>
          <Select value={statusFilter} onValueChange={setStatusFilter}>
            <SelectTrigger className="h-11">
              <SelectValue placeholder="Status do processo" />
            </SelectTrigger>
            <SelectContent>
              <SelectItem value="todos">Todos os status</SelectItem>
              {statusOptions.length === 0 ? (
                <SelectItem value="__empty" disabled>
                  Nenhum status disponível
                </SelectItem>
              ) : (
                statusOptions.map((status) => (
                  <SelectItem key={status} value={status}>
                    {status}
                  </SelectItem>
                ))
              )}
            </SelectContent>
          </Select>
          <Select value={tipoFilter} onValueChange={setTipoFilter}>
            <SelectTrigger className="h-11">
              <SelectValue placeholder="Tipo do processo" />
            </SelectTrigger>
            <SelectContent>
              <SelectItem value="todos">Todos os tipos</SelectItem>
              {tipoOptions.length === 0 ? (
                <SelectItem value="__empty" disabled>
                  Nenhum tipo disponível
                </SelectItem>
              ) : (
                tipoOptions.map((tipo) => (
                  <SelectItem key={tipo} value={tipo}>
                    {tipo}
                  </SelectItem>
                ))
              )}
            </SelectContent>
          </Select>
        </CardContent>
      </Card>

      {processosLoading ? (
        <Card className="border-border/60 bg-card/60 shadow-sm">
          <CardHeader>
            <CardTitle className="text-lg">Processos</CardTitle>
            <CardDescription>Carregando dados...</CardDescription>
          </CardHeader>
          <CardContent className="space-y-4">
            {[0, 1, 2].map((item) => (
              <div key={item} className="space-y-3 rounded-lg border border-dashed border-border/60 bg-muted/40 p-4">
                <Skeleton className="h-4 w-1/3" />
                <Skeleton className="h-4 w-1/2" />
                <Skeleton className="h-4 w-full" />
              </div>
            ))}
          </CardContent>
        </Card>
      ) : processosError ? (
        <Card className="border-destructive/40 bg-destructive/5 text-destructive">
          <CardHeader>
            <CardTitle>Não foi possível carregar os processos</CardTitle>
            <CardDescription className="text-destructive/80">
              {processosError}
            </CardDescription>
          </CardHeader>
        </Card>
      ) : filteredProcessos.length === 0 ? (
        <Card className="border-border/60 bg-card/60 shadow-sm">
          <CardHeader>
            <CardTitle>Nenhum processo encontrado</CardTitle>
            <CardDescription>
              Ajuste os filtros ou refine a busca para visualizar outros resultados.
            </CardDescription>
          </CardHeader>
          <CardContent>
            <p className="text-sm text-muted-foreground">
              Você pode cadastrar um novo processo clicando no botão acima.
            </p>
          </CardContent>
        </Card>
      ) : (
<<<<<<< HEAD
        <Accordion type="multiple" className="space-y-4">
          {filteredProcessos.map((processo) => (
            <AccordionItem
              key={processo.id}
              value={String(processo.id)}
              className="overflow-hidden rounded-xl border border-border/60 bg-card/60 text-card-foreground shadow-sm transition hover:border-primary/40 hover:shadow-md data-[state=open]:shadow-md"
            >
              <AccordionTrigger className="items-start border-b border-border/40 px-6 py-6 text-left hover:no-underline">
                <div className="flex w-full flex-col gap-4 md:flex-row md:items-start md:justify-between">
                  <div className="space-y-2">
                    <div className="flex flex-wrap items-center gap-3">
                      <CardTitle className="text-xl font-semibold">
                        Processo {processo.numero}
                      </CardTitle>
                      <Badge className={`text-xs ${getStatusBadgeClassName(processo.status)}`}>
                        {processo.status}
                      </Badge>
                      <Badge
                        variant="outline"
                        className={`text-xs ${getTipoBadgeClassName(processo.tipo)}`}
                      >
                        {processo.tipo}
                      </Badge>
                    </div>
                    <CardDescription className="flex flex-wrap items-center gap-3 text-sm">
                      <span className="flex items-center gap-1.5 text-muted-foreground">
                        <Calendar className="h-4 w-4" />
                        Distribuído em {processo.dataDistribuicao}
                      </span>
                      <span className="hidden h-4 w-px bg-border/60 md:block" aria-hidden />
                      <span className="flex items-center gap-1.5 text-muted-foreground">
                        <FileText className="h-4 w-4" />
                        {processo.classeJudicial}
                      </span>
                      <span className="hidden h-4 w-px bg-border/60 lg:block" aria-hidden />
                      <span className="flex items-center gap-1.5 text-muted-foreground">
                        <Clock className="h-4 w-4" />
                        {processo.assunto}
                      </span>
                      <span className="hidden h-4 w-px bg-border/60 xl:block" aria-hidden />
                      {processo.proposta ? (
                        <>
                          <span className="flex items-center gap-1.5 text-muted-foreground">
                            <Archive className="h-4 w-4" />
                            {processo.proposta.label}
                          </span>
                          <span className="hidden h-4 w-px bg-border/60 xl:block" aria-hidden />
                        </>
                      ) : null}
                      <span className="flex items-center gap-1.5 text-muted-foreground">
                        <RefreshCw className="h-4 w-4" />
                        {processo.movimentacoesCount} movimentações
                      </span>
                    </CardDescription>
                  </div>
                  <div className="flex flex-col items-start gap-3 text-sm text-muted-foreground md:items-end">
                    <div className="flex flex-wrap items-center gap-2 md:justify-end">
                      <Button
                        variant="outline"
                        size="sm"
                        className="gap-2"
                        onClick={(event) => {
                          event.preventDefault();
                          event.stopPropagation();
                          navigate(`/clientes/${processo.cliente.id}/processos/${processo.id}`);
                        }}
                      >
                        <Eye className="h-4 w-4" />
                        Visualizar
                      </Button>
                      <Button
                        variant="secondary"
                        size="sm"
                        className="gap-2"
                        disabled={syncingProcessId === processo.id}
                        onClick={(event) => {
                          event.preventDefault();
                          event.stopPropagation();
                          handleSyncProcess(processo.id);
                        }}
                      >
                        {syncingProcessId === processo.id ? (
                          <Loader2 className="h-4 w-4 animate-spin" />
                        ) : (
                          <RefreshCw className="h-4 w-4" />
                        )}
                        Sincronizar
                      </Button>
                    </div>
                    <div className="flex flex-wrap items-center gap-2 text-left md:justify-end">
                      <UsersIcon className="h-4 w-4" />
                      {processo.advogados.length === 0 ? (
                        <span>Nenhum advogado vinculado</span>
                      ) : (
                        <span className="font-medium text-foreground">
                          {processo.advogados.map((adv) => adv.nome).join(", ")}
                        </span>
                      )}
                    </div>
                    <div className="flex items-center gap-2">
                      <Landmark className="h-4 w-4" />
                      <span>{processo.orgaoJulgador}</span>
                    </div>
                    <div className="flex items-center gap-2 text-xs text-muted-foreground">
                      <Clock className="h-4 w-4" />
                      <span>
                        Última sincronização: {formatDateTimeToPtBR(processo.ultimaSincronizacao)}
                      </span>
                    </div>
=======
        <div className="relative">
          <span
            aria-hidden
            className="pointer-events-none absolute left-8 top-8 bottom-8 w-px bg-gradient-to-b from-primary/20 via-border/40 to-transparent sm:left-12"
          />
          <Accordion type="multiple" className="space-y-10">
            {filteredProcessos.map((processo) => (
              <AccordionItem key={processo.id} value={String(processo.id)} className="group border-b-0">
                <div className="relative ml-8 sm:ml-12">
                  <div className="pointer-events-none absolute left-0 top-6 -translate-x-1/2">
                    <span className="flex h-4 w-4 items-center justify-center rounded-full border border-primary/40 bg-background shadow-sm ring-4 ring-primary/10 transition duration-300 group-data-[state=open]:scale-110 group-data-[state=open]:border-primary group-data-[state=open]:ring-primary/20">
                      <span className="h-2 w-2 rounded-full bg-primary transition duration-300 group-data-[state=open]:scale-110" />
                    </span>
>>>>>>> 20ad11c4
                  </div>
                  <div className="relative overflow-hidden rounded-2xl border border-border/60 bg-card/70 text-card-foreground shadow-sm transition duration-300 hover:border-primary/40 hover:shadow-lg group-data-[state=open]:border-primary/50 group-data-[state=open]:shadow-lg">
                    <div className="pointer-events-none absolute inset-x-0 top-0 h-1 bg-gradient-to-r from-primary/10 via-primary/40 to-primary/10 opacity-0 transition duration-300 group-data-[state=open]:opacity-100" />
                    <AccordionTrigger className="flex w-full items-start gap-4 px-6 py-6 text-left hover:no-underline sm:px-8">
                      <div className="flex w-full flex-col gap-6">
                        <div className="flex flex-col gap-5 lg:flex-row lg:items-start lg:justify-between">
                          <div className="space-y-4">
                            <div className="flex flex-wrap items-center gap-3">
                              <CardTitle className="text-xl font-semibold tracking-tight text-foreground lg:text-2xl">
                                Processo {processo.numero}
                              </CardTitle>
                              <Badge className={`rounded-full px-3 text-xs font-semibold uppercase tracking-wide ${getStatusBadgeClassName(processo.status)}`}>
                                {processo.status}
                              </Badge>
                              <Badge
                                variant="outline"
                                className={`rounded-full border-primary/20 bg-primary/5 px-3 text-xs font-semibold uppercase tracking-wide ${getTipoBadgeClassName(processo.tipo)}`}
                              >
                                {processo.tipo}
                              </Badge>
                            </div>
                            <div className="flex flex-wrap items-center gap-4 text-sm text-muted-foreground">
                              <span className="flex items-center gap-1.5">
                                <Calendar className="h-4 w-4" />
                                Distribuído em {processo.dataDistribuicao}
                              </span>
                              <span className="hidden h-4 w-px bg-border/60 lg:block" aria-hidden />
                              <span className="flex items-center gap-1.5">
                                <FileText className="h-4 w-4" />
                                {processo.classeJudicial}
                              </span>
                              <span className="hidden h-4 w-px bg-border/60 xl:block" aria-hidden />
                              <span className="flex items-center gap-1.5">
                                <Clock className="h-4 w-4" />
                                {processo.assunto}
                              </span>
                            </div>
                            <div className="flex flex-wrap items-center gap-3 text-sm">
                              <span className="flex items-center gap-1.5 font-medium text-foreground">
                                <UsersIcon className="h-4 w-4 text-primary" />
                                {processo.cliente.nome}
                              </span>
                              <Badge
                                variant="outline"
                                className="rounded-full border-primary/30 bg-primary/5 px-3 text-xs font-semibold uppercase tracking-wide text-primary"
                              >
                                {processo.cliente.papel}
                              </Badge>
                              <span className="flex items-center gap-1.5 text-muted-foreground">
                                <Archive className="h-4 w-4" />
                                {processo.movimentacoesCount} movimentações
                              </span>
                            </div>
                          </div>
                          <div className="flex flex-col items-start gap-4 text-sm text-muted-foreground lg:items-end">
                            <div className="flex flex-wrap items-center gap-2">
                              <Button
                                variant="outline"
                                size="sm"
                                className="gap-2"
                                onClick={(event) => {
                                  event.preventDefault();
                                  event.stopPropagation();
                                  navigate(`/clientes/${processo.cliente.id}/processos/${processo.id}`);
                                }}
                              >
                                <Eye className="h-4 w-4" />
                                Visualizar
                              </Button>
                              <Button
                                variant="secondary"
                                size="sm"
                                className="gap-2"
                                disabled={syncingProcessId === processo.id}
                                onClick={(event) => {
                                  event.preventDefault();
                                  event.stopPropagation();
                                  handleSyncProcess(processo.id);
                                }}
                              >
                                {syncingProcessId === processo.id ? (
                                  <Loader2 className="h-4 w-4 animate-spin" />
                                ) : (
                                  <RefreshCw className="h-4 w-4" />
                                )}
                                {syncingProcessId === processo.id ? "Sincronizando" : "Sincronizar"}
                              </Button>
                            </div>
                            <div className="flex flex-col items-start gap-1 text-xs text-muted-foreground lg:items-end">
                              <span className="flex items-center gap-1.5">
                                <RefreshCw className="h-3.5 w-3.5" />
                                {processo.consultasApiCount > 0
                                  ? `${processo.consultasApiCount} sincronizações registradas`
                                  : "Nenhuma sincronização realizada"}
                              </span>
                              <span className="flex items-center gap-1.5">
                                <Clock className="h-3.5 w-3.5" />
                                Última sincronização: {formatDateTimeToPtBR(processo.ultimaSincronizacao)}
                              </span>
                            </div>
                          </div>
                        </div>
                      </div>
                    </AccordionTrigger>
                    <AccordionContent className="border-t border-border/40 px-6 pb-6 pt-6 sm:px-8">
                      <div className="grid gap-6 lg:grid-cols-[minmax(0,2fr)_minmax(0,1fr)]">
                        <div className="grid gap-4 md:grid-cols-2 xl:grid-cols-3">
                          <div className="rounded-xl border border-border/40 bg-background/60 p-5 shadow-sm">
                            <p className="text-xs font-semibold uppercase tracking-wide text-muted-foreground">
                              Cliente
                            </p>
                            <div className="mt-3 flex flex-wrap items-start justify-between gap-2">
                              <div>
                                <p className="text-sm font-medium text-foreground">{processo.cliente.nome}</p>
                                <p className="text-xs text-muted-foreground">
                                  {processo.cliente.documento || "Documento não informado"}
                                </p>
                              </div>
                              <Badge
                                variant="outline"
                                className="rounded-full px-3 text-[10px] uppercase tracking-wide text-muted-foreground"
                              >
                                {processo.cliente.papel}
                              </Badge>
                            </div>
                          </div>
                          <div className="rounded-xl border border-border/40 bg-background/60 p-5 shadow-sm">
                            <p className="text-xs font-semibold uppercase tracking-wide text-muted-foreground">
                              Equipe jurídica
                            </p>
                            <div className="mt-3 flex flex-wrap items-start gap-2 text-sm text-foreground">
                              {processo.advogados.length === 0 ? (
                                <span className="text-muted-foreground">Nenhum advogado vinculado</span>
                              ) : (
                                processo.advogados.map((adv) => (
                                  <Badge
                                    key={`${processo.id}-${adv.id}`}
                                    variant="secondary"
                                    className="rounded-full text-xs"
                                  >
                                    {adv.nome}
                                    {adv.funcao ? ` · ${adv.funcao}` : ""}
                                  </Badge>
                                ))
                              )}
                            </div>
                          </div>
                          <div className="rounded-xl border border-border/40 bg-background/60 p-5 shadow-sm">
                            <p className="text-xs font-semibold uppercase tracking-wide text-muted-foreground">
                              Jurisdição
                            </p>
                            <div className="mt-3 flex items-start gap-2 text-sm text-foreground">
                              <MapPin className="mt-0.5 h-4 w-4 text-muted-foreground" />
                              <span>{processo.jurisdicao}</span>
                            </div>
                          </div>
                          <div className="rounded-xl border border-border/40 bg-background/60 p-5 shadow-sm">
                            <p className="text-xs font-semibold uppercase tracking-wide text-muted-foreground">
                              Órgão julgador
                            </p>
                            <div className="mt-3 flex items-start gap-2 text-sm text-foreground">
                              <Landmark className="mt-0.5 h-4 w-4 text-muted-foreground" />
                              <span>{processo.orgaoJulgador}</span>
                            </div>
                          </div>
                          <div className="rounded-xl border border-border/40 bg-background/60 p-5 shadow-sm">
                            <p className="text-xs font-semibold uppercase tracking-wide text-muted-foreground">
                              Classe judicial
                            </p>
                            <div className="mt-3 flex items-start gap-2 text-sm text-foreground">
                              <GavelIcon className="mt-0.5 h-4 w-4 text-muted-foreground" />
                              <span>{processo.classeJudicial}</span>
                            </div>
                          </div>
                          <div className="rounded-xl border border-border/40 bg-background/60 p-5 shadow-sm">
                            <p className="text-xs font-semibold uppercase tracking-wide text-muted-foreground">
                              Assunto principal
                            </p>
                            <div className="mt-3 flex items-start gap-2 text-sm text-foreground">
                              <FileText className="mt-0.5 h-4 w-4 text-muted-foreground" />
                              <span>{processo.assunto}</span>
                            </div>
                          </div>
                        </div>
                        <div className="flex flex-col gap-3 rounded-2xl border border-dashed border-border/60 bg-muted/30 p-6">
                          <p className="text-xs font-semibold uppercase tracking-wide text-muted-foreground">
                            Sincronização e movimentações
                          </p>
                          <div className="flex flex-col gap-2 text-sm text-foreground">
                            <span className="flex items-center gap-1.5 text-muted-foreground">
                              <RefreshCw className="h-4 w-4" />
                              {processo.consultasApiCount > 0
                                ? `${processo.consultasApiCount} sincronizações registradas`
                                : "Nenhuma sincronização realizada"}
                            </span>
                            <span className="flex items-center gap-1.5 text-muted-foreground">
                              <Clock className="h-4 w-4" />
                              Última sincronização: {formatDateTimeToPtBR(processo.ultimaSincronizacao)}
                            </span>
                            <span className="flex items-center gap-1.5 text-muted-foreground">
                              <FileText className="h-4 w-4" />
                              {processo.movimentacoesCount} movimentações registradas
                            </span>
                          </div>
                          <p className="text-xs text-muted-foreground">
                            Utilize o botão “Sincronizar” para importar as movimentações mais recentes deste processo.
                          </p>
                          {processo.movimentacoesCount > 0 ? (
                            <p className="text-xs text-muted-foreground">
                              Consulte a visualização detalhada para acompanhar todas as movimentações armazenadas.
                            </p>
                          ) : null}
                        </div>
<<<<<<< HEAD
                        <Badge
                          variant="outline"
                          className="text-[10px] uppercase tracking-wide text-muted-foreground"
                        >
                          {processo.cliente.papel}
                        </Badge>
                      </div>
                    </div>
                    <div className="rounded-lg border border-dashed border-border/60 bg-muted/40 p-4">
                      <p className="text-xs font-semibold uppercase tracking-wide text-muted-foreground">
                        Equipe jurídica
                      </p>
                      <div className="mt-2 flex flex-wrap items-start gap-2 text-sm text-foreground">
                        {processo.advogados.length === 0 ? (
                          <span className="text-muted-foreground">Nenhum advogado vinculado</span>
                        ) : (
                          processo.advogados.map((adv) => (
                            <Badge
                              key={`${processo.id}-${adv.id}`}
                              variant="secondary"
                              className="text-xs"
                            >
                              {adv.nome}
                              {adv.funcao ? ` · ${adv.funcao}` : ""}
                            </Badge>
                          ))
                        )}
                      </div>
                    </div>
                    {processo.proposta ? (
                      <div className="rounded-lg border border-dashed border-border/60 bg-muted/40 p-4">
                        <p className="text-xs font-semibold uppercase tracking-wide text-muted-foreground">
                          Proposta vinculada
                        </p>
                        <div className="mt-2 flex items-start gap-2 text-sm text-foreground">
                          <Archive className="mt-0.5 h-4 w-4 text-muted-foreground" />
                          <div>
                            <span className="font-medium">{processo.proposta.label}</span>
                            {processo.proposta.solicitante ? (
                              <span className="block text-xs text-muted-foreground">
                                Solicitante: {processo.proposta.solicitante}
                              </span>
                            ) : null}
                          </div>
                        </div>
                      </div>
                    ) : null}
                    <div className="rounded-lg border border-dashed border-border/60 bg-muted/40 p-4">
                      <p className="text-xs font-semibold uppercase tracking-wide text-muted-foreground">
                        Jurisdição
                      </p>
                      <div className="mt-2 flex items-start gap-2 text-sm text-foreground">
                        <MapPin className="mt-0.5 h-4 w-4 text-muted-foreground" />
                        <span>{processo.jurisdicao}</span>
                      </div>
                    </div>
                    <div className="rounded-lg border border-dashed border-border/60 bg-muted/40 p-4">
                      <p className="text-xs font-semibold uppercase tracking-wide text-muted-foreground">
                        Órgão julgador
                      </p>
                      <div className="mt-2 flex items-start gap-2 text-sm text-foreground">
                        <Landmark className="mt-0.5 h-4 w-4 text-muted-foreground" />
                        <span>{processo.orgaoJulgador}</span>
=======
>>>>>>> 20ad11c4
                      </div>
                    </AccordionContent>
                  </div>
                </div>
              </AccordionItem>
            ))}
          </Accordion>
        </div>
      )}

      <Dialog open={isDialogOpen} onOpenChange={handleDialogOpenChange}>
        <DialogContent className="sm:max-w-lg">
          <DialogHeader>
            <DialogTitle>Cadastrar processo</DialogTitle>
            <DialogDescription>
              Informe os dados básicos para registrar um novo processo.
            </DialogDescription>
          </DialogHeader>
          <div className="grid gap-4 sm:grid-cols-2">
            <div className="space-y-2 sm:col-span-2">
              <Label htmlFor="process-client">Cliente</Label>
              <Select
                value={processForm.clienteId}
                onValueChange={(value) =>
                  setProcessForm((prev) => ({
                    ...prev,
                    clienteId: value,
                  }))
                }
              >
                <SelectTrigger
                  id="process-client"
                  disabled={clientesLoading || clientes.length === 0}
                >
                  <SelectValue
                    placeholder={
                      clientesLoading
                        ? "Carregando clientes..."
                        : clientes.length > 0
                          ? "Selecione o cliente"
                          : "Nenhum cliente encontrado"
                    }
                  />
                </SelectTrigger>
                <SelectContent>
                  {clientes.map((cliente) => (
                    <SelectItem key={cliente.id} value={String(cliente.id)}>
                      {cliente.nome}
                      {cliente.documento ? ` (${cliente.documento})` : ""}
                    </SelectItem>
                  ))}
                </SelectContent>
              </Select>
            </div>
            <div className="space-y-2 sm:col-span-2">
              <Label htmlFor="process-proposta">Proposta vinculada</Label>
              <Popover
                open={propostasPopoverOpen}
                onOpenChange={setPropostasPopoverOpen}
              >
                <PopoverTrigger asChild>
                  <Button
                    id="process-proposta"
                    type="button"
                    variant="outline"
                    role="combobox"
                    aria-expanded={propostasPopoverOpen}
                    className="w-full justify-between"
                    disabled={propostasLoading && propostas.length === 0}
                  >
                    <span className="truncate">{propostaButtonLabel}</span>
                    <ChevronsUpDown className="ml-2 h-4 w-4 shrink-0 opacity-50" />
                  </Button>
                </PopoverTrigger>
                <PopoverContent
                  className="w-[var(--radix-popover-trigger-width)] p-0"
                  align="start"
                >
                  <Command>
                    <CommandInput placeholder="Buscar proposta..." />
                    <CommandList>
                      <CommandEmpty>
                        {propostasLoading
                          ? "Carregando propostas..."
                          : propostasError ?? "Nenhuma proposta encontrada"}
                      </CommandEmpty>
                      <CommandGroup>
                        <CommandItem
                          value="Nenhuma proposta"
                          onSelect={() => {
                            setProcessForm((prev) => ({ ...prev, propostaId: "" }));
                            setPropostasPopoverOpen(false);
                          }}
                        >
                          <Check
                            className={`mr-2 h-4 w-4 ${processForm.propostaId === "" ? "opacity-100" : "opacity-0"}`}
                          />
                          Nenhuma proposta vinculada
                        </CommandItem>
                        {propostas.map((proposta) => {
                          const selected = processForm.propostaId === proposta.id;
                          return (
                            <CommandItem
                              key={proposta.id}
                              value={proposta.label}
                              onSelect={() => {
                                setProcessForm((prev) => ({
                                  ...prev,
                                  propostaId: proposta.id,
                                }));
                                setPropostasPopoverOpen(false);
                              }}
                            >
                              <Check
                                className={`mr-2 h-4 w-4 ${selected ? "opacity-100" : "opacity-0"}`}
                              />
                              <div className="flex flex-col">
                                <span>{proposta.label}</span>
                                {proposta.solicitante ? (
                                  <span className="text-xs text-muted-foreground">
                                    Solicitante: {proposta.solicitante}
                                  </span>
                                ) : null}
                              </div>
                            </CommandItem>
                          );
                        })}
                      </CommandGroup>
                    </CommandList>
                  </Command>
                </PopoverContent>
              </Popover>
              {propostasError ? (
                <p className="text-xs text-destructive">{propostasError}</p>
              ) : selectedProposta ? (
                <p className="text-xs text-muted-foreground">
                  Proposta selecionada{selectedProposta.solicitante ? ` para ${selectedProposta.solicitante}` : ""}.
                </p>
              ) : (
                <p className="text-xs text-muted-foreground">
                  Vincule uma proposta existente ao processo (opcional).
                </p>
              )}
            </div>
            <div className="space-y-2">
              <Label htmlFor="process-uf">UF</Label>
              <Select
                value={processForm.uf}
                onValueChange={(value) =>
                  setProcessForm((prev) => ({
                    ...prev,
                    uf: value,
                    municipio: "",
                  }))
                }
              >
                <SelectTrigger id="process-uf">
                  <SelectValue placeholder="Selecione a UF" />
                </SelectTrigger>
                <SelectContent>
                  {ufs.map((uf) => (
                    <SelectItem key={uf.sigla} value={uf.sigla}>
                      {uf.nome} ({uf.sigla})
                    </SelectItem>
                  ))}
                </SelectContent>
              </Select>
            </div>
            <div className="space-y-2">
              <Label htmlFor="process-municipio">Município</Label>
              <Select
                value={processForm.municipio}
                onValueChange={(value) =>
                  setProcessForm((prev) => ({ ...prev, municipio: value }))
                }
              >
                <SelectTrigger
                  id="process-municipio"
                  disabled={!processForm.uf || municipiosLoading}
                >
                  <SelectValue
                    placeholder={
                      !processForm.uf
                        ? "Selecione a UF primeiro"
                        : municipiosLoading
                          ? "Carregando municípios..."
                          : municipios.length > 0
                            ? "Selecione o município"
                            : "Nenhum município encontrado"
                    }
                  />
                </SelectTrigger>
                <SelectContent>
                  {municipios.map((municipio) => (
                    <SelectItem key={municipio.id} value={municipio.nome}>
                      {municipio.nome}
                    </SelectItem>
                  ))}
                </SelectContent>
              </Select>
            </div>
            <div className="space-y-2 sm:col-span-2">
              <Label>Advogados responsáveis</Label>
              <Popover
                open={advogadosPopoverOpen}
                onOpenChange={setAdvogadosPopoverOpen}
              >
                <PopoverTrigger asChild>
                  <Button
                    type="button"
                    variant="outline"
                    role="combobox"
                    aria-expanded={advogadosPopoverOpen}
                    className="w-full justify-between"
                    disabled={advogadosLoading && advogadosOptions.length === 0}
                  >
                    <span className="truncate">
                      {advogadosLoading && advogadosOptions.length === 0
                        ? "Carregando advogados..."
                        : selectedAdvogados.length === 0
                          ? advogadosOptions.length === 0
                            ? "Nenhum advogado disponível"
                            : "Selecione os advogados responsáveis"
                          : selectedAdvogados.length === 1
                            ? selectedAdvogados[0].nome
                            : `${selectedAdvogados.length} advogados selecionados`}
                    </span>
                    <ChevronsUpDown className="ml-2 h-4 w-4 shrink-0 opacity-50" />
                  </Button>
                </PopoverTrigger>
                <PopoverContent
                  className="w-[var(--radix-popover-trigger-width)] p-0"
                  align="start"
                >
                  <Command>
                    <CommandInput placeholder="Pesquisar advogados..." />
                    <CommandList>
                      <CommandEmpty>
                        {advogadosLoading
                          ? "Carregando advogados..."
                          : advogadosError ?? "Nenhum advogado encontrado"}
                      </CommandEmpty>
                      <CommandGroup>
                        {advogadosOptions.map((advogado) => {
                          const selected = processForm.advogados.includes(advogado.id);
                          return (
                            <CommandItem
                              key={advogado.id}
                              value={`${advogado.nome} ${advogado.descricao ?? ""}`}
                              onSelect={() => toggleAdvogadoSelection(advogado.id)}
                            >
                              <Check
                                className={`mr-2 h-4 w-4 ${selected ? "opacity-100" : "opacity-0"}`}
                              />
                              <div className="flex flex-col">
                                <span>{advogado.nome}</span>
                                {advogado.descricao ? (
                                  <span className="text-xs text-muted-foreground">
                                    {advogado.descricao}
                                  </span>
                                ) : null}
                              </div>
                            </CommandItem>
                          );
                        })}
                      </CommandGroup>
                    </CommandList>
                  </Command>
                </PopoverContent>
              </Popover>
              {selectedAdvogados.length > 0 ? (
                <div className="flex flex-wrap gap-2">
                  {selectedAdvogados.map((advogado) => (
                    <Badge
                      key={`selected-${advogado.id}`}
                      variant="secondary"
                      className="flex items-center gap-1 text-xs"
                    >
                      <span>{advogado.nome}</span>
                      <button
                        type="button"
                        onClick={() => toggleAdvogadoSelection(advogado.id)}
                        className="ml-1 text-muted-foreground transition hover:text-foreground"
                        aria-label={`Remover ${advogado.nome}`}
                      >
                        ×
                      </button>
                    </Badge>
                  ))}
                </div>
              ) : (
                <p className="text-xs text-muted-foreground">
                  {advogadosError
                    ? advogadosError
                    : "Selecione os advogados responsáveis pelo processo (opcional)."}
                </p>
              )}
            </div>
            <div className="space-y-2 sm:col-span-2 md:col-span-1">
              <Label htmlFor="process-number">Número do processo</Label>
              <Input
                id="process-number"
                placeholder="0000000-00.0000.0.00.0000"
                value={processForm.numero}
                onChange={(event) =>
                  setProcessForm((prev) => ({
                    ...prev,
                    numero: formatProcessNumber(event.target.value),
                  }))
                }
              />
            </div>
            <div className="space-y-2 sm:col-span-2 md:col-span-1">
              <Label htmlFor="process-distribution-date">Data da distribuição</Label>
              <Input
                id="process-distribution-date"
                type="date"
                value={processForm.dataDistribuicao}
                onChange={(event) =>
                  setProcessForm((prev) => ({
                    ...prev,
                    dataDistribuicao: event.target.value,
                  }))
                }
              />
            </div>
          </div>
          {createError ? (
            <p className="text-sm text-destructive">{createError}</p>
          ) : null}
          <DialogFooter className="gap-2 sm:gap-0">
            <Button type="button" variant="outline" onClick={() => handleDialogOpenChange(false)}>
              Cancelar
            </Button>
            <Button
              type="button"
              onClick={handleProcessCreate}
              disabled={isCreateDisabled}
            >
              {creatingProcess ? "Cadastrando..." : "Cadastrar"}
            </Button>
          </DialogFooter>
        </DialogContent>
      </Dialog>
    </div>
  );
}
<|MERGE_RESOLUTION|>--- conflicted
+++ resolved
@@ -1528,7 +1528,6 @@
           </CardContent>
         </Card>
       ) : (
-<<<<<<< HEAD
         <Accordion type="multiple" className="space-y-4">
           {filteredProcessos.map((processo) => (
             <AccordionItem
@@ -1638,21 +1637,7 @@
                         Última sincronização: {formatDateTimeToPtBR(processo.ultimaSincronizacao)}
                       </span>
                     </div>
-=======
-        <div className="relative">
-          <span
-            aria-hidden
-            className="pointer-events-none absolute left-8 top-8 bottom-8 w-px bg-gradient-to-b from-primary/20 via-border/40 to-transparent sm:left-12"
-          />
-          <Accordion type="multiple" className="space-y-10">
-            {filteredProcessos.map((processo) => (
-              <AccordionItem key={processo.id} value={String(processo.id)} className="group border-b-0">
-                <div className="relative ml-8 sm:ml-12">
-                  <div className="pointer-events-none absolute left-0 top-6 -translate-x-1/2">
-                    <span className="flex h-4 w-4 items-center justify-center rounded-full border border-primary/40 bg-background shadow-sm ring-4 ring-primary/10 transition duration-300 group-data-[state=open]:scale-110 group-data-[state=open]:border-primary group-data-[state=open]:ring-primary/20">
-                      <span className="h-2 w-2 rounded-full bg-primary transition duration-300 group-data-[state=open]:scale-110" />
-                    </span>
->>>>>>> 20ad11c4
+
                   </div>
                   <div className="relative overflow-hidden rounded-2xl border border-border/60 bg-card/70 text-card-foreground shadow-sm transition duration-300 hover:border-primary/40 hover:shadow-lg group-data-[state=open]:border-primary/50 group-data-[state=open]:shadow-lg">
                     <div className="pointer-events-none absolute inset-x-0 top-0 h-1 bg-gradient-to-r from-primary/10 via-primary/40 to-primary/10 opacity-0 transition duration-300 group-data-[state=open]:opacity-100" />
@@ -1866,7 +1851,6 @@
                             </p>
                           ) : null}
                         </div>
-<<<<<<< HEAD
                         <Badge
                           variant="outline"
                           className="text-[10px] uppercase tracking-wide text-muted-foreground"
@@ -1930,8 +1914,7 @@
                       <div className="mt-2 flex items-start gap-2 text-sm text-foreground">
                         <Landmark className="mt-0.5 h-4 w-4 text-muted-foreground" />
                         <span>{processo.orgaoJulgador}</span>
-=======
->>>>>>> 20ad11c4
+
                       </div>
                     </AccordionContent>
                   </div>
