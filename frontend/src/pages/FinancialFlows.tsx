--- conflicted
+++ resolved
@@ -1,8 +1,4 @@
-<<<<<<< HEAD
 import { useCallback, useEffect, useMemo, useState } from 'react';
-=======
-import { useCallback, useMemo, useState } from 'react';
->>>>>>> bedf935d
 import { useQuery, useMutation, useQueryClient } from '@tanstack/react-query';
 import { format, isBefore, isValid, parseISO, startOfDay, startOfMonth } from 'date-fns';
 import { ptBR } from 'date-fns/locale';
@@ -12,14 +8,12 @@
 import { Button } from '@/components/ui/button';
 import { Tabs, TabsList, TabsTrigger, TabsContent } from '@/components/ui/tabs';
 import { Badge } from '@/components/ui/badge';
-<<<<<<< HEAD
 import { useToast } from '@/hooks/use-toast';
 import { getApiUrl } from '@/lib/api';
 import { Info, AlertCircle } from 'lucide-react';
 import { AsaasChargeDialog } from '@/components/financial/AsaasChargeDialog';
 import type { CustomerOption } from '@/components/financial/AsaasChargeDialog';
-=======
->>>>>>> bedf935d
+
 import { Skeleton } from '@/components/ui/skeleton';
 import {
   Select,
@@ -29,7 +23,6 @@
   SelectValue,
 } from '@/components/ui/select';
 import { Checkbox } from '@/components/ui/checkbox';
-<<<<<<< HEAD
 
 function normalizeCustomerOption(entry: unknown): CustomerOption | null {
   if (!entry || typeof entry !== 'object') {
@@ -91,12 +84,10 @@
 const FinancialFlows = () => {
   const queryClient = useQueryClient();
   const { toast } = useToast();
-=======
 import { AlertCircle } from 'lucide-react';
 
 const FinancialFlows = () => {
   const queryClient = useQueryClient();
->>>>>>> bedf935d
   const {
     data: flows = [],
     isLoading,
@@ -104,7 +95,6 @@
     error,
     refetch,
   } = useQuery({ queryKey: ['flows'], queryFn: fetchFlows });
-<<<<<<< HEAD
   const {
     data: customers = [],
     isLoading: customersLoading,
@@ -132,8 +122,7 @@
   const handleStatusUpdated = useCallback((flowId: number, statuses: AsaasChargeStatus[]) => {
     setChargeStatusHistory((prev) => ({ ...prev, [flowId]: statuses }));
   }, []);
-=======
->>>>>>> bedf935d
+
 
   type DerivedStatus = 'pendente' | 'pago' | 'vencido';
 
@@ -240,7 +229,6 @@
     });
   }, [detailedFlows, onlyOpenCharges, searchTerm, statusFilter, typeFilter]);
 
-<<<<<<< HEAD
       return {
         ...flow,
         computedStatus,
@@ -265,8 +253,7 @@
     });
   }, [detailedFlows, onlyOpenCharges, searchTerm, statusFilter, typeFilter]);
 
-=======
->>>>>>> bedf935d
+
   const periods = useMemo<PeriodGroup[]>(() => {
     const accumulator = new Map<string, { key: string; label: string; sortValue: number; flows: FlowWithDetails[] }>();
 
@@ -510,15 +497,12 @@
           <div className="space-y-2">
             <label className="text-sm font-medium text-muted-foreground">Apenas cobranças em aberto</label>
             <div className="flex h-10 items-center gap-3 rounded-md border border-input px-3">
-<<<<<<< HEAD
               <Checkbox
                 id="only-open"
                 checked={onlyOpenCharges}
                 onCheckedChange={(checked) => setOnlyOpenCharges(Boolean(checked))}
               />
-=======
-              <Checkbox id="only-open" checked={onlyOpenCharges} onCheckedChange={(checked) => setOnlyOpenCharges(Boolean(checked))} />
->>>>>>> bedf935d
+
               <label htmlFor="only-open" className="text-sm text-muted-foreground">
                 Mostrar pendentes e vencidas
               </label>
