import { useCallback, useEffect, useMemo, useState } from 'react';
import { useQuery, useMutation, useQueryClient } from '@tanstack/react-query';
import { format, isBefore, isValid, parseISO, startOfDay, startOfMonth } from 'date-fns';
import { ptBR } from 'date-fns/locale';
import {
  Bar,
  BarChart,
  CartesianGrid,
  Legend,
  ResponsiveContainer,
  Tooltip as RechartsTooltip,
  XAxis,
  YAxis,
} from 'recharts';
import {
  fetchFlows,
  createFlow,
  settleFlow,
  Flow,
  AsaasCharge,
  AsaasChargeStatus,
  normalizeFlowId,
} from '@/lib/flows';
import { Card } from '@/components/ui/card';
import { Input } from '@/components/ui/input';
import { Button } from '@/components/ui/button';
import { Tabs, TabsList, TabsTrigger, TabsContent } from '@/components/ui/tabs';
import { Badge } from '@/components/ui/badge';
import { useToast } from '@/hooks/use-toast';
import { getApiUrl } from '@/lib/api';
import { cn } from '@/lib/utils';
import { Info, AlertCircle, ChevronLeft, ChevronRight, ChevronsUpDown, Check } from 'lucide-react';
import { AsaasChargeDialog } from '@/components/financial/AsaasChargeDialog';
import type { CustomerOption } from '@/components/financial/AsaasChargeDialog';

import { Skeleton } from '@/components/ui/skeleton';
import {
  Select,
  SelectContent,
  SelectItem,
  SelectTrigger,
  SelectValue,
} from '@/components/ui/select';
import { Checkbox } from '@/components/ui/checkbox';
import {
  Dialog,
  DialogContent,
  DialogDescription,
  DialogFooter,
  DialogHeader,
  DialogTitle,
  DialogTrigger,
} from '@/components/ui/dialog';
import { Label } from '@/components/ui/label';
import { Popover, PopoverContent, PopoverTrigger } from '@/components/ui/popover';
import {
  Command,
  CommandEmpty,
  CommandGroup,
  CommandInput,
  CommandItem,
  CommandList,
} from '@/components/ui/command';

const CHART_COLORS = {
  receitas: '#16a34a',
  despesas: '#dc2626',
  aberto: '#f59e0b',
} as const;

const CHART_SERIES_LABELS = {
  receitas: 'Receitas',
  despesas: 'Despesas',
  aberto: 'Cobranças em aberto',
} as const;

type FlowFormState = {
  tipo: Flow['tipo'];
  descricao: string;
  valor: string;
  vencimento: string;
  clienteId: string;
  fornecedorId: string;
};

const INITIAL_FORM_STATE: FlowFormState = {
  tipo: 'receita',
  descricao: '',
  valor: '',
  vencimento: '',
  clienteId: '',
  fornecedorId: '',
};

type SupplierOption = CustomerOption & { phone?: string };

const formatDateForInput = (date: Date) => format(date, 'yyyy-MM-dd');
const getDefaultPaymentDate = () => formatDateForInput(startOfDay(new Date()));

const parseDateValue = (value: string | null | undefined): Date | null => {
  if (!value) {
    return null;
  }

  const parsed = parseISO(value);
  return parsed && isValid(parsed) ? parsed : null;
};

const normalizeDateInputValue = (value: string | null | undefined): string | null => {
  const parsed = parseDateValue(value);
  return parsed ? formatDateForInput(parsed) : null;
};

function normalizeCustomerOption(entry: unknown): CustomerOption | null {
  if (!entry || typeof entry !== 'object') {
    return null;
  }

  const record = entry as Record<string, unknown>;
  const idCandidate =
    record.id ??
    record.clienteId ??
    record.cliente_id ??
    record.customerId ??
    record.customer_id ??
    record.externalId ??
    record.external_id;

  if (idCandidate === undefined || idCandidate === null) {
    return null;
  }

  const id = String(idCandidate);
  const nameCandidate =
    record.nome ??
    record.name ??
    record.razaoSocial ??
    record['razao_social'] ??
    record.companyName ??
    record.fantasia ??
    record.legalName;

  const emailCandidate = record.email ?? record.emailPrincipal ?? record.primaryEmail ?? record.contatoEmail;
  const documentCandidate = record.cpfCnpj ?? record.documento ?? record.document ?? record.cnpj ?? record.cpf;

  return {
    id,
    label: typeof nameCandidate === 'string' && nameCandidate.length > 0 ? nameCandidate : `Cliente ${id}`,
    email: typeof emailCandidate === 'string' ? emailCandidate : undefined,
    document: typeof documentCandidate === 'string' ? documentCandidate : undefined,
    raw: entry,
  };
}

function normalizeSupplierOption(entry: unknown): SupplierOption | null {
  if (!entry || typeof entry !== 'object') {
    return null;
  }

  const record = entry as Record<string, unknown>;
  const idCandidate =
    record.id ??
    record.fornecedorId ??
    record.fornecedor_id ??
    record.supplierId ??
    record.supplier_id ??
    record.externalId ??
    record.external_id;

  if (idCandidate === undefined || idCandidate === null) {
    return null;
  }

  const id = String(idCandidate);
  const nameCandidate =
    record.nome ??
    record.razaoSocial ??
    record['razao_social'] ??
    record.fantasia ??
    record.companyName ??
    record.name;

  const emailCandidate =
    record.email ??
    record.emailPrincipal ??
    record.primaryEmail ??
    record.contatoEmail ??
    record['contato_email'];
  const documentCandidate =
    record.documento ??
    record.document ??
    record.cnpj ??
    record.cpf ??
    record.cpfCnpj ??
    record['numero_documento'];
  const phoneCandidate = record.telefone ?? record.phone ?? record['telefone_principal'];

  const labelCandidate = typeof nameCandidate === 'string' ? nameCandidate.trim() : '';
  const emailValue = typeof emailCandidate === 'string' ? emailCandidate : undefined;
  const documentValue = typeof documentCandidate === 'string' ? documentCandidate : undefined;
  const phoneValue = typeof phoneCandidate === 'string' ? phoneCandidate.trim() : undefined;

  const label = labelCandidate.length > 0 ? labelCandidate : `Fornecedor ${id}`;

  return {
    id,
    label,
    email: emailValue,
    document: documentValue,
    phone: phoneValue && phoneValue.length > 0 ? phoneValue : undefined,
    raw: entry,
  };
}

async function fetchCustomersForFlows(): Promise<CustomerOption[]> {
  const response = await fetch(getApiUrl('clientes'));
  if (!response.ok) {
    throw new Error(`Falha ao carregar clientes (HTTP ${response.status})`);
  }

  const payload = await response.json();
  const listCandidates = Array.isArray(payload)
    ? payload
    : (payload?.items as unknown[]) ?? (payload?.data as unknown[]) ?? (payload?.results as unknown[]) ?? [];

  return listCandidates
    .map((entry) => normalizeCustomerOption(entry))
    .filter((customer): customer is CustomerOption => Boolean(customer));
}

async function fetchSuppliersForFlows(): Promise<SupplierOption[]> {
  const response = await fetch(getApiUrl('fornecedores'));
  if (!response.ok) {
    throw new Error(`Falha ao carregar fornecedores (HTTP ${response.status})`);
  }

  const payload = await response.json();
  const listCandidates = Array.isArray(payload)
    ? payload
    : (payload?.items as unknown[]) ?? (payload?.data as unknown[]) ?? (payload?.results as unknown[]) ?? [];

  return listCandidates
    .map((entry) => normalizeSupplierOption(entry))
    .filter((supplier): supplier is SupplierOption => Boolean(supplier));
}

const DIGIT_ONLY_REGEX = /\D+/g;

const BRAZILIAN_CURRENCY_FORMATTER = new Intl.NumberFormat('pt-BR', {
  style: 'currency',
  currency: 'BRL',
});

const extractCurrencyDigits = (value: string): string => value.replace(DIGIT_ONLY_REGEX, '');

const formatCurrencyInputValue = (digits: string): string => {
  if (!digits) {
    return '';
  }
  const parsed = Number.parseInt(digits, 10);
  if (Number.isNaN(parsed)) {
    return '';
  }
  return BRAZILIAN_CURRENCY_FORMATTER.format(parsed / 100);
};

const parseCurrencyDigits = (digits: string): number | null => {
  if (!digits) {
    return null;
  }
  const parsed = Number.parseInt(digits, 10);
  if (Number.isNaN(parsed)) {
    return null;
  }
  return parsed / 100;
};

const buildOptionDetails = (option: CustomerOption | SupplierOption): string | null => {
  const details: string[] = [];
  if (typeof option.document === 'string' && option.document.trim().length > 0) {
    details.push(option.document.trim());
  }
  if (typeof option.email === 'string' && option.email.trim().length > 0) {
    details.push(option.email.trim());
  }
  if ('phone' in option && typeof option.phone === 'string' && option.phone.trim().length > 0) {
    details.push(option.phone.trim());
  }
  return details.length > 0 ? details.join(' • ') : null;
};

const FinancialFlows = () => {
  const queryClient = useQueryClient();
  const { toast } = useToast();
  const {
    data: flows = [],
    isLoading,
    isError,
    error,
    refetch,
  } = useQuery({ queryKey: ['flows'], queryFn: fetchFlows });
  const {
    data: customers = [],
    isLoading: customersLoading,
    error: customersError,
  } = useQuery({ queryKey: ['flows-customers'], queryFn: fetchCustomersForFlows, staleTime: 1000 * 60 * 5 });
  const {
    data: suppliers = [],
    isLoading: suppliersLoading,
    error: suppliersError,
  } = useQuery({ queryKey: ['flows-suppliers'], queryFn: fetchSuppliersForFlows, staleTime: 1000 * 60 * 5 });

  const [chargeDialogFlow, setChargeDialogFlow] = useState<Flow | null>(null);
  const [chargeSummaries, setChargeSummaries] = useState<Record<number, AsaasCharge | null>>({});
  const [chargeStatusHistory, setChargeStatusHistory] = useState<Record<number, AsaasChargeStatus[]>>({});
  const [settleDialogFlow, setSettleDialogFlow] = useState<FlowWithDetails | null>(null);
<<<<<<< HEAD
=======

>>>>>>> bf6ee29b
  const [settleDate, setSettleDate] = useState(() => getDefaultPaymentDate());

  useEffect(() => {
    if (customersError instanceof Error) {
      toast({
        title: 'Erro ao carregar clientes',
        description: customersError.message,
        variant: 'destructive',
      });
    }
  }, [customersError, toast]);

  useEffect(() => {
    if (suppliersError instanceof Error) {
      toast({
        title: 'Erro ao carregar fornecedores',
        description: suppliersError.message,
        variant: 'destructive',
      });
    }
  }, [suppliersError, toast]);

  const handleChargeSaved = useCallback((flowId: number, charge: AsaasCharge) => {
    setChargeSummaries((prev) => ({ ...prev, [flowId]: charge }));
  }, []);

  const handleStatusUpdated = useCallback((flowId: number, statuses: AsaasChargeStatus[]) => {
    setChargeStatusHistory((prev) => ({ ...prev, [flowId]: statuses }));
  }, []);


  type DerivedStatus = 'pendente' | 'pago' | 'vencido';

  type FlowWithDetails = Flow & {
    computedStatus: DerivedStatus;
    dueDate: Date | null;
    pagamentoDate: Date | null;
    normalizedId: string | null;
    canManuallySettle: boolean;
  };

  type PeriodTotals = {
    receitas: number;
    despesas: number;
    saldo: number;
    status: Record<DerivedStatus, { count: number; value: number }>;
  };

  type PeriodGroup = {
    key: string;
    label: string;
    sortValue: number;
    flows: FlowWithDetails[];
    totals: PeriodTotals;
  };

  const [activeYear, setActiveYear] = useState<number | null>(null);
  const [activePeriodKey, setActivePeriodKey] = useState<string | null>(null);
  const [searchTerm, setSearchTerm] = useState('');
  const [statusFilter, setStatusFilter] = useState<'all' | DerivedStatus>('all');
  const [typeFilter, setTypeFilter] = useState<'all' | Flow['tipo']>('all');
  const [onlyOpenCharges, setOnlyOpenCharges] = useState(false);

  const currencyFormatter = useMemo(
    () => new Intl.NumberFormat('pt-BR', { style: 'currency', currency: 'BRL' }),
    [],
  );

  const formatCurrency = (value: number) => currencyFormatter.format(value);

  const statusLabels: Record<DerivedStatus, string> = {
    pendente: 'Pendentes',
    pago: 'Pagos',
    vencido: 'Vencidos',
  };

  const statusSingleLabels: Record<DerivedStatus, string> = {
    pendente: 'Pendente',
    pago: 'Pago',
    vencido: 'Vencido',
  };

  const statusBadgeVariants: Record<DerivedStatus, 'default' | 'secondary' | 'destructive' | 'outline'> = {
    pendente: 'outline',
    pago: 'secondary',
    vencido: 'destructive',
  };

  const deriveMonthLabel = useCallback((date: Date) => {
    const label = format(date, "MMMM 'de' yyyy", { locale: ptBR });
    return label.charAt(0).toUpperCase() + label.slice(1);
  }, []);

  const formatDayDate = (date: Date | null, fallback?: string) => {
    if (!date || !isValid(date)) return fallback ?? '-';
    return format(date, 'dd/MM/yyyy');
  };

  const detailedFlows = useMemo<FlowWithDetails[]>(() => {
    const today = startOfDay(new Date());
    return flows.map((flow) => {
      const parsedDueDate = flow.vencimento ? parseISO(flow.vencimento) : null;
      const dueDate = parsedDueDate && isValid(parsedDueDate) ? parsedDueDate : null;
      const parsedPaymentDate = flow.pagamento ? parseISO(flow.pagamento) : null;
      const pagamentoDate = parsedPaymentDate && isValid(parsedPaymentDate) ? parsedPaymentDate : null;
      const normalizedId = normalizeFlowId(flow.id);

      const computedStatus: DerivedStatus =
        flow.status === 'pago' || pagamentoDate
          ? 'pago'
          : dueDate && isBefore(dueDate, today)
            ? 'vencido'
            : 'pendente';
      return {
        ...flow,
        computedStatus,
        dueDate,
        pagamentoDate,
        normalizedId,
        canManuallySettle: Boolean(normalizedId),
      };
    });
  }, [flows]);

  const filteredFlows = useMemo(() => {
    const term = searchTerm.trim().toLowerCase();
    return detailedFlows.filter((flow) => {
      const matchesSearch =
        term.length === 0 ||
        flow.descricao.toLowerCase().includes(term);
      const matchesStatus =
        statusFilter === 'all' ||
        flow.computedStatus === statusFilter;
      const matchesType = typeFilter === 'all' || flow.tipo === typeFilter;
      const matchesOnlyOpen =
        !onlyOpenCharges ||
        (flow.computedStatus === 'pendente' || flow.computedStatus === 'vencido');

      return matchesSearch && matchesStatus && matchesType && matchesOnlyOpen;
    });
  }, [detailedFlows, onlyOpenCharges, searchTerm, statusFilter, typeFilter]);

  const periods = useMemo<PeriodGroup[]>(() => {
    const accumulator = new Map<string, { key: string; label: string; sortValue: number; flows: FlowWithDetails[] }>();

    filteredFlows.forEach((flow) => {
      const key = flow.dueDate ? format(flow.dueDate, 'yyyy-MM') : 'sem-data';
      const sortValue = flow.dueDate ? startOfMonth(flow.dueDate).getTime() : Number.NEGATIVE_INFINITY;
      const label = flow.dueDate ? deriveMonthLabel(flow.dueDate) : 'Sem vencimento';

      if (!accumulator.has(key)) {
        accumulator.set(key, { key, label, sortValue, flows: [] });
      }

      accumulator.get(key)!.flows.push(flow);
    });

    return Array.from(accumulator.values())
      .map<PeriodGroup>((group) => {
        const totals = group.flows.reduce<PeriodTotals>(
          (acc, flow) => {
            if (flow.tipo === 'receita') {
              acc.receitas += flow.valor;
            } else {
              acc.despesas += flow.valor;
            }
            acc.status[flow.computedStatus].count += 1;
            acc.status[flow.computedStatus].value += flow.valor;
            return acc;
          },
          {
            receitas: 0,
            despesas: 0,
            saldo: 0,
            status: {
              pendente: { count: 0, value: 0 },
              pago: { count: 0, value: 0 },
              vencido: { count: 0, value: 0 },
            },
          },
        );
        totals.saldo = totals.receitas - totals.despesas;

        return {
          ...group,
          totals,
        };
      })
      .sort((a, b) => a.sortValue - b.sortValue);
  }, [filteredFlows, deriveMonthLabel]);

  const globalTotals = useMemo(() => {
    const totals = filteredFlows.reduce<PeriodTotals>(
      (acc, flow) => {
        if (flow.tipo === 'receita') {
          acc.receitas += flow.valor;
        } else {
          acc.despesas += flow.valor;
        }
        acc.status[flow.computedStatus].count += 1;
        acc.status[flow.computedStatus].value += flow.valor;
        return acc;
      },
      {
        receitas: 0,
        despesas: 0,
        saldo: 0,
        status: {
          pendente: { count: 0, value: 0 },
          pago: { count: 0, value: 0 },
          vencido: { count: 0, value: 0 },
        },
      },
    );
    totals.saldo = totals.receitas - totals.despesas;
    return totals;
  }, [filteredFlows]);

  const hasAnyFlow = detailedFlows.length > 0;

  const datedPeriods = useMemo(() => periods.filter((period) => period.key !== 'sem-data'), [periods]);
  const undatedPeriod = useMemo(
    () => periods.find((period) => period.key === 'sem-data') ?? null,
    [periods],
  );

  const yearGroups = useMemo(
    () => {
      const accumulator = new Map<number, PeriodGroup[]>();

      datedPeriods.forEach((period) => {
        const [yearPart] = period.key.split('-');
        const year = Number.parseInt(yearPart, 10);
        if (!Number.isFinite(year)) {
          return;
        }
        if (!accumulator.has(year)) {
          accumulator.set(year, []);
        }
        accumulator.get(year)!.push(period);
      });

      return Array.from(accumulator.entries())
        .map(([year, yearPeriods]) => ({
          year,
          periods: yearPeriods.sort((a, b) => a.sortValue - b.sortValue),
        }))
        .sort((a, b) => b.year - a.year);
    },
    [datedPeriods],
  );

  const availableYears = useMemo(() => yearGroups.map((group) => group.year), [yearGroups]);

  useEffect(() => {
    if (availableYears.length === 0) {
      if (activeYear !== null) {
        setActiveYear(null);
      }
      return;
    }

    const currentYear = new Date().getFullYear();
    const fallbackYear = availableYears[0];
    const preferredYear = availableYears.includes(currentYear) ? currentYear : fallbackYear;

    if (activeYear === null || !availableYears.includes(activeYear)) {
      setActiveYear(preferredYear);
    }
  }, [activeYear, availableYears]);

  const periodsForActiveYear = useMemo(() => {
    if (activeYear === null) {
      return [];
    }

    return yearGroups.find((group) => group.year === activeYear)?.periods ?? [];
  }, [activeYear, yearGroups]);

  const visiblePeriods = useMemo(() => {
    const periodsWithYear = periodsForActiveYear;
    return undatedPeriod ? [...periodsWithYear, undatedPeriod] : periodsWithYear;
  }, [periodsForActiveYear, undatedPeriod]);

  const chartData = useMemo(
    () =>
      periodsForActiveYear.map((period) => {
        const monthDate = new Date(period.sortValue);
        const monthLabel = format(monthDate, 'MMM', { locale: ptBR });
        const normalizedLabel = monthLabel.charAt(0).toUpperCase() + monthLabel.slice(1);
        const openChargesValue = period.totals.status.pendente.value + period.totals.status.vencido.value;

        return {
          key: period.key,
          month: normalizedLabel,
          receitas: period.totals.receitas,
          despesas: period.totals.despesas,
          aberto: openChargesValue,
        };
      }),
    [periodsForActiveYear],
  );

  useEffect(() => {
    const visibleKeys = visiblePeriods.map((period) => period.key);
    if (visibleKeys.length === 0) {
      if (activePeriodKey !== null) {
        setActivePeriodKey(null);
      }
      return;
    }

    const now = new Date();
    const currentPeriodKey = format(now, 'yyyy-MM');
    const shouldPrioritizeCurrentMonth = activeYear !== null && activeYear === now.getFullYear();
    const preferredKey =
      shouldPrioritizeCurrentMonth && visibleKeys.includes(currentPeriodKey)
        ? currentPeriodKey
        : visibleKeys[0];

    if (!activePeriodKey || !visibleKeys.includes(activePeriodKey)) {
      setActivePeriodKey(preferredKey);
    }
  }, [activePeriodKey, activeYear, visiblePeriods]);

  const safePeriodKey =
    visiblePeriods.length > 0
      ? activePeriodKey && visiblePeriods.some((period) => period.key === activePeriodKey)
        ? activePeriodKey
        : visiblePeriods[0].key
      : undefined;

  const currentYearIndex = activeYear !== null ? availableYears.indexOf(activeYear) : -1;
  const hasPreviousYear = currentYearIndex >= 0 && currentYearIndex < availableYears.length - 1;
  const hasNextYear = currentYearIndex > 0;

  const handleGoToPreviousYear = () => {
    if (!hasPreviousYear) return;
    const targetYear = availableYears[currentYearIndex + 1];
    setActiveYear(targetYear);
  };

  const handleGoToNextYear = () => {
    if (!hasNextYear) return;
    const targetYear = availableYears[currentYearIndex - 1];
    setActiveYear(targetYear);
  };

  const [isCreateDialogOpen, setIsCreateDialogOpen] = useState(false);
  const [form, setForm] = useState<FlowFormState>(INITIAL_FORM_STATE);
  const [isCustomerPopoverOpen, setIsCustomerPopoverOpen] = useState(false);
  const [isSupplierPopoverOpen, setIsSupplierPopoverOpen] = useState(false);
  const selectedCustomer = useMemo(
    () => customers.find((customer) => customer.id === form.clienteId) ?? null,
    [customers, form.clienteId],
  );
  const selectedSupplier = useMemo(
    () => suppliers.find((supplier) => supplier.id === form.fornecedorId) ?? null,
    [suppliers, form.fornecedorId],
  );
  const isFormValid = useMemo(() => {
    const parsedValue = parseCurrencyDigits(form.valor);
    return Boolean(form.descricao.trim()) && parsedValue !== null;
  }, [form.descricao, form.valor]);

  const createMutation = useMutation({
    mutationFn: () => {
      const parsedValue = parseCurrencyDigits(form.valor) ?? 0;
      return createFlow({
        tipo: form.tipo,
        descricao: form.descricao,
        valor: parsedValue,
        vencimento: form.vencimento,
        clienteId: form.tipo === 'receita' && form.clienteId ? form.clienteId : undefined,
        fornecedorId: form.tipo === 'despesa' && form.fornecedorId ? form.fornecedorId : undefined,
      });
    },
    onSuccess: () => {
      queryClient.invalidateQueries({ queryKey: ['flows'] });
      setForm(INITIAL_FORM_STATE);
      setIsCustomerPopoverOpen(false);
      setIsSupplierPopoverOpen(false);
      setIsCreateDialogOpen(false);
    },
  });

  const settleMutation = useMutation({
    mutationFn: ({ flowId, date }: { flowId: string; date: string }) => settleFlow(flowId, date),
<<<<<<< HEAD
=======

>>>>>>> bf6ee29b
    onSuccess: () => {
      queryClient.invalidateQueries({ queryKey: ['flows'] });
      toast({
        title: 'Lançamento atualizado',
        description: 'O lançamento foi marcado como pago.',
      });
      setSettleDialogFlow(null);
      setSettleDate(getDefaultPaymentDate());
    },
    onError: (error: unknown) => {
      const description =
        error instanceof Error ? error.message : 'Não foi possível marcar o lançamento como pago.';
      toast({
        title: 'Erro ao marcar como pago',
        description,
        variant: 'destructive',
      });
    },
  });

  const handleOpenSettleDialog = (flow: FlowWithDetails) => {
    if (!flow.canManuallySettle) {
      toast({
        title: 'Ação indisponível',
        description: 'Somente lançamentos cadastrados no Jus Connect podem ser marcados manualmente como pagos.',
        variant: 'destructive',
      });
      return;
<<<<<<< HEAD
    }

    setSettleDialogFlow(flow);

    const normalizedPaymentDate = normalizeDateInputValue(flow.pagamento ?? undefined);
    if (normalizedPaymentDate) {
      setSettleDate(normalizedPaymentDate);
      return;
    }

    const normalizedDueDate = normalizeDateInputValue(flow.vencimento);
    setSettleDate(normalizedDueDate ?? getDefaultPaymentDate());
  };

  const handleCloseSettleDialog = () => {
    if (settleMutation.isPending) {
      return;
    }

=======
    }


    setSettleDialogFlow(flow);

    const normalizedPaymentDate = normalizeDateInputValue(flow.pagamento ?? undefined);
    if (normalizedPaymentDate) {
      setSettleDate(normalizedPaymentDate);
      return;
    }

    const normalizedDueDate = normalizeDateInputValue(flow.vencimento);
    setSettleDate(normalizedDueDate ?? getDefaultPaymentDate());
  };

  const handleCloseSettleDialog = () => {
    if (settleMutation.isPending) {
      return;
    }

>>>>>>> bf6ee29b
    setSettleDialogFlow(null);
    setSettleDate(getDefaultPaymentDate());
  };

  const handleConfirmSettle = () => {
    if (!settleDialogFlow || !settleDialogFlow.normalizedId || !settleDate || settleMutation.isPending) {
      return;
    }

    settleMutation.mutate({ flowId: settleDialogFlow.normalizedId, date: settleDate });
<<<<<<< HEAD
=======

>>>>>>> bf6ee29b
  };

  const statusOrder: DerivedStatus[] = ['pendente', 'vencido', 'pago'];
  const settleDialogDueDate = settleDialogFlow ? parseDateValue(settleDialogFlow.vencimento) : null;

  if (isLoading) {
    return (
      <div className="p-6 space-y-6">
        <div>
          <Skeleton className="h-9 w-64" />
          <Skeleton className="mt-2 h-5 w-80" />
        </div>
        <Card className="p-6 space-y-4">
          <Skeleton className="h-6 w-48" />
          <div className="grid gap-4 md:grid-cols-2 lg:grid-cols-4">
            {Array.from({ length: 4 }).map((_, index) => (
              <Skeleton key={index} className="h-24 w-full" />
            ))}
          </div>
          <Skeleton className="h-10 w-full" />
          <Skeleton className="h-64 w-full" />
        </Card>
      </div>
    );
  }

  if (isError) {
    return (
      <div className="p-6 space-y-6">
        <div className="flex items-center gap-3 rounded-lg border border-destructive/50 bg-destructive/10 p-6 text-destructive">
          <AlertCircle className="h-6 w-6" />
          <div className="space-y-1">
            <h1 className="text-xl font-semibold">Não foi possível carregar os lançamentos financeiros</h1>
            <p className="text-sm text-destructive/80">
              {(error as Error)?.message || 'Ocorreu um erro inesperado ao comunicar com o servidor.'}
            </p>
          </div>
          <Button variant="outline" onClick={() => refetch()}>
            Tentar novamente
          </Button>
        </div>
      </div>
    );
  }

  return (
    <div className="p-6 space-y-6">
      <div>
        <h1 className="text-3xl font-bold">Lançamentos Financeiros</h1>
        <p className="mt-2 text-muted-foreground">
          Visualize todas as cobranças emitidas para os clientes, acompanhe a situação de pagamento e mantenha o controle do
          fluxo de caixa da empresa.
        </p>
      </div>

      <div className="grid gap-4 md:grid-cols-2 lg:grid-cols-4">
        <Card className="p-4">
          <p className="text-sm text-muted-foreground">Saldo filtrado</p>
          <p className="text-2xl font-bold">{formatCurrency(globalTotals.saldo)}</p>
        </Card>
        <Card className="p-4">
          <p className="text-sm text-muted-foreground">Receitas</p>
          <p className="text-2xl font-bold">{formatCurrency(globalTotals.receitas)}</p>
        </Card>
        <Card className="p-4">
          <p className="text-sm text-muted-foreground">Despesas</p>
          <p className="text-2xl font-bold">{formatCurrency(globalTotals.despesas)}</p>
        </Card>
        <Card className="p-4">
          <p className="text-sm text-muted-foreground">Cobranças em aberto</p>
          <p className="text-2xl font-bold">
            {formatCurrency(globalTotals.status.pendente.value + globalTotals.status.vencido.value)}
          </p>
        </Card>
      </div>

      <div className="grid gap-4 md:grid-cols-2 lg:grid-cols-4">
        {statusOrder.map((status) => (
          <Card key={status} className="p-4 space-y-1">
            <div className="flex items-center justify-between text-sm text-muted-foreground">
              <span>{statusLabels[status]}</span>
              <Badge variant="outline">{globalTotals.status[status].count}</Badge>
            </div>
            <p className="text-lg font-semibold">{formatCurrency(globalTotals.status[status].value)}</p>
          </Card>
        ))}
      </div>

      <Dialog
        open={isCreateDialogOpen}
        onOpenChange={(open) => {
          setIsCreateDialogOpen(open);
          if (!open) {
            setForm(INITIAL_FORM_STATE);
            setIsCustomerPopoverOpen(false);
            setIsSupplierPopoverOpen(false);
          }
        }}
      >
        <Card className="space-y-6 p-6">
          <div className="flex flex-col gap-2 sm:flex-row sm:items-center sm:justify-between">
            <div>
              <h2 className="text-lg font-semibold">Resumo mensal do ano selecionado</h2>
              <p className="text-sm text-muted-foreground">
                Compare receitas, despesas e cobranças em aberto.
              </p>
            </div>
            <DialogTrigger asChild>
              <Button type="button">Nova movimentação</Button>
            </DialogTrigger>
          </div>
          <div className="h-[320px]">
            {chartData.length > 0 ? (
              <ResponsiveContainer width="100%" height="100%">
                <BarChart data={chartData} barSize={24}>
                  <CartesianGrid strokeDasharray="3 3" />
                  <XAxis dataKey="month" />
                  <YAxis tickFormatter={(value) => formatCurrency(Number(value))} />
                  <RechartsTooltip
                    formatter={(value, name) => {
                      const numericValue = typeof value === 'number' ? value : Number(value);
                      const label =
                        CHART_SERIES_LABELS[name as keyof typeof CHART_SERIES_LABELS] ?? String(name);
                      return [formatCurrency(numericValue), label];
                    }}
                  />
                  <Legend />
                  <Bar
                    dataKey="receitas"
                    name={CHART_SERIES_LABELS.receitas}
                    fill={CHART_COLORS.receitas}
                    radius={[4, 4, 0, 0]}
                  />
                  <Bar
                    dataKey="despesas"
                    name={CHART_SERIES_LABELS.despesas}
                    fill={CHART_COLORS.despesas}
                    radius={[4, 4, 0, 0]}
                  />
                  <Bar
                    dataKey="aberto"
                    name={CHART_SERIES_LABELS.aberto}
                    fill={CHART_COLORS.aberto}
                    radius={[4, 4, 0, 0]}
                  />
                </BarChart>
              </ResponsiveContainer>
            ) : (
              <div className="flex h-full items-center justify-center rounded-md border border-dashed border-border/60 text-sm text-muted-foreground">
                Nenhum lançamento com vencimento no ano selecionado.
              </div>
            )}
          </div>
        </Card>

        <DialogContent>
          <DialogHeader>
            <DialogTitle>Novo lançamento financeiro</DialogTitle>
            <DialogDescription>
              Cadastre uma nova receita ou despesa para controlar o fluxo de caixa.
            </DialogDescription>
          </DialogHeader>
          <form
            onSubmit={(event) => {
              event.preventDefault();
              if (!isFormValid || createMutation.isPending) {
                return;
              }
              createMutation.mutate();
            }}
            className="space-y-4"
          >
            <div className="space-y-2">
              <Label htmlFor="flow-type">Tipo</Label>
              <Select
                value={form.tipo}
                onValueChange={(value) => {
                  const nextType = value as Flow['tipo'];
                  setForm((prev) => ({
                    ...prev,
                    tipo: nextType,
                    clienteId: nextType === 'receita' ? prev.clienteId : '',
                    fornecedorId: nextType === 'despesa' ? prev.fornecedorId : '',
                  }));
                  setIsCustomerPopoverOpen(false);
                  setIsSupplierPopoverOpen(false);
                }}
              >
                <SelectTrigger id="flow-type">
                  <SelectValue placeholder="Selecione o tipo" />
                </SelectTrigger>
                <SelectContent>
                  <SelectItem value="receita">Receita</SelectItem>
                  <SelectItem value="despesa">Despesa</SelectItem>
                </SelectContent>
              </Select>
            </div>
            {form.tipo === 'receita' ? (
              <div className="space-y-2">
                <Label htmlFor="flow-customer">Cliente (opcional)</Label>
                <Popover open={isCustomerPopoverOpen} onOpenChange={setIsCustomerPopoverOpen}>
                  <PopoverTrigger asChild>
                    <Button
                      id="flow-customer"
                      type="button"
                      variant="outline"
                      role="combobox"
                      aria-expanded={isCustomerPopoverOpen}
                      className="w-full justify-between"
                    >
                      {customersLoading
                        ? 'Carregando clientes...'
                        : selectedCustomer
                          ? selectedCustomer.label
                          : 'Selecione um cliente (opcional)'}
                      <ChevronsUpDown className="ml-2 h-4 w-4 shrink-0 opacity-50" />
                    </Button>
                  </PopoverTrigger>
                  <PopoverContent className="w-[--radix-popover-trigger-width] p-0">
                    <Command>
                      <CommandInput placeholder="Buscar cliente..." />
                      <CommandList>
                        {customersLoading ? (
                          <div className="p-2 text-sm text-muted-foreground">Carregando clientes...</div>
                        ) : customersError instanceof Error ? (
                          <div className="p-2 text-sm text-destructive">Não foi possível carregar os clientes.</div>
                        ) : (
                          <>
                            <CommandEmpty>Nenhum cliente encontrado.</CommandEmpty>
                            <CommandGroup>
                              <CommandItem
                                value="__none"
                                onSelect={() => {
                                  setForm((prev) => ({ ...prev, clienteId: '' }));
                                  setIsCustomerPopoverOpen(false);
                                }}
                              >
                                <span>Sem cliente</span>
                                <Check className={cn('ml-auto h-4 w-4', form.clienteId === '' ? 'opacity-100' : 'opacity-0')} />
                              </CommandItem>
                              {customers.map((customer) => {
                                const details = buildOptionDetails(customer);
                                const isSelected = form.clienteId === customer.id;
                                const searchableText = [
                                  customer.label,
                                  customer.document,
                                  customer.email,
                                ]
                                  .filter(Boolean)
                                  .join(' ');
                                return (
                                  <CommandItem
                                    key={customer.id}
                                    value={searchableText}
                                    onSelect={() => {
                                      setForm((prev) => ({ ...prev, clienteId: customer.id }));
                                      setIsCustomerPopoverOpen(false);
                                    }}
                                  >
                                    <div className="flex flex-col">
                                      <span className="font-medium leading-snug">{customer.label}</span>
                                      {details ? (
                                        <span className="text-xs text-muted-foreground">{details}</span>
                                      ) : null}
                                    </div>
                                    <Check className={cn('ml-auto h-4 w-4', isSelected ? 'opacity-100' : 'opacity-0')} />
                                  </CommandItem>
                                );
                              })}
                            </CommandGroup>
                          </>
                        )}
                      </CommandList>
                    </Command>
                  </PopoverContent>
                </Popover>
              </div>
            ) : (
              <div className="space-y-2">
                <Label htmlFor="flow-supplier">Fornecedor (opcional)</Label>
                <Popover open={isSupplierPopoverOpen} onOpenChange={setIsSupplierPopoverOpen}>
                  <PopoverTrigger asChild>
                    <Button
                      id="flow-supplier"
                      type="button"
                      variant="outline"
                      role="combobox"
                      aria-expanded={isSupplierPopoverOpen}
                      className="w-full justify-between"
                    >
                      {suppliersLoading
                        ? 'Carregando fornecedores...'
                        : selectedSupplier
                          ? selectedSupplier.label
                          : 'Selecione um fornecedor (opcional)'}
                      <ChevronsUpDown className="ml-2 h-4 w-4 shrink-0 opacity-50" />
                    </Button>
                  </PopoverTrigger>
                  <PopoverContent className="w-[--radix-popover-trigger-width] p-0">
                    <Command>
                      <CommandInput placeholder="Buscar fornecedor..." />
                      <CommandList>
                        {suppliersLoading ? (
                          <div className="p-2 text-sm text-muted-foreground">Carregando fornecedores...</div>
                        ) : suppliersError instanceof Error ? (
                          <div className="p-2 text-sm text-destructive">Não foi possível carregar os fornecedores.</div>
                        ) : (
                          <>
                            <CommandEmpty>Nenhum fornecedor encontrado.</CommandEmpty>
                            <CommandGroup>
                              <CommandItem
                                value="__none"
                                onSelect={() => {
                                  setForm((prev) => ({ ...prev, fornecedorId: '' }));
                                  setIsSupplierPopoverOpen(false);
                                }}
                              >
                                <span>Sem fornecedor</span>
                                <Check className={cn('ml-auto h-4 w-4', form.fornecedorId === '' ? 'opacity-100' : 'opacity-0')} />
                              </CommandItem>
                              {suppliers.map((supplier) => {
                                const details = buildOptionDetails(supplier);
                                const isSelected = form.fornecedorId === supplier.id;
                                const searchableText = [
                                  supplier.label,
                                  supplier.document,
                                  supplier.email,
                                  supplier.phone,
                                ]
                                  .filter(Boolean)
                                  .join(' ');
                                return (
                                  <CommandItem
                                    key={supplier.id}
                                    value={searchableText}
                                    onSelect={() => {
                                      setForm((prev) => ({ ...prev, fornecedorId: supplier.id }));
                                      setIsSupplierPopoverOpen(false);
                                    }}
                                  >
                                    <div className="flex flex-col">
                                      <span className="font-medium leading-snug">{supplier.label}</span>
                                      {details ? (
                                        <span className="text-xs text-muted-foreground">{details}</span>
                                      ) : null}
                                    </div>
                                    <Check className={cn('ml-auto h-4 w-4', isSelected ? 'opacity-100' : 'opacity-0')} />
                                  </CommandItem>
                                );
                              })}
                            </CommandGroup>
                          </>
                        )}
                      </CommandList>
                    </Command>
                  </PopoverContent>
                </Popover>
              </div>
            )}
            <div className="space-y-2">
              <Label htmlFor="flow-description">Descrição</Label>
              <Input
                id="flow-description"
                value={form.descricao}
                onChange={(event) => setForm((prev) => ({ ...prev, descricao: event.target.value }))}
                placeholder="Ex.: Mensalidade do cliente ACME"
              />
            </div>
            <div className="space-y-2">
              <Label htmlFor="flow-value">Valor</Label>
              <Input
                id="flow-value"
                type="text"
                inputMode="decimal"
                placeholder="R$ 0,00"
                value={formatCurrencyInputValue(form.valor)}
                onChange={(event) => {
                  const digits = extractCurrencyDigits(event.target.value);
                  setForm((prev) => ({ ...prev, valor: digits }));
                }}
              />
            </div>
            <div className="space-y-2">
              <Label htmlFor="flow-due-date">Vencimento</Label>
              <Input
                id="flow-due-date"
                type="date"
                value={form.vencimento}
                onChange={(event) => setForm((prev) => ({ ...prev, vencimento: event.target.value }))}
              />
            </div>
            <DialogFooter>
              <Button type="submit" disabled={!isFormValid || createMutation.isPending}>
                {createMutation.isPending ? 'Salvando...' : 'Salvar lançamento'}
              </Button>
            </DialogFooter>
          </form>
        </DialogContent>
      </Dialog>

      <Card className="p-4">
        <div className="grid gap-4 md:grid-cols-2 lg:grid-cols-4">
          <div className="space-y-2">
            <label className="text-sm font-medium text-muted-foreground">Buscar cobranças</label>
            <Input
              placeholder="Busque por descrição ou palavra-chave"
              value={searchTerm}
              onChange={(e) => setSearchTerm(e.target.value)}
            />
          </div>
          <div className="space-y-2">
            <label className="text-sm font-medium text-muted-foreground">Situação</label>
            <Select value={statusFilter} onValueChange={(value) => setStatusFilter(value as 'all' | DerivedStatus)}>
              <SelectTrigger>
                <SelectValue placeholder="Todas as situações" />
              </SelectTrigger>
              <SelectContent>
                <SelectItem value="all">Todas</SelectItem>
                <SelectItem value="pendente">Pendentes</SelectItem>
                <SelectItem value="vencido">Vencidos</SelectItem>
                <SelectItem value="pago">Pagos</SelectItem>
              </SelectContent>
            </Select>
          </div>
          <div className="space-y-2">
            <label className="text-sm font-medium text-muted-foreground">Tipo de lançamento</label>
            <Select value={typeFilter} onValueChange={(value) => setTypeFilter(value as 'all' | Flow['tipo'])}>
              <SelectTrigger>
                <SelectValue placeholder="Todos os tipos" />
              </SelectTrigger>
              <SelectContent>
                <SelectItem value="all">Todos</SelectItem>
                <SelectItem value="receita">Receitas</SelectItem>
                <SelectItem value="despesa">Despesas</SelectItem>
              </SelectContent>
            </Select>
          </div>
          <div className="space-y-2">
            <label className="text-sm font-medium text-muted-foreground">Apenas cobranças em aberto</label>
            <div className="flex h-10 items-center gap-3 rounded-md border border-input px-3">
              <Checkbox
                id="only-open"
                checked={onlyOpenCharges}
                onCheckedChange={(checked) => setOnlyOpenCharges(Boolean(checked))}
              />

              <label htmlFor="only-open" className="text-sm text-muted-foreground">
                Mostrar pendentes e vencidas
              </label>
            </div>
          </div>
        </div>
      </Card>

      {periods.length > 0 ? (
        <div className="space-y-4">
          {availableYears.length > 0 ? (
            <div className="flex flex-col gap-2 md:flex-row md:items-center md:justify-between">
              <div>
                <h2 className="text-lg font-semibold">Relatórios mensais</h2>
                <p className="text-sm text-muted-foreground">
                  Navegue entre os anos e selecione um mês para analisar os lançamentos do período.
                </p>
              </div>
              <div className="flex items-center gap-2">
                <Button
                  type="button"
                  variant="outline"
                  size="icon"
                  onClick={handleGoToPreviousYear}
                  disabled={!hasPreviousYear}
                  aria-label="Ano anterior"
                >
                  <ChevronLeft className="h-4 w-4" />
                </Button>
                <Select
                  value={activeYear !== null ? String(activeYear) : undefined}
                  onValueChange={(value) => {
                    const parsedYear = Number.parseInt(value, 10);
                    if (Number.isFinite(parsedYear)) {
                      setActiveYear(parsedYear);
                    }
                  }}
                >
                  <SelectTrigger className="w-[140px]" aria-label="Selecionar ano">
                    <SelectValue placeholder="Selecionar ano" />
                  </SelectTrigger>
                  <SelectContent>
                    {availableYears.map((year) => (
                      <SelectItem key={year} value={String(year)}>
                        {year}
                      </SelectItem>
                    ))}
                  </SelectContent>
                </Select>
                <Button
                  type="button"
                  variant="outline"
                  size="icon"
                  onClick={handleGoToNextYear}
                  disabled={!hasNextYear}
                  aria-label="Próximo ano"
                >
                  <ChevronRight className="h-4 w-4" />
                </Button>
              </div>
            </div>
          ) : null}

          <Tabs value={safePeriodKey} onValueChange={setActivePeriodKey} className="w-full">
            <TabsList className="w-full flex flex-wrap gap-2">
              {visiblePeriods.map((period) => (
                <TabsTrigger key={period.key} value={period.key} className="data-[state=active]:bg-primary/10">
                  <span className="flex items-center gap-2">
                    {period.label}
                    <Badge variant="outline">{period.flows.length}</Badge>
                  </span>
                </TabsTrigger>
              ))}
            </TabsList>

            {visiblePeriods.map((period) => (
              <TabsContent key={period.key} value={period.key} className="space-y-6">
                <div className="grid gap-4 md:grid-cols-3">
                  <Card className="p-4">
                    <p className="text-sm text-muted-foreground">Saldo do período</p>
                    <p className="text-2xl font-bold">{formatCurrency(period.totals.saldo)}</p>
                </Card>
                <Card className="p-4">
                  <p className="text-sm text-muted-foreground">Receitas</p>
                  <p className="text-2xl font-bold">{formatCurrency(period.totals.receitas)}</p>
                </Card>
                <Card className="p-4">
                  <p className="text-sm text-muted-foreground">Despesas</p>
                  <p className="text-2xl font-bold">{formatCurrency(period.totals.despesas)}</p>
                </Card>
              </div>

              <div className="grid gap-4 md:grid-cols-3">
                {statusOrder.map((status) => (
                  <Card key={status} className="p-4 space-y-2">
                    <div className="flex items-center justify-between">
                      <p className="text-sm text-muted-foreground">{statusLabels[status]}</p>
                      <Badge variant="outline">{period.totals.status[status].count}</Badge>
                    </div>
                    <p className="text-lg font-semibold">
                      {formatCurrency(period.totals.status[status].value)}
                    </p>
                  </Card>
                ))}
              </div>

              <div className="overflow-x-auto rounded-md border">
                <table className="w-full text-sm">
                  <thead>
                    <tr className="bg-muted text-left">
                      <th className="p-3">Vencimento</th>
                      <th className="p-3">Descrição</th>
                      <th className="p-3 text-right">Valor</th>
                      <th className="p-3">Tipo</th>
                      <th className="p-3">Pagamento</th>
                      <th className="p-3">Status</th>
                      <th className="p-3 text-right">Ações</th>
                    </tr>
                  </thead>
                  <tbody>
                    {period.flows.map((flow) => (
                      <tr key={flow.id} className="border-t">
                        <td className="p-3">{formatDayDate(flow.dueDate, flow.vencimento)}</td>
                        <td className="p-3">{flow.descricao}</td>
                        <td className="p-3 text-right">{formatCurrency(flow.valor)}</td>
                        <td className="p-3 capitalize">{flow.tipo}</td>
                        <td className="p-3">{formatDayDate(flow.pagamentoDate, flow.pagamento ?? undefined)}</td>
                        <td className="p-3">
                          <Badge variant={statusBadgeVariants[flow.computedStatus]}>
                            {statusSingleLabels[flow.computedStatus]}
                          </Badge>
                        </td>
                        <td className="p-3">
                          <div className="flex flex-col items-end gap-2">
                            <div className="flex flex-wrap justify-end gap-2">
                              {flow.computedStatus !== 'pago' ? (
                                <Button
                                  size="sm"
                                  variant="outline"
                                  onClick={() => handleOpenSettleDialog(flow)}
                                  disabled={settleMutation.isPending || !flow.canManuallySettle}
                                  title={
                                    !flow.canManuallySettle
                                      ? 'Somente lançamentos cadastrados no Jus Connect podem ser marcados manualmente como pagos.'
                                      : undefined
                                  }
<<<<<<< HEAD
=======

>>>>>>> bf6ee29b
                                >
                                  Marcar como pago
                                </Button>
                              ) : (
                                <span className="self-center text-xs text-muted-foreground">Pago</span>
                              )}
                              <Button
                                size="sm"
                                variant={chargeSummaries[flow.id] ? 'default' : 'secondary'}
                                onClick={() => setChargeDialogFlow(flow)}
                              >
                                {chargeSummaries[flow.id] ? 'Gerenciar cobrança' : 'Gerar cobrança'}
                              </Button>
                            </div>
                            {chargeSummaries[flow.id] ? (
                              <span className="flex items-center gap-1 text-xs text-muted-foreground">
                                <Info className="h-3 w-3" aria-hidden="true" />
                                {chargeSummaries[flow.id]?.status
                                  ? `Último status: ${chargeSummaries[flow.id]?.status}`
                                  : 'Cobrança gerada'}
                              </span>
                            ) : null}
                          </div>
                        </td>
                      </tr>
                    ))}
                  </tbody>
                </table>
              </div>
            </TabsContent>
          ))}
          </Tabs>
        </div>
      ) : (
        <Card className="p-6 text-center text-muted-foreground">
          {hasAnyFlow
            ? 'Nenhum lançamento atende aos filtros selecionados. Ajuste os filtros para visualizar outras cobranças.'
            : 'Nenhum lançamento financeiro cadastrado até o momento.'}
        </Card>
      )}

      <Dialog
        open={Boolean(settleDialogFlow)}
        onOpenChange={(open) => {
          if (!open) {
            handleCloseSettleDialog();
          }
        }}
      >
        <DialogContent>
          <DialogHeader>
            <DialogTitle>Marcar como pago</DialogTitle>
            <DialogDescription>
              Informe a data em que o lançamento foi pago para manter o histórico atualizado.
            </DialogDescription>
          </DialogHeader>
          {settleDialogFlow ? (
            <div className="space-y-4">
              <div className="rounded-md border border-border/50 bg-muted/40 p-3 text-sm">
                <p className="font-medium leading-snug">{settleDialogFlow.descricao}</p>
                <p className="text-muted-foreground">
                  {formatCurrency(settleDialogFlow.valor)}
                  {settleDialogDueDate
                    ? ` • vencimento ${formatDayDate(settleDialogDueDate, settleDialogFlow.vencimento ?? undefined)}`
                    : null}
                </p>
              </div>
              <div className="space-y-2">
                <Label htmlFor="settle-date">Data do pagamento</Label>
                <Input
                  id="settle-date"
                  type="date"
                  value={settleDate}
                  onChange={(event) => setSettleDate(event.target.value)}
                  disabled={settleMutation.isPending}
                />
              </div>
            </div>
          ) : null}
          <DialogFooter className="gap-2 sm:gap-0">
            <Button
              type="button"
              variant="outline"
              onClick={handleCloseSettleDialog}
              disabled={settleMutation.isPending}
            >
              Cancelar
            </Button>
            <Button
              type="button"
              onClick={handleConfirmSettle}
              disabled={!settleDate || settleMutation.isPending}
            >
              {settleMutation.isPending ? 'Salvando...' : 'Confirmar pagamento'}
            </Button>
          </DialogFooter>
        </DialogContent>
      </Dialog>

      <AsaasChargeDialog
        flow={chargeDialogFlow}
        open={Boolean(chargeDialogFlow)}
        onOpenChange={(open) => {
          if (!open) {
            setChargeDialogFlow(null);
          }
        }}
        customers={customers}
        customersLoading={customersLoading}
        onChargeCreated={handleChargeSaved}
        onStatusUpdated={handleStatusUpdated}
        persistedCharge={chargeDialogFlow ? chargeSummaries[chargeDialogFlow.id] ?? null : null}
        persistedStatuses={chargeDialogFlow ? chargeStatusHistory[chargeDialogFlow.id] ?? [] : []}
      />
    </div>
  );
};

export default FinancialFlows;<|MERGE_RESOLUTION|>--- conflicted
+++ resolved
@@ -314,10 +314,7 @@
   const [chargeSummaries, setChargeSummaries] = useState<Record<number, AsaasCharge | null>>({});
   const [chargeStatusHistory, setChargeStatusHistory] = useState<Record<number, AsaasChargeStatus[]>>({});
   const [settleDialogFlow, setSettleDialogFlow] = useState<FlowWithDetails | null>(null);
-<<<<<<< HEAD
-=======
-
->>>>>>> bf6ee29b
+
   const [settleDate, setSettleDate] = useState(() => getDefaultPaymentDate());
 
   useEffect(() => {
@@ -706,10 +703,6 @@
 
   const settleMutation = useMutation({
     mutationFn: ({ flowId, date }: { flowId: string; date: string }) => settleFlow(flowId, date),
-<<<<<<< HEAD
-=======
-
->>>>>>> bf6ee29b
     onSuccess: () => {
       queryClient.invalidateQueries({ queryKey: ['flows'] });
       toast({
@@ -738,7 +731,6 @@
         variant: 'destructive',
       });
       return;
-<<<<<<< HEAD
     }
 
     setSettleDialogFlow(flow);
@@ -758,28 +750,7 @@
       return;
     }
 
-=======
-    }
-
-
-    setSettleDialogFlow(flow);
-
-    const normalizedPaymentDate = normalizeDateInputValue(flow.pagamento ?? undefined);
-    if (normalizedPaymentDate) {
-      setSettleDate(normalizedPaymentDate);
-      return;
-    }
-
-    const normalizedDueDate = normalizeDateInputValue(flow.vencimento);
-    setSettleDate(normalizedDueDate ?? getDefaultPaymentDate());
-  };
-
-  const handleCloseSettleDialog = () => {
-    if (settleMutation.isPending) {
-      return;
-    }
-
->>>>>>> bf6ee29b
+
     setSettleDialogFlow(null);
     setSettleDate(getDefaultPaymentDate());
   };
@@ -790,10 +761,7 @@
     }
 
     settleMutation.mutate({ flowId: settleDialogFlow.normalizedId, date: settleDate });
-<<<<<<< HEAD
-=======
-
->>>>>>> bf6ee29b
+
   };
 
   const statusOrder: DerivedStatus[] = ['pendente', 'vencido', 'pago'];
@@ -1386,10 +1354,7 @@
                                       ? 'Somente lançamentos cadastrados no Jus Connect podem ser marcados manualmente como pagos.'
                                       : undefined
                                   }
-<<<<<<< HEAD
-=======
-
->>>>>>> bf6ee29b
+
                                 >
                                   Marcar como pago
                                 </Button>
