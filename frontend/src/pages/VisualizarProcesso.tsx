--- conflicted
+++ resolved
@@ -555,7 +555,6 @@
   return links;
 };
 
-<<<<<<< HEAD
 const ABSOLUTE_LINK_PATTERN = /^[a-z][a-z\d+\-.]*:/i;
 
 const resolveDocumentoLinkHref = (href: unknown): string | null => {
@@ -605,8 +604,7 @@
   return normalizedEntries;
 };
 
-=======
->>>>>>> 4451d037
+
 const mapApiDocumentosPublicos = (
   value: unknown,
 ): ProcessoDocumentoPublico[] => {
@@ -658,12 +656,9 @@
       : null;
     const paginas = parseOptionalInteger(raw.paginas ?? raw.numero_paginas);
     const key = normalizeString(raw.key) || normalizeString(raw.chave) || null;
-<<<<<<< HEAD
     const rawLinks = buildDocumentoLinksMap(raw.links, raw.link, raw.url);
     const links = normalizeDocumentoLinks(rawLinks);
-=======
-    const links = buildDocumentoLinksMap(raw.links, raw.link, raw.url);
->>>>>>> 4451d037
+
 
     const downloadPrioridades = [
       "arquivo",
