--- conflicted
+++ resolved
@@ -915,7 +915,6 @@
   }, [processoId]);
 
   useEffect(() => {
-<<<<<<< HEAD
     if (!processoId) {
       setDocumentosPublicos([]);
       setDocumentosError("Processo inválido");
@@ -926,32 +925,16 @@
     let cancelled = false;
 
     const fetchDocumentosPublicos = async () => {
-=======
-    let cancelled = false;
-
-    const fetchDocumentosPublicos = async () => {
-      if (!processoId) {
-        setDocumentosPublicos([]);
-        setDocumentosError("Processo inválido");
-        setDocumentosLoading(false);
-        return;
-      }
-
->>>>>>> ac3204bb
+
       setDocumentosLoading(true);
       setDocumentosError(null);
 
       try {
-<<<<<<< HEAD
         const res = await fetch(
           getApiUrl(`processos/${processoId}/documentos-publicos`),
           { headers: { Accept: "application/json" } },
         );
-=======
-        const res = await fetch(getApiUrl(`processos/${processoId}/documentos-publicos`), {
-          headers: { Accept: "application/json" },
-        });
->>>>>>> ac3204bb
+
 
         const text = await res.text();
         let json: unknown = null;
@@ -978,7 +961,6 @@
           throw new Error(message);
         }
 
-<<<<<<< HEAD
         const documentosPayload =
           json && typeof json === "object" && "documentos" in json
             ? (json as { documentos: unknown }).documentos
@@ -988,34 +970,17 @@
 
         if (!cancelled) {
           setDocumentosPublicos(documentos);
-=======
-        if (!json || typeof json !== "object" || !("documentos" in json)) {
-          throw new Error(
-            "Resposta inválida do servidor ao carregar os documentos públicos",
-          );
-        }
-
-        const mapped = mapApiDocumentosPublicos((json as { documentos: unknown }).documentos);
-
-        if (!cancelled) {
-          setDocumentosPublicos(mapped);
->>>>>>> ac3204bb
+
         }
       } catch (fetchError) {
         const message =
           fetchError instanceof Error
             ? fetchError.message
-<<<<<<< HEAD
             : "Erro ao carregar os documentos públicos do processo.";
         if (!cancelled) {
           setDocumentosError(message);
           setDocumentosPublicos([]);
-=======
-            : "Erro ao carregar documentos públicos";
-        if (!cancelled) {
-          setDocumentosPublicos([]);
-          setDocumentosError(message);
->>>>>>> ac3204bb
+
         }
       } finally {
         if (!cancelled) {
@@ -1036,7 +1001,6 @@
       return null;
     }
 
-<<<<<<< HEAD
     return (
       processo.dataDistribuicaoFormatada ||
       (processo.dataDistribuicao
@@ -1119,112 +1083,12 @@
           <Skeleton className="h-64 w-full rounded-xl" />
           <Skeleton className="h-64 w-full rounded-xl" />
         </div>
-=======
-    return processo.dataDistribuicaoFormatada ?? formatDateToPtBR(processo.dataDistribuicao);
-  }, [processo]);
-
-  const atualizadoEmLabel = useMemo(() => {
-    if (!processo?.atualizadoEm) {
-      return null;
-    }
-
-    return formatDateTimeToPtBR(processo.atualizadoEm);
-  }, [processo?.atualizadoEm]);
-
-  const ultimaSincronizacaoLabel = useMemo(() => {
-    if (!processo?.ultimaSincronizacao) {
-      return null;
-    }
-
-    return formatDateTimeToPtBR(processo.ultimaSincronizacao);
-  }, [processo?.ultimaSincronizacao]);
-
-  const ultimasMovimentacoes = useMemo(() => {
-    if (!processo) {
-      return [] as ProcessoMovimentacaoDetalhe[];
-    }
-
-    return processo.movimentacoes.slice(0, 3);
-  }, [processo]);
-
-  const documentosResumo = useMemo(() => {
-    if (documentosPublicos.length === 0) {
-      return {
-        total: 0,
-        ultimaData: null,
-        ultimoTitulo: null,
-      };
-    }
-
-    const parseDateValue = (value: string | null): number => {
-      if (!value) {
-        return Number.NEGATIVE_INFINITY;
-      }
-
-      const date = new Date(value);
-      return Number.isNaN(date.getTime()) ? Number.NEGATIVE_INFINITY : date.getTime();
-    };
-
-    const sorted = [...documentosPublicos].sort(
-      (a, b) => parseDateValue(b.data) - parseDateValue(a.data),
-    );
-
-    const documentoMaisRecente = sorted[0] ?? documentosPublicos[0];
-    const ultimaData = documentoMaisRecente.data
-      ? formatDateToPtBR(documentoMaisRecente.data)
-      : documentoMaisRecente.dataFormatada ?? null;
-
-    return {
-      total: documentosPublicos.length,
-      ultimaData,
-      ultimoTitulo: documentoMaisRecente.titulo,
-    };
-  }, [documentosPublicos]);
-
-  const handleGerarContrato = useCallback(() => {
-    if (!processo) {
-      return;
-    }
-
-    const resolvedClienteId =
-      clienteIdParam ?? (processo.cliente?.id ? String(processo.cliente.id) : null);
-    const resolvedProcessoId = processoId ?? String(processo.id);
-
-    if (!resolvedClienteId || !resolvedProcessoId) {
-      console.warn(
-        "Não foi possível determinar o caminho para gerar o contrato do processo.",
-      );
-      return;
-    }
-
-    navigate(`/clientes/${resolvedClienteId}/processos/${resolvedProcessoId}/contrato`, {
-      state: { processoId: processo.id },
-    });
-  }, [clienteIdParam, navigate, processo, processoId]);
-
-  if (loading) {
-    return (
-      <div className="space-y-6 p-6">
-        <div className="flex flex-col gap-4 lg:flex-row lg:items-start lg:justify-between">
-          <Button variant="outline" onClick={() => navigate(-1)} className="w-fit">
-            <ArrowLeft className="mr-2 h-4 w-4" />
-            Voltar
-          </Button>
-          <div className="space-y-2">
-            <Skeleton className="h-8 w-48" />
-            <Skeleton className="h-4 w-72" />
-          </div>
-        </div>
-        <div className="space-y-4">
-          <Skeleton className="h-40 w-full rounded-xl" />
-          <Skeleton className="h-40 w-full rounded-xl" />
-          <Skeleton className="h-40 w-full rounded-xl" />
-        </div>
+
       </div>
     );
   }
 
-  if (error) {
+  if (!processo) {
     return (
       <div className="space-y-6 p-6">
         <Button variant="outline" onClick={() => navigate(-1)} className="w-fit">
@@ -1233,34 +1097,10 @@
         </Button>
         <Alert variant="destructive">
           <AlertCircle className="h-4 w-4" />
-          <AlertTitle>Não foi possível carregar o processo</AlertTitle>
-          <AlertDescription>{error}</AlertDescription>
-        </Alert>
->>>>>>> ac3204bb
-      </div>
-    );
-  }
-
-  if (!processo) {
-    return (
-      <div className="space-y-6 p-6">
-        <Button variant="outline" onClick={() => navigate(-1)} className="w-fit">
-          <ArrowLeft className="mr-2 h-4 w-4" />
-          Voltar
-        </Button>
-<<<<<<< HEAD
-        <Alert variant="destructive">
-          <AlertCircle className="h-4 w-4" />
           <AlertTitle>Erro ao carregar processo</AlertTitle>
           <AlertDescription>
             {error ?? "Não foi possível encontrar os dados deste processo."}
-=======
-        <Alert>
-          <AlertCircle className="h-4 w-4" />
-          <AlertTitle>Processo não encontrado</AlertTitle>
-          <AlertDescription>
-            Não foi possível localizar as informações do processo solicitado.
->>>>>>> ac3204bb
+
           </AlertDescription>
         </Alert>
       </div>
