--- conflicted
+++ resolved
@@ -243,7 +243,6 @@
       const normalizedModules = orderModules(
         prev.modules.filter((id) => availableModules.some((module) => module.id === id)),
         availableModules
-<<<<<<< HEAD
       );
 
       setPublicConsultationModules((current) => {
@@ -268,16 +267,7 @@
         modules: normalizedModules,
       };
     });
-=======
-      ),
-    }));
-    setPublicConsultationModules((prev) =>
-      orderModules(
-        prev.filter((id) => publicConsultationModuleIdSet.has(id)),
-        availableModules,
-      ),
-    );
->>>>>>> 9eb5a5c1
+
   }, [availableModules, publicConsultationModuleIdSet]);
 
   const handleModuleChange = (next: string[]) => {
