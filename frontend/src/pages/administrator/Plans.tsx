--- conflicted
+++ resolved
@@ -420,7 +420,6 @@
 
   const openEditDialog = (plan: Plan) => {
     setEditingPlan(plan);
-<<<<<<< HEAD
 
     const normalizedModules = orderModules(
       Array.from(new Set([...plan.modules, ...plan.publicConsultationModules])).filter((id) =>
@@ -441,9 +440,7 @@
         availableModules
       )
     );
-=======
-    setEditFormState(createFormStateFromPlan(plan));
->>>>>>> 5620ed6b
+
     setEditIntimationSyncEnabled(plan.intimationSyncEnabled);
     setEditIntimationSyncQuota(
       plan.intimationSyncQuota != null ? String(plan.intimationSyncQuota) : ""
