import { useEffect, useMemo, useState } from "react";
import { useNavigate, useParams } from "react-router-dom";
import { Card, CardContent, CardHeader, CardTitle } from "@/components/ui/card";
import { Button } from "@/components/ui/button";
import { ScrollArea } from "@/components/ui/scroll-area";
<<<<<<< HEAD
import {
  Table,
  TableBody,
  TableCell,
  TableHead,
  TableHeader,
  TableRow,
} from "@/components/ui/table";
=======
import { Badge } from "@/components/ui/badge";
>>>>>>> dcbd6215
import { format as dfFormat, parseISO } from "date-fns";

interface Envolvido {
  nome?: string;
  cpf_cnpj?: string;
  telefone?: string;
  endereco?: string;
  relacao?: string;
  [key: string]: unknown;
}

interface OpportunityData {
  id: number;
  title?: string;
  envolvidos?: Envolvido[];
  [key: string]: unknown;
}

interface ParticipantData {
  id?: number;
  nome?: string;
  documento?: string;
  telefone?: string;
  endereco?: string;
  relacao?: string;
}

export default function VisualizarOportunidade() {
  const { id } = useParams<{ id: string }>();
  const navigate = useNavigate();
  const apiUrl = (import.meta.env.VITE_API_URL as string) || "http://localhost:3000";

  const [opportunity, setOpportunity] = useState<OpportunityData | null>(null);
  const [snack, setSnack] = useState<{ open: boolean; message?: string }>({ open: false });
  const [expandedDetails, setExpandedDetails] = useState(false);
  const [participants, setParticipants] = useState<ParticipantData[]>([]);

  useEffect(() => {
    if (!id) return;
    let cancelled = false;
    const fetchOpportunity = async () => {
      try {
        const res = await fetch(`${apiUrl}/api/oportunidades/${id}`);
        if (!res.ok) throw new Error(`HTTP ${res.status}`);
        const data = await res.json();
        if (!cancelled) setOpportunity(data);
      } catch (e) {
        console.error(e);
        if (!cancelled) setSnack({ open: true, message: "Erro ao carregar oportunidade" });
      }
    };
    fetchOpportunity();
    return () => {
      cancelled = true;
    };
  }, [id, apiUrl]);

  useEffect(() => {
    if (!id) return;
    let cancelled = false;
    const fetchParticipants = async () => {
      try {
        const res = await fetch(`${apiUrl}/api/oportunidades/${id}/envolvidos`);
        if (!res.ok) throw new Error(`HTTP ${res.status}`);
        const data = await res.json();
        if (!cancelled) setParticipants(data);
      } catch (e) {
        console.error(e);
      }
    };
    fetchParticipants();
    return () => {
      cancelled = true;
    };
  }, [id, apiUrl]);

  // mapeamento de rótulos
  const fieldLabels: Record<string, string> = {
    solicitante_nome: "Cliente",
    tipo_processo_nome: "Tipo de Processo",
    tipo_processo_id: "Tipo de Processo ID",
    area_atuacao_id: "Área de Atuação ID",
    area: "Área de Atuação",
    responsavel_id: "Responsável ID",
    responsible: "Responsável",
    numero_processo_cnj: "Número do Processo",
    numero_protocolo: "Número do Protocolo",
    vara_ou_orgao: "Vara/Órgão",
    comarca: "Comarca",
    autor: "Autor",
    reu: "Réu",
    terceiro_interessado: "Terceiro Interessado",
    fase: "Fase",
    fase_id: "Fase ID",
    etapa_nome: "Etapa",
    etapa_id: "Etapa ID",
    prazo_proximo: "Prazo Próximo",
    status: "Status",
    status_id: "Status ID",
    solicitante_id: "Solicitante ID",
    solicitante_cpf_cnpj: "CPF/CNPJ",
    solicitante_email: "Email",
    solicitante_telefone: "Telefone",
    cliente_tipo: "Tipo de Cliente",
    valor_causa: "Valor da Causa",
    valor_honorarios: "Valor dos Honorários",
    percentual_honorarios: "% Honorários",
    forma_pagamento: "Forma de Pagamento",
    contingenciamento: "Contingenciamento",
    detalhes: "Detalhes",
    documentos_anexados: "Documentos Anexados",
    criado_por: "Criado por",
    data_criacao: "Data de Criação",
    ultima_atualizacao: "Última Atualização",
  };

  const formatLabel = (key: string) =>
    fieldLabels[key] ||
    key
      .replace(/_/g, " ")
      .replace(/\w\S*/g, (w) => w.charAt(0).toUpperCase() + w.slice(1));

  const formatDate = (value: unknown) => {
    if (!value) return "—";
    try {
      const d = typeof value === "string" ? parseISO(value) : new Date(String(value));
      return dfFormat(d, "dd/MM/yyyy HH:mm");
    } catch {
      try {
        return new Date(String(value)).toLocaleString();
      } catch {
        return String(value);
      }
    }
  };

  const formatCurrency = (value: unknown) => {
    if (value === null || value === undefined || value === "") return "—";
    const number = Number(value);
    if (Number.isNaN(number)) return String(value);
    return new Intl.NumberFormat("pt-BR", {
      style: "currency",
      currency: "BRL",
      maximumFractionDigits: 2,
    }).format(number);
  };

  const formatPercent = (value: unknown) => {
    if (value === null || value === undefined || value === "") return "—";
    const number = Number(value);
    if (Number.isNaN(number)) return String(value);
    return `${Math.round(number)}%`;
  };

  // lista de chaves que podem ser copiadas (removi valor_causa e valor_honorarios conforme pedido)
  const shouldShowCopy = (key: string) =>
    [
      "numero_processo_cnj",
      "numero_processo",
      "numero_processo_cn",
      "numero_protocolo",
      // outras chaves curtas que fazem sentido copiar podem ser adicionadas aqui
    ].includes(key);

  // ordem preferencial (mantive para apresentação)
  const preferredOrder = [
    "numero_processo_cnj",
    "numero_protocolo",
    "vara_ou_orgao",
    "comarca",
    "prazo_proximo",
    "valor_causa",
    "valor_honorarios",
    "percentual_honorarios",
    "forma_pagamento",
    "contingenciamento",
    "detalhes",
    "data_criacao",
    "ultima_atualizacao",
  ];

  const orderedEntries = useMemo(() => {
    if (!opportunity) return [];
    const entries = Object.entries(opportunity);
    const ordered: Array<[string, unknown]> = [];
    const used = new Set<string>();
    for (const k of preferredOrder) {
      const match = entries.find(([key]) => key === k);
      if (match) {
        ordered.push(match);
        used.add(match[0]);
      }
    }
    for (const [k, v] of entries) {
      if (!used.has(k)) ordered.push([k, v]);
    }
    return ordered;
  }, [opportunity]);

  // seções conforme print fornecido
  const sectionsDef: { key: string; label: string; fields: string[] }[] = [
    {
      key: "processo",
      label: "Dados do Processo",
      fields: ["numero_processo_cnj", "numero_protocolo", "tipo_processo_nome", "vara_ou_orgao", "comarca"],
    },
    {
      key: "fluxo",
      label: "Fluxo do Processo",
      fields: ["fase", "etapa_nome", "prazo_proximo", "status"],
    },
    {
      key: "solicitante",
      label: "Dados do Solicitante",
      fields: ["solicitante_nome", "solicitante_cpf_cnpj", "solicitante_email", "solicitante_telefone", "cliente_tipo"],
    },
    {
      key: "envolvidos",
      label: "Dados dos Envolvidos",
      fields: ["autor", "reu", "terceiro_interessado", "responsible", "area"],
    },
    {
      key: "detalhes",
      label: "Detalhes",
      fields: ["detalhes"],
    },
    {
      key: "honorarios",
      label: "Honorários",
      fields: ["valor_causa", "valor_honorarios", "percentual_honorarios", "forma_pagamento", "contingenciamento"],
    },
    {
      key: "metadados",
      label: "Metadados",
      fields: ["data_criacao", "ultima_atualizacao", "criado_por", "id", "title"],
    },
  ];

  // cria um mapa das entradas por chave para fácil consulta
  const entriesMap = useMemo(() => {
    if (!opportunity) return new Map<string, unknown>();
    return new Map(Object.entries(opportunity));
  }, [opportunity]);

  const copyToClipboard = async (text: string) => {
    if (!navigator.clipboard) {
      const ta = document.createElement("textarea");
      ta.value = text;
      ta.style.position = "fixed";
      ta.style.left = "-9999px";
      document.body.appendChild(ta);
      ta.select();
      try {
        document.execCommand("copy");
        setSnack({ open: true, message: "Copiado" });
      } catch {
        setSnack({ open: true, message: "Erro ao copiar" });
      } finally {
        document.body.removeChild(ta);
      }
      return;
    }
    try {
      await navigator.clipboard.writeText(text);
      setSnack({ open: true, message: "Copiado" });
    } catch {
      setSnack({ open: true, message: "Erro ao copiar" });
    }
  };

  // auto-close do snackbar para não ficar cortando o rodapé
  useEffect(() => {
    if (!snack.open) return;
    const t = setTimeout(() => setSnack({ open: false }), 1800); // fecha automaticamente após 1.8s
    return () => clearTimeout(t);
  }, [snack.open]);

  const onEdit = () => {
    setSnack({ open: true, message: "Ação editar (stub)" });
    console.log("Editar", opportunity?.id);
  };
  // REMOVIDO onDuplicate conforme solicitado
  const onDelete = () => {
    if (!window.confirm("Confirma exclusão desta oportunidade?")) return;
    setSnack({ open: true, message: "Excluído (stub)" });
    console.log("Excluir", opportunity?.id);
  };
  const onPrint = () => window.print();

  const renderFormatted = (key: string, value: unknown) => {
    if (value === null || value === undefined || value === "") {
      return <span className="text-muted-foreground">—</span>;
    }

    if (/data|prazo|data_criacao|ultima_atualizacao|prazo_proximo/i.test(key)) {
      return <span>{formatDate(value)}</span>;
    }

    if (/valor|honorarios|valor_causa|valor_honorarios|valor_total/i.test(key)) {
      return <span>{formatCurrency(value)}</span>;
    }

    if (/percentual|%|percent/i.test(key)) {
      return <span>{formatPercent(value)}</span>;
    }

    if (key === "detalhes" && typeof value === "string") {
      const text = value;
      const preview = text.length > 240 ? text.slice(0, 240) + "…" : text;
      return (
        <div>
          <div className="text-sm" style={{ whiteSpace: "pre-wrap" }}>
            {expandedDetails ? text : preview}
          </div>
          {text.length > 240 && (
            <button
              className="mt-2 text-sm underline underline-offset-2"
              onClick={() => setExpandedDetails((s) => !s)}
              aria-expanded={expandedDetails}
            >
              {expandedDetails ? "Ver menos" : "Ver mais"}
            </button>
          )}
        </div>
      );
    }

    if (Array.isArray(value) || typeof value === "object") {
      return (
        <pre className="whitespace-pre-wrap text-sm bg-muted px-2 py-1 rounded">
          {JSON.stringify(value, null, 2)}
        </pre>
      );
    }

    if (typeof value === "boolean") {
      return <span>{value ? "Sim" : "Não"}</span>;
    }

    return <span>{String(value)}</span>;
  };

  if (!opportunity) {
    return (
      <div className="p-6 space-y-4">
        <div className="flex items-center justify-between">
          <h1 className="text-3xl font-bold">Oportunidade</h1>
          <Button variant="outline" onClick={() => navigate(-1)}>
            Voltar
          </Button>
        </div>
        <p className="text-muted-foreground">Carregando ou oportunidade não encontrada.</p>
      </div>
    );
  }

  return (
    <div className="p-6 space-y-6">
      {/* Header / ações (REMOVIDO Duplicar) */}
      <div className="flex items-start justify-between gap-4">
        <div>
          <h1 className="text-3xl font-bold">Visualizar Oportunidade</h1>
          <p className="text-muted-foreground">Detalhes completos da oportunidade</p>
        </div>

        <div className="flex gap-2 items-center">
          <Button variant="ghost" onClick={() => navigate(-1)} aria-label="Voltar">
            Voltar
          </Button>
          <Button onClick={onEdit} aria-label="Editar oportunidade">
            Editar
          </Button>
          <Button variant="destructive" onClick={onDelete} aria-label="Excluir oportunidade">
            Excluir
          </Button>
          <Button variant="ghost" onClick={onPrint} aria-label="Imprimir">
            Imprimir
          </Button>
        </div>
      </div>

      <Card>
        <CardHeader>
          <div className="flex flex-col gap-2">
            <CardTitle>{opportunity.title ?? `Oportunidade ${opportunity.id}`}</CardTitle>
            <div className="flex flex-wrap gap-2">
              {typeof opportunity.fase === "string" && (
                <Badge variant="outline">{opportunity.fase}</Badge>
              )}
              {typeof opportunity.etapa_nome === "string" && (
                <Badge>{opportunity.etapa_nome}</Badge>
              )}
            </div>
          </div>
        </CardHeader>

        <CardContent>
          <ScrollArea className="max-h-[70vh]">
            <div className="space-y-6">
              {/* percorre as seções definidas e exibe apenas campos que existam */}
              {sectionsDef.map((section) => {
                // filtra campos da seção que existam no objeto
                const fields = section.fields.filter((f) => entriesMap.has(f));
                if (fields.length === 0) return null;
                return (
                  <section key={section.key} aria-labelledby={`heading-${section.key}`} className="p-4 bg-transparent rounded border border-transparent md:border-0">
                    <h2 id={`heading-${section.key}`} className="text-lg font-semibold mb-3">
                      {section.label}
                    </h2>

                    <div className="grid grid-cols-1 md:grid-cols-2 gap-x-6 gap-y-4">
                      {fields.map((key) => {
                        const value = entriesMap.get(key);
                        const label = formatLabel(key);
                        const formatted = renderFormatted(key, value);

                        // valor para copiar apenas se chave permitida
                        const copyText = shouldShowCopy(key) && value !== undefined && value !== null ? String(value) : "";

                        return (
                          <div key={key} className="p-2">
                            <dl>
                              <dt className="text-sm font-medium text-muted-foreground">{label}</dt>
                              <dd className="mt-1 flex items-start gap-2">
                                <div className="flex-1 min-w-0">{formatted}</div>

                                {shouldShowCopy(key) && copyText && (
                                  <button
                                    onClick={() => copyToClipboard(copyText)}
                                    title={`Copiar ${label}`}
                                    aria-label={`Copiar ${label}`}
                                    className="ml-2 inline-flex items-center justify-center rounded px-2 py-1 border text-sm hover:bg-surface"
                                  >
                                    <svg xmlns="http://www.w3.org/2000/svg" width="14" height="14" viewBox="0 0 24 24" fill="none" stroke="currentColor">
                                      <rect x="9" y="9" width="13" height="13" rx="2" ry="2"></rect>
                                      <path d="M5 15H4a2 2 0 0 1-2-2V4a2 2 0 0 1 2-2h9a2 2 0 0 1 2 2v1"></path>
                                    </svg>
                                  </button>
                                )}
                              </dd>
                            </dl>
                          </div>
                        );
                      })}
                    </div>
                  </section>
                );
              })}

              {/* Metadados extras: campos que não estão nas seções acima */}
              <section aria-labelledby="heading-extras" className="p-4">
                <h2 id="heading-extras" className="text-lg font-semibold mb-3">
                  Metadados
                </h2>

                <div className="grid grid-cols-1 md:grid-cols-2 gap-x-6 gap-y-4">
                  {orderedEntries
                    .filter(([k]) => {
                      // já apresentados nas seções? se não, mostrará aqui (e exclui id/title já mostrados se preferir)
                      const inAnySection = sectionsDef.some((s) => s.fields.includes(k));
                      return !inAnySection && k !== "id" && k !== "title";
                    })
                    .map(([k, v]) => (
                      <div key={k} className="p-2">
                        <dl>
                          <dt className="text-sm font-medium text-muted-foreground">{formatLabel(k)}</dt>
                          <dd className="mt-1">{renderFormatted(k, v)}</dd>
                        </dl>
                      </div>
                    ))}
                </div>
              </section>
            </div>
          </ScrollArea>
        </CardContent>
      </Card>

<<<<<<< HEAD
      {participants.length > 0 && (
        <Card>
          <CardHeader>
            <CardTitle>Participantes</CardTitle>
          </CardHeader>
          <CardContent>
            <ScrollArea className="max-h-[60vh]">
              <Table>
                <TableHeader>
                  <TableRow>
                    <TableHead>Relação</TableHead>
                    <TableHead>Nome</TableHead>
                    <TableHead>CPF/CNPJ</TableHead>
                    <TableHead>Telefone</TableHead>
                    <TableHead>Endereço</TableHead>
                  </TableRow>
                </TableHeader>
                <TableBody>
                  {participants.map((p) => (
                    <TableRow key={p.id ?? `${p.nome}-${p.relacao}`}>
                      <TableCell>{p.relacao ?? "—"}</TableCell>
                      <TableCell>{p.nome ?? "—"}</TableCell>
                      <TableCell>{p.documento ?? "—"}</TableCell>
                      <TableCell>{p.telefone ?? "—"}</TableCell>
                      <TableCell>{p.endereco ?? "—"}</TableCell>
                    </TableRow>
                  ))}
                </TableBody>
              </Table>
            </ScrollArea>
          </CardContent>
        </Card>
      )}
=======
      {Array.isArray(opportunity.envolvidos) &&
        opportunity.envolvidos.length > 0 && (
          <Card>
            <CardHeader>
              <CardTitle>Envolvidos</CardTitle>
            </CardHeader>
            <CardContent>
              <div className="space-y-4">
                {opportunity.envolvidos.map((env, idx) => (
                  <div key={idx} className="p-2 border rounded">
                    <div className="font-medium">
                      {env.relacao
                        ? formatLabel(String(env.relacao))
                        : `Envolvido ${idx + 1}`}
                    </div>
                    <div className="mt-2 space-y-1 text-sm">
                      {env.nome && <div>Nome: {String(env.nome)}</div>}
                      {env.cpf_cnpj && (
                        <div>CPF/CNPJ: {String(env.cpf_cnpj)}</div>
                      )}
                      {env.telefone && (
                        <div>Telefone: {String(env.telefone)}</div>
                      )}
                      {env.endereco && (
                        <div>Endereço: {String(env.endereco)}</div>
                      )}
                    </div>
                  </div>
                ))}
              </div>
            </CardContent>
          </Card>
        )}
>>>>>>> dcbd6215

      {/* snackbar / feedback simples com auto-close */}
      {snack.open && (
        <div
          role="status"
          aria-live="polite"
          className="fixed left-1/2 -translate-x-1/2 bottom-6 z-50 transition-opacity"
        >
          <div className="bg-black/90 text-white px-4 py-2 rounded shadow flex items-center gap-4">
            <span>{snack.message ?? "Feito"}</span>
            <button
              onClick={() => setSnack({ open: false })}
              className="underline text-xs"
              aria-label="Fechar notificação"
            >
              Fechar
            </button>
          </div>
        </div>
      )}
    </div>
  );
}<|MERGE_RESOLUTION|>--- conflicted
+++ resolved
@@ -3,18 +3,9 @@
 import { Card, CardContent, CardHeader, CardTitle } from "@/components/ui/card";
 import { Button } from "@/components/ui/button";
 import { ScrollArea } from "@/components/ui/scroll-area";
-<<<<<<< HEAD
-import {
-  Table,
-  TableBody,
-  TableCell,
-  TableHead,
-  TableHeader,
-  TableRow,
-} from "@/components/ui/table";
-=======
+
 import { Badge } from "@/components/ui/badge";
->>>>>>> dcbd6215
+
 import { format as dfFormat, parseISO } from "date-fns";
 
 interface Envolvido {
@@ -492,41 +483,7 @@
         </CardContent>
       </Card>
 
-<<<<<<< HEAD
-      {participants.length > 0 && (
-        <Card>
-          <CardHeader>
-            <CardTitle>Participantes</CardTitle>
-          </CardHeader>
-          <CardContent>
-            <ScrollArea className="max-h-[60vh]">
-              <Table>
-                <TableHeader>
-                  <TableRow>
-                    <TableHead>Relação</TableHead>
-                    <TableHead>Nome</TableHead>
-                    <TableHead>CPF/CNPJ</TableHead>
-                    <TableHead>Telefone</TableHead>
-                    <TableHead>Endereço</TableHead>
-                  </TableRow>
-                </TableHeader>
-                <TableBody>
-                  {participants.map((p) => (
-                    <TableRow key={p.id ?? `${p.nome}-${p.relacao}`}>
-                      <TableCell>{p.relacao ?? "—"}</TableCell>
-                      <TableCell>{p.nome ?? "—"}</TableCell>
-                      <TableCell>{p.documento ?? "—"}</TableCell>
-                      <TableCell>{p.telefone ?? "—"}</TableCell>
-                      <TableCell>{p.endereco ?? "—"}</TableCell>
-                    </TableRow>
-                  ))}
-                </TableBody>
-              </Table>
-            </ScrollArea>
-          </CardContent>
-        </Card>
-      )}
-=======
+
       {Array.isArray(opportunity.envolvidos) &&
         opportunity.envolvidos.length > 0 && (
           <Card>
@@ -560,7 +517,6 @@
             </CardContent>
           </Card>
         )}
->>>>>>> dcbd6215
 
       {/* snackbar / feedback simples com auto-close */}
       {snack.open && (
