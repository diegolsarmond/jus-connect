--- conflicted
+++ resolved
@@ -118,10 +118,8 @@
 interface ApiEventType {
   id: number;
   nome: string;
-<<<<<<< HEAD
   tarefa?: boolean;
-=======
->>>>>>> 25fb546b
+
 }
 
 interface ApiOpportunity {
@@ -225,12 +223,9 @@
           : Array.isArray(json?.data)
           ? json.data
           : [];
-<<<<<<< HEAD
         const tasksOnly = data.filter((type) => type.tarefa === true);
         setEventTypes(tasksOnly);
-=======
-        setEventTypes(data);
->>>>>>> 25fb546b
+
       } catch (err) {
         console.error('Erro ao buscar tipos de evento:', err);
       }
