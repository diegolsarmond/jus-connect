import React, { useState, useEffect, useMemo } from 'react';
import {
  Plus,
  Search,
  Filter,
  ArrowUpDown,
  Download,
  Star,
  CheckCircle2,
  Clock,
  AlertTriangle,
  Pencil,
  Trash2,
  Check,
  ChevronsUpDown,
} from 'lucide-react';
import { Button } from '@/components/ui/button';
import {
  Table,
  TableBody,
  TableCell,
  TableHead,
  TableHeader,
  TableRow,
} from '@/components/ui/table';
import { Checkbox } from '@/components/ui/checkbox';
import { RadioGroup, RadioGroupItem } from '@/components/ui/radio-group';
import {
  Dialog,
  DialogContent,
  DialogHeader,
  DialogTitle,
} from '@/components/ui/dialog';
import { Input } from '@/components/ui/input';
import { Textarea } from '@/components/ui/textarea';
import { Label } from '@/components/ui/label';
import { Avatar, AvatarFallback } from '@/components/ui/avatar';
import { Calendar } from '@/components/ui/calendar';
import { Popover, PopoverContent, PopoverTrigger } from '@/components/ui/popover';
import {
  Command,
  CommandEmpty,
  CommandGroup,
  CommandInput,
  CommandItem,
  CommandList,
} from '@/components/ui/command';
import { z } from 'zod';
import { useForm, Controller } from 'react-hook-form';
import { zodResolver } from '@hookform/resolvers/zod';
import {
  PieChart,
  Pie,
  Cell,
  ResponsiveContainer,
  Tooltip,
} from 'recharts';

interface Task {
  id: number;
  title: string;
  process: string;
  participants: string[];
  date: Date;
  responsibles: string[];
  status: 'pendente' | 'atrasada' | 'resolvida';
  priority: number;
}

const COLORS = ['#fbbf24', '#ef4444', '#22c55e'];

const formSchema = z
  .object({
    process: z.string().min(1, 'Processo ou caso é obrigatório'),
    responsibles: z.array(z.string()).min(1, 'Adicionar responsáveis'),
    title: z.string().min(1, 'Tarefa é obrigatória'),
    date: z.string().min(1, 'Data é obrigatória'),
    time: z.string().optional(),
    showOnAgenda: z.boolean().optional(),
    allDay: z.boolean().optional(),
    location: z.string().optional(),
    description: z.string().optional(),
    attachments: z.any().optional(),
    recurring: z.boolean().optional(),
    private: z.boolean().optional(),
    recurrenceValue: z.string().optional(),
    recurrenceUnit: z.string().optional(),
    priority: z.number().min(1).max(5),
  })
  .refine((data) => data.allDay || data.time, {
    path: ['time'],
    message: 'Hora é obrigatória',
  })
  .refine(
    (data) => !data.recurring || (data.recurrenceValue && data.recurrenceUnit),
    {
      path: ['recurrenceValue'],
      message: 'Informe a recorrência',
    },
  );

type FormValues = z.infer<typeof formSchema>;

interface ApiUsuario {
  id: number;
  nome_completo: string;
}

interface ApiOpportunity {
  id: number;
  data_criacao?: string;
  solicitante_nome?: string;
  solicitante?: {
    nome?: string;
  };
}

interface ApiTask {
  id: number;
  id_oportunidades?: number | null;
  titulo: string;
  descricao?: string;
  data: string;
  hora?: string | null;
  dia_inteiro?: boolean;
  prioridade?: number;
  ativa?: boolean;
}

const apiUrl = (import.meta.env.VITE_API_URL as string) || 'http://localhost:3000';

function joinUrl(base: string, path = '') {
  const b = base.replace(/\/+$/, '');
  const p = path ? (path.startsWith('/') ? path : `/${path}`) : '';
  return `${b}${p}`;
}

// normaliza a data para 00:00:00, para o DayPicker bater corretamente o dia
function startOfDay(d: Date) {
  return new Date(d.getFullYear(), d.getMonth(), d.getDate());
}

export default function Tarefas() {
  const [tasks, setTasks] = useState<Task[]>([]);
  const [open, setOpen] = useState(false);
  const [users, setUsers] = useState<ApiUsuario[]>([]);
  const [opportunities, setOpportunities] = useState<ApiOpportunity[]>([]);
  const [openProposal, setOpenProposal] = useState(false);

  const {
    register,
    handleSubmit,
    reset,
    formState: { errors },
    watch,
    setValue,
    control,
  } = useForm<FormValues>({
    resolver: zodResolver(formSchema),
    defaultValues: {
      showOnAgenda: true,
      allDay: false,
      recurring: false,
      private: false,
      responsibles: [],
      priority: 1,
    },
  });

  useEffect(() => {
    const fetchUsers = async () => {
      try {
        const url = joinUrl(apiUrl, '/api/usuarios');
        const response = await fetch(url, { headers: { Accept: 'application/json' } });
        if (!response.ok) throw new Error('Failed to fetch users');
        const json = await response.json();
        const data: ApiUsuario[] = Array.isArray(json)
          ? json
          : Array.isArray(json?.rows)
          ? json.rows
          : Array.isArray(json?.data?.rows)
          ? json.data.rows
          : Array.isArray(json?.data)
          ? json.data
          : [];
        setUsers(data);
      } catch (err) {
        console.error('Erro ao buscar usuários:', err);
      }
    };
    fetchUsers();
  }, []);

  useEffect(() => {
    const fetchOpportunities = async () => {
      try {
        const url = joinUrl(apiUrl, '/api/oportunidades');
        const response = await fetch(url, { headers: { Accept: 'application/json' } });
        if (!response.ok) throw new Error('Failed to fetch opportunities');
        const json = await response.json();
        const data: ApiOpportunity[] = Array.isArray(json)
          ? json
          : Array.isArray(json?.rows)
          ? json.rows
          : Array.isArray(json?.data?.rows)
          ? json.data.rows
          : Array.isArray(json?.data)
          ? json.data
          : [];
        const extended = data.map((o) => ({
          ...o,
          solicitante_nome: o.solicitante_nome || o.solicitante?.nome,
        }));
        setOpportunities(extended);
      } catch (err) {
        console.error('Erro ao buscar propostas:', err);
      }
    };
    fetchOpportunities();
  }, []);

<<<<<<< HEAD
=======
  useEffect(() => {
    const fetchTasks = async () => {
      try {
        const url = joinUrl(apiUrl, '/api/tarefas');
        const response = await fetch(url, { headers: { Accept: 'application/json' } });
        if (!response.ok) throw new Error('Failed to fetch tasks');
        const json = await response.json();
        const data: ApiTask[] = Array.isArray(json)
          ? json
          : Array.isArray(json?.rows)
          ? json.rows
          : Array.isArray(json?.data?.rows)
          ? json.data.rows
          : Array.isArray(json?.data)
          ? json.data
          : [];
        const tasksMapped: Task[] = data.map((t) => {
          const dateStr = t.dia_inteiro ? t.data : `${t.data}${t.hora ? `T${t.hora}` : ''}`;
          const date = new Date(dateStr);
          const status: Task['status'] = !t.ativa
            ? 'resolvida'
            : date < new Date()
            ? 'atrasada'
            : 'pendente';
          return {
            id: t.id,
            title: t.titulo,
            process: t.id_oportunidades ? String(t.id_oportunidades) : '',
            participants: [],
            date,
            responsibles: [],
            status,
            priority: t.prioridade ?? 1,
          };
        });
        setTasks(tasksMapped);
      } catch (err) {
        console.error('Erro ao buscar tarefas:', err);
      }
    };
    fetchTasks();
  }, []);

>>>>>>> c69f9a73
  const onSubmit = async (data: FormValues) => {
    const files: File[] = Array.from(data.attachments?.[0] ? data.attachments : []);
    for (const file of files) {
      if (file.size > 5 * 1024 * 1024) {
        alert('Arquivo muito grande (máx 5MB)');
        return;
      }
      const allowed = ['image/png', 'image/jpeg', 'application/pdf'];
      if (!allowed.includes(file.type)) {
        alert('Tipo de arquivo não suportado');
        return;
      }
    }

    const selectedOpportunity = opportunities.find(
      (o) => String(o.id) === data.process,
    );

    const year =
      (selectedOpportunity?.data_criacao &&
        new Date(selectedOpportunity.data_criacao).getFullYear()) ||
      new Date().getFullYear();

    const processText = selectedOpportunity
      ? `Proposta #${selectedOpportunity.id}/${year}${
          selectedOpportunity.solicitante_nome ? ` - ${selectedOpportunity.solicitante_nome}` : ''
        }`
      : data.process;

    const payload = {
<<<<<<< HEAD
      id_oportunidades: Number(data.process),
      titulo: data.title,
      descricao: data.description,
=======
      id_oportunidades: data.process ? Number(data.process) : null,
      titulo: data.title,
      descricao: data.description || '',
>>>>>>> c69f9a73
      data: data.date,
      hora: data.allDay ? null : data.time,
      dia_inteiro: data.allDay,
      prioridade: data.priority,
      mostrar_na_agenda: data.showOnAgenda,
      privada: data.private,
      recorrente: data.recurring,
<<<<<<< HEAD
      repetir_quantas_vezes: data.recurring ? Number(data.recurrenceValue) || 1 : 1,
      repetir_cada_unidade: data.recurring ? data.recurrenceUnit : null,
      repetir_intervalo: 1,
=======
      repetir_quantas_vezes: data.recurrenceValue ? Number(data.recurrenceValue) : 1,
      repetir_cada_unidade: data.recurrenceUnit || null,
      repetir_intervalo: data.recurrenceValue ? Number(data.recurrenceValue) : 1,
>>>>>>> c69f9a73
      ativa: true,
    };

    try {
      const url = joinUrl(apiUrl, '/api/tarefas');
      const response = await fetch(url, {
        method: 'POST',
<<<<<<< HEAD
        headers: {
          'Content-Type': 'application/json',
          Accept: 'application/json',
        },
        body: JSON.stringify(payload),
      });
      if (!response.ok) throw new Error('Falha ao criar tarefa');
      const created = await response.json();
      const newTask: Task = {
        id: created.id,
        title: created.titulo,
        process: processText,
        participants: [],
        date: new Date(created.data),
        responsibles: data.responsibles,
        status: 'pendente',
        priority: created.prioridade,
=======
        headers: { 'Content-Type': 'application/json', Accept: 'application/json' },
        body: JSON.stringify(payload),
      });
      if (!response.ok) throw new Error('Failed to create task');
      const created: ApiTask = await response.json();
      const dateStr = created.dia_inteiro
        ? created.data
        : `${created.data}${created.hora ? `T${created.hora}` : ''}`;
      const date = new Date(dateStr);
      const status: Task['status'] = !created.ativa
        ? 'resolvida'
        : date < new Date()
        ? 'atrasada'
        : 'pendente';
      const newTask: Task = {
        id: created.id,
        title: created.titulo,
        process: created.id_oportunidades ? String(created.id_oportunidades) : processText,
        participants: [],
        date,
        responsibles: data.responsibles,
        status,
        priority: created.prioridade ?? data.priority,
>>>>>>> c69f9a73
      };
      setTasks((prev) => [...prev, newTask]);
      reset();
      setOpen(false);
    } catch (err) {
      console.error('Erro ao criar tarefa:', err);
<<<<<<< HEAD
      alert('Erro ao criar tarefa');
=======
>>>>>>> c69f9a73
    }
  };

  const pending = tasks.filter((t) => t.status === 'pendente').length;
  const late = tasks.filter((t) => t.status === 'atrasada').length;
  const done = tasks.filter((t) => t.status === 'resolvida').length;

  const chartData = [
    { name: 'Pendentes', value: pending },
    { name: 'Atrasadas', value: late },
    { name: 'Resolvidas', value: done },
  ];

  const markDone = (id: number) => {
    setTasks((prev) => prev.map((t) => (t.id === id ? { ...t, status: 'resolvida' } : t)));
  };

  const deleteTask = (id: number) => {
    setTasks((prev) => prev.filter((t) => t.id !== id));
  };

  const allDay = watch('allDay');
  const recurring = watch('recurring');
  const priority = watch('priority');
  const selectedProposalId = watch('process');
  const selectedProposal = opportunities.find(
    (o) => String(o.id) === selectedProposalId,
  );
  const formatProposal = (o: ApiOpportunity) =>
    `Proposta #${o.id}/${new Date(o.data_criacao || '').getFullYear()}${
      o.solicitante_nome ? ` - ${o.solicitante_nome}` : ''
    }`;

  // gera os dias com tarefas para o calendário
  const taskDates = useMemo(() => tasks.map((t) => startOfDay(t.date)), [tasks]);

  return (
    <div className="p-6 space-y-6">
      <div className="flex items-center justify-between">
        <div>
          <h1 className="text-3xl font-bold text-foreground">Tarefas</h1>
          <p className="text-muted-foreground">Gerencie suas tarefas e prazos</p>
        </div>
        <div className="flex gap-2 flex-wrap justify-end">
          <Button onClick={() => setOpen(true)}>
            <Plus className="h-4 w-4 mr-2" />
            Nova tarefa
          </Button>
          <Button variant="outline">
            <Search className="h-4 w-4 mr-2" />
            Buscar
          </Button>
          <Button variant="outline">
            <Filter className="h-4 w-4 mr-2" />
            Filtrar
          </Button>
          <Button variant="outline">
            <ArrowUpDown className="h-4 w-4 mr-2" />
            Ordenar
          </Button>
          <Button variant="outline">
            <Download className="h-4 w-4 mr-2" />
            Exportar
          </Button>
        </div>
      </div>

      <div className="grid grid-cols-1 lg:grid-cols-3 gap-6">
        <div className="bg-card border border-border rounded-lg p-4">
          <h3 className="font-semibold mb-2">Produtividade</h3>
          <p className="text-2xl font-bold">{pending}</p>
          <p className="text-sm text-muted-foreground">Tarefas pendentes</p>
        </div>

        <div className="bg-card border border-border rounded-lg p-4 lg:col-span-1">
          <h3 className="font-semibold mb-2">Status</h3>
          <div className="h-48">
            <ResponsiveContainer width="100%" height="100%">
              <PieChart>
                <Pie data={chartData} dataKey="value" nameKey="name" label>
                  {chartData.map((entry, index) => (
                    <Cell key={`cell-${index}`} fill={COLORS[index]} />
                  ))}
                </Pie>
                <Tooltip />
              </PieChart>
            </ResponsiveContainer>
          </div>
        </div>

        {/* Card do Calendário */}
        <div className="bg-card border border-border rounded-lg p-4">
          <h3 className="font-semibold mb-2">Calendário</h3>
          <Calendar
            modifiers={{ taskDay: taskDates }}
            modifiersClassNames={{
              taskDay: 'bg-primary text-primary-foreground rounded-full',
            }}
          />
        </div>
      </div>

      <div className="bg-card border border-border rounded-lg">
        <Table>
          <TableHeader>
            <TableRow>
              <TableHead className="w-10">
                <Checkbox aria-label="Selecionar todas" />
              </TableHead>
              <TableHead className="w-20">Prioridade</TableHead>
              <TableHead className="w-20">Status</TableHead>
              <TableHead>Título</TableHead>
              <TableHead>Partes</TableHead>
              <TableHead>Compromisso</TableHead>
              <TableHead>Responsáveis</TableHead>
              <TableHead className="text-right">Ações</TableHead>
            </TableRow>
          </TableHeader>
          <TableBody>
            {tasks.map((task) => (
              <TableRow key={task.id}>
                <TableCell>
                  <Checkbox aria-label="Selecionar tarefa" />
                </TableCell>
                <TableCell>
                  <div className="flex">
                    {[1, 2, 3, 4, 5].map((i) => (
                      <Star
                        key={i}
                        className={`h-4 w-4 ${i <= task.priority ? 'text-amber-500' : 'text-muted-foreground'}`}
                      />
                    ))}
                  </div>
                </TableCell>
                <TableCell>
                  {task.status === 'pendente' && (
                    <Clock className="h-4 w-4 text-amber-500" />
                  )}
                  {task.status === 'atrasada' && (
                    <AlertTriangle className="h-4 w-4 text-destructive" />
                  )}
                  {task.status === 'resolvida' && (
                    <CheckCircle2 className="h-4 w-4 text-green-500" />
                  )}
                </TableCell>
                <TableCell className="font-medium">{task.title}</TableCell>
                <TableCell>{task.participants.join(', ')}</TableCell>
                <TableCell>{task.date.toLocaleDateString()}</TableCell>
                <TableCell>
                  <div className="flex -space-x-2">
                    {task.responsibles.map((r, idx) => (
                      <Avatar key={idx} className="h-6 w-6 border-2 border-background">
                        <AvatarFallback>{r.charAt(0).toUpperCase()}</AvatarFallback>
                      </Avatar>
                    ))}
                  </div>
                </TableCell>
                <TableCell className="text-right space-x-2">
                  <Button variant="ghost" size="icon" onClick={() => markDone(task.id)}>
                    <Check className="h-4 w-4" />
                  </Button>
                  <Button variant="ghost" size="icon">
                    <Pencil className="h-4 w-4" />
                  </Button>
                  <Button
                    variant="ghost"
                    size="icon"
                    onClick={() => deleteTask(task.id)}
                  >
                    <Trash2 className="h-4 w-4" />
                  </Button>
                </TableCell>
              </TableRow>
            ))}
          </TableBody>
        </Table>
      </div>

      <Dialog open={open} onOpenChange={setOpen}>
        <DialogContent className="max-w-3xl max-h-[90vh] overflow-y-auto">
          <DialogHeader>
            <DialogTitle>Criar nova tarefa</DialogTitle>
          </DialogHeader>
          <form onSubmit={handleSubmit(onSubmit)} className="space-y-4">
            <div className="grid grid-cols-1 md:grid-cols-2 gap-4">
              <div>
                <Label htmlFor="process">Proposta:</Label>
                <input type="hidden" id="process" {...register('process')} />
                <Popover open={openProposal} onOpenChange={setOpenProposal}>
                  <PopoverTrigger asChild>
                    <Button
                      variant="outline"
                      role="combobox"
                      aria-expanded={openProposal}
                      className="w-full justify-between"
                    >
                      {selectedProposal
                        ? formatProposal(selectedProposal)
                        : 'Selecione'}
                      <ChevronsUpDown className="h-4 w-4 opacity-50" />
                    </Button>
                  </PopoverTrigger>
                  <PopoverContent className="w-full p-0">
                    <Command>
                      <CommandInput placeholder="Buscar proposta..." />
                      <CommandList>
                        <CommandEmpty>Nenhuma proposta encontrada.</CommandEmpty>
                        <CommandGroup>
                          {opportunities.map((o) => {
                            const label = formatProposal(o);
                            return (
                              <CommandItem
                                key={o.id}
                                value={label}
                                onSelect={() => {
                                  setValue('process', String(o.id));
                                  setOpenProposal(false);
                                }}
                              >
                                {label}
                                {selectedProposalId === String(o.id) && (
                                  <Check className="ml-auto h-4 w-4" />
                                )}
                              </CommandItem>
                            );
                          })}
                        </CommandGroup>
                      </CommandList>
                    </Command>
                  </PopoverContent>
                </Popover>
                {errors.process && (
                  <p className="text-sm text-destructive">{errors.process.message}</p>
                )}
              </div>
              <div>
                <Label htmlFor="responsibles">Adicionar responsáveis</Label>
                <select
                  id="responsibles"
                  multiple
                  className="w-full border rounded-md h-32 px-2"
                  {...register('responsibles')}
                >
                  {users.map((u) => (
                    <option key={u.id} value={u.nome_completo}>
                      {u.nome_completo}
                    </option>
                  ))}
                </select>
                {errors.responsibles && (
                  <p className="text-sm text-destructive">{errors.responsibles.message}</p>
                )}
              </div>
            </div>
            <div>
              <Label htmlFor="title">Título da Tarefa</Label>
              <Input id="title" {...register('title')} />
              {errors.title && (
                <p className="text-sm text-destructive">{errors.title.message}</p>
              )}
            </div>
            <div className="grid grid-cols-1 md:grid-cols-3 gap-4 items-end">
              <div>
                <Label htmlFor="date">Data:</Label>
                <Input type="date" id="date" {...register('date')} />
                {errors.date && (
                  <p className="text-sm text-destructive">{errors.date.message}</p>
                )}
              </div>
              <div className="pt-6">
                <Controller
                  name="allDay"
                  control={control}
                  render={({ field }) => (
                    <div className="flex items-center space-x-2">
                      <Checkbox
                        id="all-day"
                        checked={field.value}
                        onCheckedChange={(checked) => field.onChange(!!checked)}
                      />
                      <Label htmlFor="all-day">Dia inteiro</Label>
                    </div>
                  )}
                />
              </div>
              {!allDay && (
                <div>
                  <Label htmlFor="time">Hora:</Label>
                  <Input type="time" id="time" {...register('time')} />
                  {errors.time && (
                    <p className="text-sm text-destructive">{errors.time.message}</p>
                  )}
                </div>
              )}
            </div>

            <div>
              <Label htmlFor="description">Descrição</Label>
              <Textarea
                id="description"
                placeholder="Descreva sua tarefa"
                {...register('description')}
              />
            </div>
            <div>
              <Label htmlFor="attachments">Anexos</Label>
              <Input type="file" id="attachments" multiple {...register('attachments')} />
            </div>
            <div>
              <Label>Prioridade</Label>
              <input type="hidden" {...register('priority', { valueAsNumber: true })} />
              <div className="flex space-x-1">
                {[1, 2, 3, 4, 5].map((i) => (
                  <button type="button" key={i} onClick={() => setValue('priority', i)}>
                    <Star
                      className={`h-5 w-5 ${i <= priority ? 'text-amber-500' : 'text-muted-foreground'}`}
                    />
                  </button>
                ))}
              </div>
              {errors.priority && (
                <p className="text-sm text-destructive">{errors.priority.message}</p>
              )}
            </div>
            <div className="flex flex-wrap items-center gap-4">
              <div className="flex items-center space-x-2">
                <Checkbox id="showOnAgenda" {...register('showOnAgenda')} />
                <Label htmlFor="showOnAgenda">Mostrar na agenda</Label>
              </div>
              <div className="flex items-center space-x-2">
                <Checkbox id="private" {...register('private')} />
                <Label htmlFor="private">Privada</Label>
              </div>
            </div>
            <Controller
              name="recurring"
              control={control}
              render={({ field }) => (
                <RadioGroup
                  className="flex items-center gap-4"
                  onValueChange={(value) => field.onChange(value === 'true')}
                  value={field.value ? 'true' : 'false'}
                >
                  <div className="flex items-center space-x-2">
                    <RadioGroupItem value="false" id="not-recurring" />
                    <Label htmlFor="not-recurring">Única</Label>
                  </div>
                  <div className="flex items-center space-x-2">
                    <RadioGroupItem value="true" id="recurring" />
                    <Label htmlFor="recurring">Recorrente</Label>
                  </div>
                </RadioGroup>
              )}
            />
            {recurring && (
              <div className="grid grid-cols-3 gap-2">
                <div>
                  <Label htmlFor="recurrenceValue">Repetir quantas vezes:</Label>
                  <Input id="recurrenceValue" {...register('recurrenceValue')} />
                </div>
                <div className="col-span-2">
                  <Label htmlFor="recurrenceUnit">A cada:</Label>
                  <select
                    id="recurrenceUnit"
                    className="w-full border rounded-md h-9 px-2"
                    {...register('recurrenceUnit')}
                  >
                    <option value="minutos">Minutos</option>
                    <option value="horas">Horas</option>
                    <option value="dias">Dias</option>
                    <option value="semanas">Semanas</option>
                    <option value="meses">Meses</option>
                    <option value="anos">Anos</option>
                  </select>
                </div>
                {errors.recurrenceValue && (
                  <p className="text-sm text-destructive col-span-3">
                    {errors.recurrenceValue.message}
                  </p>
                )}
              </div>
            )}
            <div className="flex justify-end space-x-2">
              <Button type="button" variant="outline" onClick={() => setOpen(false)}>
                Cancelar
              </Button>
              <Button type="submit">Criar nova tarefa</Button>
            </div>
          </form>
        </DialogContent>
      </Dialog>
    </div>
  );
}<|MERGE_RESOLUTION|>--- conflicted
+++ resolved
@@ -219,8 +219,6 @@
     fetchOpportunities();
   }, []);
 
-<<<<<<< HEAD
-=======
   useEffect(() => {
     const fetchTasks = async () => {
       try {
@@ -264,7 +262,7 @@
     fetchTasks();
   }, []);
 
->>>>>>> c69f9a73
+
   const onSubmit = async (data: FormValues) => {
     const files: File[] = Array.from(data.attachments?.[0] ? data.attachments : []);
     for (const file of files) {
@@ -295,15 +293,10 @@
       : data.process;
 
     const payload = {
-<<<<<<< HEAD
       id_oportunidades: Number(data.process),
       titulo: data.title,
       descricao: data.description,
-=======
-      id_oportunidades: data.process ? Number(data.process) : null,
-      titulo: data.title,
-      descricao: data.description || '',
->>>>>>> c69f9a73
+
       data: data.date,
       hora: data.allDay ? null : data.time,
       dia_inteiro: data.allDay,
@@ -311,15 +304,10 @@
       mostrar_na_agenda: data.showOnAgenda,
       privada: data.private,
       recorrente: data.recurring,
-<<<<<<< HEAD
       repetir_quantas_vezes: data.recurring ? Number(data.recurrenceValue) || 1 : 1,
       repetir_cada_unidade: data.recurring ? data.recurrenceUnit : null,
       repetir_intervalo: 1,
-=======
-      repetir_quantas_vezes: data.recurrenceValue ? Number(data.recurrenceValue) : 1,
-      repetir_cada_unidade: data.recurrenceUnit || null,
-      repetir_intervalo: data.recurrenceValue ? Number(data.recurrenceValue) : 1,
->>>>>>> c69f9a73
+
       ativa: true,
     };
 
@@ -327,25 +315,7 @@
       const url = joinUrl(apiUrl, '/api/tarefas');
       const response = await fetch(url, {
         method: 'POST',
-<<<<<<< HEAD
-        headers: {
-          'Content-Type': 'application/json',
-          Accept: 'application/json',
-        },
-        body: JSON.stringify(payload),
-      });
-      if (!response.ok) throw new Error('Falha ao criar tarefa');
-      const created = await response.json();
-      const newTask: Task = {
-        id: created.id,
-        title: created.titulo,
-        process: processText,
-        participants: [],
-        date: new Date(created.data),
-        responsibles: data.responsibles,
-        status: 'pendente',
-        priority: created.prioridade,
-=======
+
         headers: { 'Content-Type': 'application/json', Accept: 'application/json' },
         body: JSON.stringify(payload),
       });
@@ -369,17 +339,14 @@
         responsibles: data.responsibles,
         status,
         priority: created.prioridade ?? data.priority,
->>>>>>> c69f9a73
       };
       setTasks((prev) => [...prev, newTask]);
       reset();
       setOpen(false);
     } catch (err) {
       console.error('Erro ao criar tarefa:', err);
-<<<<<<< HEAD
       alert('Erro ao criar tarefa');
-=======
->>>>>>> c69f9a73
+
     }
   };
 
