--- conflicted
+++ resolved
@@ -1,8 +1,6 @@
 import { useEffect, useMemo, useState } from "react";
-<<<<<<< HEAD
 import { Link } from "react-router-dom";
-=======
->>>>>>> d116e1c6
+
 
 import Header from "@/components/Header";
 import Footer from "@/components/Footer";
@@ -39,10 +37,8 @@
 import { useServiceBySlug } from "@/hooks/useServices";
 import { Skeleton } from "@/components/ui/skeleton";
 import { fetchPlanOptions, formatPlanPriceLabel, getComparableMonthlyPrice, type PlanOption } from "@/features/plans/api";
-<<<<<<< HEAD
 import { routes } from "@/config/routes";
-=======
->>>>>>> d116e1c6
+
 
 const getGtag = () => {
   if (typeof window === "undefined") {
@@ -252,7 +248,6 @@
     return sorted[0]?.plan.id ?? null;
   }, [availablePlans]);
 
-<<<<<<< HEAD
   const currencyFormatter = useMemo(
     () =>
       new Intl.NumberFormat("pt-BR", {
@@ -262,15 +257,13 @@
     [],
   );
 
-=======
->>>>>>> d116e1c6
+
   const normalizedPlans = useMemo(
     () =>
       availablePlans.map((plan) => ({
         option: plan,
         priceLabel: formatPlanPriceLabel(plan),
         featured: highlightedPlanId !== null && plan.id === highlightedPlanId,
-<<<<<<< HEAD
         monthlyLabel:
           typeof plan.monthlyPrice === "number"
             ? currencyFormatter.format(plan.monthlyPrice)
@@ -279,10 +272,7 @@
           typeof plan.annualPrice === "number" ? currencyFormatter.format(plan.annualPrice) : null,
       })),
     [availablePlans, highlightedPlanId, currencyFormatter],
-=======
-      })),
-    [availablePlans, highlightedPlanId],
->>>>>>> d116e1c6
+
   );
 
   const implementationSteps = [
@@ -543,15 +533,10 @@
               Escolha o modelo que melhor se adapta à sua estrutura e conte com nossa equipe para personalizar fluxos e integrações.
             </p>
           </div>
-<<<<<<< HEAD
           {isPlansLoading ? (
             <div className="grid grid-cols-1 md:grid-cols-3 gap-8">
               {Array.from({ length: 3 }).map((_, index) => (
-=======
-          <div className="grid grid-cols-1 md:grid-cols-3 gap-8">
-            {isPlansLoading ? (
-              Array.from({ length: 3 }).map((_, index) => (
->>>>>>> d116e1c6
+
                 <Card key={`plan-skeleton-${index}`} className="border-quantum-light/10 bg-background/50">
                   <CardHeader className="space-y-3">
                     <Skeleton className="h-6 w-1/2" />
@@ -564,7 +549,6 @@
                     <Skeleton className="h-10 w-full" />
                   </CardContent>
                 </Card>
-<<<<<<< HEAD
               ))}
             </div>
           ) : plansError ? (
@@ -672,77 +656,7 @@
             </Card>
           )}
 
-=======
-              ))
-            ) : plansError ? (
-              <Card className="md:col-span-3 border-destructive/30 bg-destructive/10 text-destructive">
-                <CardHeader>
-                  <CardTitle className="text-xl">Planos indisponíveis</CardTitle>
-                  <CardDescription className="text-sm text-destructive">
-                    {plansError}
-                  </CardDescription>
-                </CardHeader>
-              </Card>
-            ) : normalizedPlans.length > 0 ? (
-              normalizedPlans.map((plan) => {
-                const planSource = `plan_${plan.option.name.toLowerCase().replace(/[^a-z0-9]+/g, "_")}`;
-                return (
-                  <Card
-                    key={plan.option.id}
-                    className={`relative overflow-hidden border-quantum-light/20 bg-background/70 backdrop-blur hover:border-quantum-bright/40 transition-all duration-300 ${
-                      plan.featured ? "shadow-quantum ring-2 ring-quantum-bright" : ""
-                    }`}
-                  >
-                    {plan.featured && (
-                      <div className="absolute top-4 right-4 px-3 py-1 text-xs font-semibold uppercase tracking-wide bg-gradient-quantum text-white rounded-full">
-                        Mais escolhido
-                      </div>
-                    )}
-                    <CardHeader className="space-y-3">
-                      <CardTitle className="text-2xl">{plan.option.name}</CardTitle>
-                      <p className="text-quantum-bright text-xl font-semibold">{plan.priceLabel}</p>
-                      {plan.option.description && (
-                        <CardDescription className="text-muted-foreground leading-relaxed">
-                          {plan.option.description}
-                        </CardDescription>
-                      )}
-                    </CardHeader>
-                    <CardContent className="space-y-4">
-                      <div className="rounded-xl border border-quantum-light/20 bg-background/60 p-4">
-                        <p className="text-sm text-muted-foreground">
-                          Compare os recursos completos durante uma apresentação personalizada com o nosso time.
-                        </p>
-                      </div>
-                      <Button
-                        variant={plan.featured ? "quantum" : "outline_quantum"}
-                        size="lg"
-                        className="w-full track-link"
-                        onClick={() => handleDemoClick(planSource)}
-                      >
-                        Falar com consultor
-                      </Button>
-                    </CardContent>
-                  </Card>
-                );
-              })
-            ) : (
-              <Card className="md:col-span-3 border-quantum-light/20 bg-background/70">
-                <CardHeader>
-                  <CardTitle className="text-xl">Planos sob medida</CardTitle>
-                  <CardDescription className="text-sm text-muted-foreground">
-                    Nenhum plano pôde ser carregado no momento. Converse com nossos especialistas para receber uma proposta
-                    personalizada para o seu escritório.
-                  </CardDescription>
-                </CardHeader>
-                <CardContent>
-                  <Button variant="quantum" size="lg" className="track-link" onClick={() => handleDemoClick("plan_contact") }>
-                    Falar com consultor
-                  </Button>
-                </CardContent>
-              </Card>
-            )}
-          </div>
->>>>>>> d116e1c6
+
         </div>
       </section>
 
