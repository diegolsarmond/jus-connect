--- conflicted
+++ resolved
@@ -438,11 +438,8 @@
                                     ))}
                                 </div>
 
-<<<<<<< HEAD
                                 <div className="space-y-8">
-=======
-                                <div className="space-y-10">
->>>>>>> 73c926e1
+
                                     <div className="space-y-4">
                                         <span className="inline-flex items-center gap-2 rounded-full border border-quantum-light/40 bg-background/80 px-3 py-1 text-xs font-semibold uppercase tracking-[0.2em] text-quantum-bright">
                                             Planos Quantum
@@ -457,7 +454,6 @@
                                         </p>
                                     </div>
 
-<<<<<<< HEAD
                                     <div className="space-y-6">
                                         {planosLoading ? (
                                             <Card className="border-quantum-light/40 bg-background/70 backdrop-blur">
@@ -588,122 +584,10 @@
                                                             onClick={() => handleDemoClick("planos_vazios")}
                                                         >
                                                             Solicitar atendimento
-=======
-                                    {planosLoading ? (
-                                        <Card className="border-quantum-light/40 bg-background/70 backdrop-blur">
-                                            <CardContent className="flex items-center justify-center p-8">
-                                                <p className="text-sm text-muted-foreground animate-pulse">Carregando opções de planos...</p>
-                                            </CardContent>
-                                        </Card>
-                                    ) : planosError ? (
-                                        <Card className="border-destructive/40 bg-destructive/5">
-                                            <CardContent className="space-y-4 p-6">
-                                                <p className="text-sm text-destructive">
-                                                    {planosError}
-                                                </p>
-                                                <div className="flex flex-wrap gap-3">
-                                                    <Button
-                                                        variant="quantum"
-                                                        className="track-link"
-                                                        onClick={() => handleDemoClick("planos_erro")}
-                                                    >
-                                                        Solicitar atendimento
-                                                        <ArrowRight className="h-5 w-5 ml-2" />
-                                                    </Button>
-                                                    <Button
-                                                        variant="outline_quantum"
-                                                        className="track-link"
-                                                        onClick={() => handleWhatsappClick("planos_erro")}
-                                                    >
-                                                        Falar no WhatsApp
-                                                    </Button>
-                                                </div>
-                                            </CardContent>
-                                        </Card>
-                                    ) : planosOrdenados.length > 0 ? (
-                                        <div className="grid grid-cols-1 md:grid-cols-2 xl:grid-cols-3 gap-6">
-                                            {planosOrdenados.map((plan) => (
-                                                <Card
-                                                    key={plan.id}
-                                                    className={`relative flex h-full flex-col overflow-hidden border bg-background/70 backdrop-blur transition-all duration-300 hover:-translate-y-2 hover:shadow-quantum ${
-                                                        destaquePlanoId === plan.id
-                                                            ? "border-transparent shadow-quantum ring-2 ring-quantum-bright/60"
-                                                            : "border-quantum-light/20"
-                                                    }`}
-                                                >
-                                                    {destaquePlanoId === plan.id && (
-                                                        <span className="absolute top-4 right-4 rounded-full bg-gradient-quantum px-3 py-1 text-xs font-semibold uppercase tracking-wide text-white">
-                                                            Mais completo
-                                                        </span>
-                                                    )}
-                                                    <div className="absolute inset-x-0 top-0 h-1 bg-gradient-to-r from-transparent via-quantum-bright/60 to-transparent"></div>
-                                                    <CardHeader className="space-y-4">
-                                                        <div className="space-y-2">
-                                                            <CardTitle className="text-2xl">{plan.nome}</CardTitle>
-                                                            {plan.descricao && (
-                                                                <CardDescription className="text-muted-foreground leading-relaxed">
-                                                                    {plan.descricao}
-                                                                </CardDescription>
-                                                            )}
-                                                        </div>
-                                                        <div className="space-y-2">
-                                                            {plan.precoMensal && (
-                                                                <div className="flex items-baseline gap-2">
-                                                                    <span className="text-3xl font-bold text-quantum-bright">
-                                                                        {plan.precoMensal}
-                                                                    </span>
-                                                                    <span className="text-sm text-muted-foreground">/mês</span>
-                                                                </div>
-                                                            )}
-                                                            {plan.precoAnual && (
-                                                                <p className="text-sm text-muted-foreground">
-                                                                    Plano anual: {plan.precoAnual}
-                                                                    {plan.descontoAnualPercentual !== null
-                                                                        ? ` • até ${plan.descontoAnualPercentual}% de economia`
-                                                                        : plan.economiaAnualFormatada
-                                                                            ? ` • Economize ${plan.economiaAnualFormatada}`
-                                                                            : ""}
-                                                                </p>
-                                                            )}
-                                                            {!plan.precoMensal && !plan.precoAnual && (
-                                                                <p className="text-sm text-muted-foreground">Investimento sob consulta.</p>
-                                                            )}
-                                                        </div>
-                                                    </CardHeader>
-                                                    <CardContent className="flex flex-1 flex-col gap-4">
-                                                        <div className="space-y-3">
-                                                            <p className="text-xs font-semibold uppercase tracking-[0.3em] text-quantum-light">
-                                                                Principais benefícios
-                                                            </p>
-                                                            <ul className="space-y-2">
-                                                                {plan.recursos.length > 0 ? (
-                                                                    plan.recursos.slice(0, 6).map((feature) => (
-                                                                        <li key={feature} className="flex items-start gap-3 text-sm text-muted-foreground">
-                                                                            <Check className="mt-0.5 h-4 w-4 flex-shrink-0 text-quantum-bright" />
-                                                                            <span>{feature}</span>
-                                                                        </li>
-                                                                    ))
-                                                                ) : (
-                                                                    <li className="text-sm text-muted-foreground">
-                                                                        Personalize o pacote com nossos especialistas para incluir os recursos desejados.
-                                                                    </li>
-                                                                )}
-                                                            </ul>
-                                                        </div>
-                                                    </CardContent>
-                                                    <CardFooter className="mt-auto flex flex-col gap-3">
-                                                        <Button
-                                                            variant="quantum"
-                                                            className="w-full track-link"
-                                                            onClick={() => handleDemoClick(`plan_${plan.id}`)}
-                                                        >
-                                                            Solicitar proposta
->>>>>>> 73c926e1
                                                             <ArrowRight className="h-5 w-5 ml-2" />
                                                         </Button>
                                                         <Button
                                                             variant="outline_quantum"
-<<<<<<< HEAD
                                                             className="track-link"
                                                             onClick={() => handleWhatsappClick("planos_vazios")}
                                                         >
@@ -713,105 +597,39 @@
                                                 </CardContent>
                                             </Card>
                                         )}
-                                    </div>
-
-                                    <div className="rounded-3xl border border-quantum-light/30 bg-background/70 p-6 shadow-sm backdrop-blur">
-                                        <div className="mb-6 flex items-center gap-3">
-                                            <div className="rounded-full bg-gradient-quantum p-3 text-white">
-                                                <Layers className="h-5 w-5" />
+
+                                        <div className="rounded-3xl border border-quantum-light/30 bg-background/70 p-6 shadow-sm backdrop-blur">
+                                            <div className="mb-6 flex items-center gap-3">
+                                                <div className="rounded-full bg-gradient-quantum p-3 text-white">
+                                                    <Layers className="h-5 w-5" />
+                                                </div>
+                                                <div>
+                                                    <p className="text-xs font-semibold uppercase tracking-[0.3em] text-quantum-light">Tudo incluso</p>
+                                                    <h4 className="text-lg font-semibold">Recursos presentes em todos os planos</h4>
+                                                </div>
                                             </div>
-                                            <div>
-                                                <p className="text-xs font-semibold uppercase tracking-[0.3em] text-quantum-light">Tudo incluso</p>
-                                                <h4 className="text-lg font-semibold">Recursos presentes em todos os planos</h4>
+                                            <div className="grid grid-cols-1 sm:grid-cols-2 gap-4">
+                                                {includedInAllPlans.map((item) => (
+                                                    <div
+                                                        key={item.title}
+                                                        className="group flex items-start gap-3 rounded-2xl border border-transparent bg-white/5 p-4 transition-all duration-300 hover:border-quantum-bright/40 hover:bg-quantum-bright/5"
+                                                    >
+                                                        <div className="flex h-10 w-10 items-center justify-center rounded-full bg-gradient-quantum text-white shadow-inner transition-transform duration-300 group-hover:scale-105">
+                                                            <item.icon className="h-5 w-5" />
+                                                        </div>
+                                                        <div>
+                                                            <p className="font-semibold text-foreground">{item.title}</p>
+                                                            <p className="text-sm text-muted-foreground">{item.description}</p>
+                                                        </div>
+                                                    </div>
+                                                ))}
                                             </div>
-                                        </div>
-                                        <div className="grid grid-cols-1 sm:grid-cols-2 gap-4">
-                                            {includedInAllPlans.map((item) => (
-                                                <div
-                                                    key={item.title}
-                                                    className="group flex items-start gap-3 rounded-2xl border border-transparent bg-white/5 p-4 transition-all duration-300 hover:border-quantum-bright/40 hover:bg-quantum-bright/5"
-                                                >
-                                                    <div className="flex h-10 w-10 items-center justify-center rounded-full bg-gradient-quantum text-white shadow-inner transition-transform duration-300 group-hover:scale-105">
-                                                        <item.icon className="h-5 w-5" />
-                                                    </div>
-                                                    <div>
-                                                        <p className="font-semibold text-foreground">{item.title}</p>
-                                                        <p className="text-sm text-muted-foreground">{item.description}</p>
-                                                    </div>
-                                                </div>
-=======
-                                                            className="w-full track-link"
-                                                            onClick={() => handleWhatsappClick(`plan_${plan.id}`)}
-                                                        >
-                                                            Falar no WhatsApp
-                                                        </Button>
-                                                    </CardFooter>
-                                                </Card>
-                                            ))}
-                                        </div>
-                                    ) : (
-                                        <Card className="border-dashed border-quantum-light/40 bg-background/60 backdrop-blur">
-                                            <CardContent className="p-6 space-y-4">
-                                                <p className="text-sm text-muted-foreground">
-                                                    Nenhum plano disponível no momento. Entre em contato para receber uma proposta personalizada.
-                                                </p>
-                                                <div className="flex flex-wrap gap-3">
-                                                    <Button
-                                                        variant="quantum"
-                                                        className="track-link"
-                                                        onClick={() => handleDemoClick("planos_vazios")}
-                                                    >
-                                                        Solicitar atendimento
-                                                        <ArrowRight className="h-5 w-5 ml-2" />
-                                                    </Button>
-                                                    <Button
-                                                        variant="outline_quantum"
-                                                        className="track-link"
-                                                        onClick={() => handleWhatsappClick("planos_vazios")}
-                                                    >
-                                                        Falar no WhatsApp
-                                                    </Button>
-                                                </div>
-                                            </CardContent>
-                                        </Card>
-                                    )}
-
-                                    <div className="rounded-3xl border border-quantum-light/30 bg-background/70 p-6 shadow-sm backdrop-blur">
-                                        <div className="mb-6 flex items-center gap-3">
-                                            <div className="rounded-full bg-gradient-quantum p-3 text-white">
-                                                <Layers className="h-5 w-5" />
-                                            </div>
-                                            <div>
-                                                <p className="text-xs font-semibold uppercase tracking-[0.3em] text-quantum-light">
-                                                    Tudo incluso
-                                                </p>
-                                                <h4 className="text-lg font-semibold">Recursos presentes em todos os planos</h4>
-                                            </div>
-                                        </div>
-                                        <div className="grid grid-cols-1 sm:grid-cols-2 gap-4">
-                                            {includedInAllPlans.map((item) => (
-                                                <div
-                                                    key={item.title}
-                                                    className="group flex items-start gap-3 rounded-2xl border border-transparent bg-white/5 p-4 transition-all duration-300 hover:border-quantum-bright/40 hover:bg-quantum-bright/5"
-                                                >
-                                                    <div className="flex h-10 w-10 items-center justify-center rounded-full bg-gradient-quantum text-white shadow-inner transition-transform duration-300 group-hover:scale-105">
-                                                        <item.icon className="h-5 w-5" />
-                                                    </div>
-                                                    <div>
-                                                        <p className="font-semibold text-foreground">{item.title}</p>
-                                                        <p className="text-sm text-muted-foreground">{item.description}</p>
-                                                    </div>
-                                                </div>
->>>>>>> 73c926e1
-                                            ))}
                                         </div>
                                     </div>
                                 </div>
-<<<<<<< HEAD
+
                             </div>
 
-=======
->>>>>>> 73c926e1
                             <div className="flex flex-wrap gap-4">
                                 <Button variant="quantum" size="lg" className="track-link" onClick={() => handleDemoClick("legal_section")}>
                                     Solicitar Demonstração
