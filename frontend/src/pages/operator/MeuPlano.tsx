import { useCallback, useEffect, useMemo, useState } from "react";
import Plans from "@/pages/site/Plans";
import {
  Card,
  CardContent,
  CardDescription,
  CardFooter,
  CardHeader,
  CardTitle,
} from "@/components/ui/card";
import { Badge } from "@/components/ui/badge";
import { Button } from "@/components/ui/button";
import { Progress } from "@/components/ui/progress";
import { Alert, AlertDescription, AlertTitle } from "@/components/ui/alert";
import {
  Carousel,
  CarouselContent,
  CarouselItem,
  CarouselNext,
  CarouselPrevious,
} from "@/components/ui/carousel";
import {
  Dialog,
  DialogContent,
  DialogDescription,
  DialogHeader,
  DialogTitle,
  DialogTrigger,
} from "@/components/ui/dialog";
import { ToggleGroup, ToggleGroupItem } from "@/components/ui/toggle-group";
import { Separator } from "@/components/ui/separator";
import { useToast } from "@/components/ui/use-toast";
import { cn } from "@/lib/utils";
import { routes } from "@/config/routes";
import { useAuth } from "@/features/auth/AuthProvider";
import { PlanSelection } from "@/features/plans/PlanSelection";
import {
  persistManagePlanSelection,
  type ManagePlanSelection,
  type PricingMode,
} from "@/features/plans/managePlanPaymentStorage";
import { evaluateSubscriptionAccess } from "@/features/auth/subscriptionStatus";
import {
  AlertTriangle,
  ArrowRight,
  Check,
  Crown,
  Loader2,
  Sparkles,
} from "lucide-react";

import { getApiBaseUrl, joinUrl } from "@/lib/api";

type PlanoDetalhe = {
  id: number;
  nome: string;
  ativo: boolean;
  descricao: string | null;
  recursos: string[];
  dataCadastro: Date | null;
  valorMensal: number | null;
  valorAnual: number | null;
  limiteUsuarios: number | null;
  limiteClientes: number | null;
  limiteProcessos: number | null;
  limitePropostas: number | null;
  precoMensal: string | null;
  precoAnual: string | null;
  descontoAnualPercentual: number | null;
  economiaAnual: number | null;
  economiaAnualFormatada: string | null;
};

type UsageMetrics = {
  usuariosAtivos: number | null;
  clientesAtivos: number | null;
  processosAtivos: number | null;
  propostasEmitidas: number | null;
};

type UsageItem = {
  label: string;
  current: number | null;
  limit?: number | null;
};

type PricingDisplay = {
  mainPrice: string;
  cadenceLabel: string;
  helper?: string | null;
  savingsLabel?: string | null;
  discountBadge?: string | null;
};

const currencyFormatter = new Intl.NumberFormat("pt-BR", {
  style: "currency",
  currency: "BRL",
  minimumFractionDigits: 2,
});
const countFormatter = new Intl.NumberFormat("pt-BR");

function normalizeApiRows(data: unknown): unknown[] {
  if (Array.isArray(data)) {
    return data;
  }

  if (Array.isArray((data as { rows?: unknown[] })?.rows)) {
    return (data as { rows: unknown[] }).rows;
  }

  const nestedData = (data as { data?: unknown })?.data;
  if (Array.isArray(nestedData)) {
    return nestedData;
  }

  if (Array.isArray((nestedData as { rows?: unknown[] })?.rows)) {
    return (nestedData as { rows: unknown[] }).rows;
  }

  return [];
}

export default function MeuPlano() {
<<<<<<< HEAD
  return <Plans />;
=======
  const navigate = useNavigate();

  useEffect(() => {
    navigate("/plans");
  }, [navigate]);

  return null;
>>>>>>> d3ed6cf2
}

function toNumber(value: unknown): number | null {
  if (typeof value === "number" && Number.isFinite(value)) {
    return value;
  }

  if (typeof value === "string") {
    const trimmed = value.trim();
    if (!trimmed) {
      return null;
    }
    const sanitized = trimmed.replace(/[^\d,.-]/g, "").replace(/\.(?=.*\.)/g, "");
    const normalized = sanitized.replace(",", ".");
    const result = Number(normalized);
    return Number.isFinite(result) ? result : null;
  }

  if (typeof value === "boolean") {
    return value ? 1 : 0;
  }

  return null;
}

function parseRecursos(value: unknown): string[] {
  const seen = new Set<string>();
  const seenObjects = new Set<object>();
  const result: string[] = [];

  const add = (entry: string) => {
    const normalized = entry.trim();
    if (!normalized || seen.has(normalized)) {
      return;
    }
    seen.add(normalized);
    result.push(normalized);
  };

  const handleString = (input: string) => {
    input
      .split(/[\n;,]+/)
      .map((item) => item.trim())
      .filter(Boolean)
      .forEach(add);
  };

  const visit = (input: unknown): void => {
    if (input == null) {
      return;
    }

    if (typeof input === "string") {
      handleString(input);
      return;
    }

    if (typeof input === "number" || typeof input === "boolean") {
      add(String(input));
      return;
    }

    if (Array.isArray(input)) {
      input.forEach(visit);
      return;
    }

    if (typeof input === "object") {
      if (seenObjects.has(input as object)) {
        return;
      }

      seenObjects.add(input as object);

      const record = input as Record<string, unknown>;
      const candidateKeys = [
        "disponiveis",
        "disponiveisPersonalizados",
        "available",
        "availableFeatures",
        "inclusos",
        "incluidos",
        "lista",
        "items",
        "features",
        "recursosDisponiveis",
        "recursos_disponiveis",
        "recursos",
        "modulos",
        "modules",
        "rows",
        "data",
        "values",
        "value",
      ];

      const excludedPattern = /(indispon|unavailable|exclu|negad)/i;
      let matchedCandidate = false;

      for (const key of candidateKeys) {
        if (key in record) {
          matchedCandidate = true;
          visit(record[key]);
        }
      }

      if (!matchedCandidate) {
        for (const [key, entry] of Object.entries(record)) {
          if (excludedPattern.test(key)) {
            continue;
          }

          if (/^\d+$/.test(key)) {
            visit(entry);
          }
        }
      }
    }
  };

  visit(value);

  return result;
}

function parseDate(value: unknown): Date | null {
  if (typeof value === "string" && value.trim()) {
    const parsed = new Date(value);
    return Number.isNaN(parsed.getTime()) ? null : parsed;
  }

  if (value instanceof Date) {
    return Number.isNaN(value.getTime()) ? null : value;
  }

  return null;
}

function roundCurrency(value: number): number {
  return Math.round(value * 100) / 100;
}

function computePricingDetails(valorMensal: number | null, valorAnual: number | null) {
  const precoMensal = valorMensal !== null ? currencyFormatter.format(valorMensal) : null;
  const precoAnual = valorAnual !== null ? currencyFormatter.format(valorAnual) : null;

  if (valorMensal === null || valorAnual === null) {
    return {
      precoMensal,
      precoAnual,
      descontoPercentual: null,
      economiaAnual: null,
      economiaAnualFormatada: null,
    } as const;
  }

  const totalMensal = valorMensal * 12;
  const economiaBruta = roundCurrency(Math.max(0, totalMensal - valorAnual));
  const descontoPercentual =
    totalMensal > 0 && economiaBruta > 0 ? Math.round((economiaBruta / totalMensal) * 100) : null;

  return {
    precoMensal,
    precoAnual,
    descontoPercentual,
    economiaAnual: economiaBruta > 0 ? economiaBruta : null,
    economiaAnualFormatada: economiaBruta > 0 ? currencyFormatter.format(economiaBruta) : null,
  } as const;
}

function hasMensalPricing(plan: PlanoDetalhe | null): boolean {
  if (!plan) {
    return false;
  }

  return Boolean(
    (typeof plan.valorMensal === "number" && Number.isFinite(plan.valorMensal)) ||
      (typeof plan.precoMensal === "string" && plan.precoMensal.trim()),
  );
}

function hasAnualPricing(plan: PlanoDetalhe | null): boolean {
  if (!plan) {
    return false;
  }

  return Boolean(
    (typeof plan.valorAnual === "number" && Number.isFinite(plan.valorAnual)) ||
      (typeof plan.precoAnual === "string" && plan.precoAnual.trim()),
  );
}

function resolvePricingModeForPlan(current: PricingMode, plan: PlanoDetalhe): PricingMode {
  if (current === "anual" && !hasAnualPricing(plan)) {
    return hasMensalPricing(plan) ? "mensal" : "anual";
  }

  if (current === "mensal" && !hasMensalPricing(plan)) {
    return hasAnualPricing(plan) ? "anual" : "mensal";
  }

  return current;
}

function getDefaultPricingMode(plan: PlanoDetalhe | null): PricingMode {
  if (hasMensalPricing(plan)) {
    return "mensal";
  }

  if (hasAnualPricing(plan)) {
    return "anual";
  }

  return "mensal";
}

function formatAvailableModes(plan: PlanoDetalhe | null): string | null {
  if (!plan) {
    return null;
  }

  const modes: string[] = [];
  if (hasMensalPricing(plan)) {
    modes.push("Mensal");
  }
  if (hasAnualPricing(plan)) {
    modes.push("Anual");
  }

  if (modes.length === 0) {
    return null;
  }

  return modes.length === 2 ? `${modes[0]} ou ${modes[1]}` : modes[0];
}

function formatLimitValue(value: number | null, singular: string, plural: string): string {
  if (value === null || !Number.isFinite(value) || value <= 0) {
    return "Ilimitado";
  }

  const formatted = countFormatter.format(value);
  return `${formatted} ${value === 1 ? singular : plural}`;
}

function buildPricingDisplay(plan: PlanoDetalhe | null, mode: PricingMode): PricingDisplay {
  const fallback = "Sob consulta";

  if (!plan) {
    return {
      mainPrice: fallback,
      cadenceLabel: mode === "anual" ? "por ano" : "por mês",
      helper: null,
      savingsLabel: null,
      discountBadge: null,
    };
  }

  if (mode === "anual") {
    const mainPrice = plan.precoAnual ?? plan.precoMensal ?? fallback;
    const helper =
      plan.valorAnual !== null && plan.valorMensal !== null
        ? `Equivalente a ${currencyFormatter.format(plan.valorAnual / 12)}/mês`
        : plan.precoMensal
          ? `Modalidade mensal: ${plan.precoMensal}`
          : null;

    const savingsLabel = plan.economiaAnualFormatada
      ? `Economize ${plan.economiaAnualFormatada} em relação à contratação mensal`
      : null;

    const discountBadge =
      plan.descontoAnualPercentual !== null ? `-${plan.descontoAnualPercentual}%` : null;

    return {
      mainPrice,
      cadenceLabel: "por ano",
      helper,
      savingsLabel,
      discountBadge,
    };
  }

  const derivedMensal =
    plan.precoMensal ??
    (plan.valorAnual !== null ? currencyFormatter.format(plan.valorAnual / 12) : null) ??
    null;
  const mainPrice = derivedMensal ?? fallback;
  const helper = plan.precoAnual
    ? `Plano anual: ${plan.precoAnual}${
        plan.descontoAnualPercentual !== null ? ` (${plan.descontoAnualPercentual}% de economia)` : ""
      }`
    : plan.valorMensal !== null
      ? `Cobrança mensal em ${currencyFormatter.format(plan.valorMensal)}`
      : "Consulte condições comerciais";

  const savingsLabel =
    plan.precoAnual && plan.economiaAnualFormatada
      ? `Economize ${plan.economiaAnualFormatada} escolhendo a modalidade anual`
      : null;

  const discountBadge =
    plan.precoAnual && plan.descontoAnualPercentual !== null
      ? `-${plan.descontoAnualPercentual}%`
      : null;

  return {
    mainPrice,
    cadenceLabel: "por mês",
    helper,
    savingsLabel,
    discountBadge,
  };
}

function estimateNextBilling(plan: PlanoDetalhe | null): { nextBilling: string | null; cadenceLabel: string } {
  if (!plan) {
    return { nextBilling: null, cadenceLabel: "Sob consulta" };
  }

  const hasMensal = plan.valorMensal !== null;
  const hasAnual = plan.valorAnual !== null;

  const cadenceLabel = hasMensal && hasAnual
    ? "Mensal ou anual"
    : hasMensal
      ? "Mensal"
      : hasAnual
        ? "Anual"
        : "Sob consulta";

  if (!plan.dataCadastro || Number.isNaN(plan.dataCadastro.getTime())) {
    return { nextBilling: null, cadenceLabel };
  }

  const baseDate = plan.dataCadastro;
  const now = new Date();
  const next = new Date(baseDate.getTime());

  const incrementMonths = hasMensal && !hasAnual ? 1 : !hasMensal && hasAnual ? 12 : null;
  if (!incrementMonths) {
    return { nextBilling: null, cadenceLabel };
  }

  let iterations = 0;
  const maxIterations = 1000;

  if (next <= now) {
    while (next <= now && iterations < maxIterations) {
      next.setMonth(next.getMonth() + incrementMonths);
      iterations += 1;
    }
  }

  if (iterations >= maxIterations) {
    return { nextBilling: null, cadenceLabel };
  }

  return { nextBilling: next.toLocaleDateString("pt-BR"), cadenceLabel };
}

function formatDate(value: Date | null): string | null {
  if (!value) {
    return null;
  }

  return value.toLocaleDateString("pt-BR");
}

type ApiEmpresa = { plano?: unknown; plano_id?: unknown };

function findPlanFromEmpresa(planos: PlanoDetalhe[], empresasRows: unknown[]): PlanoDetalhe | null {
  if (planos.length === 0) {
    return null;
  }

  const identifiers = empresasRows
    .map((row) => row as ApiEmpresa)
    .flatMap((empresa) => {
      const results: { id: number | null; name: string | null }[] = [];
      const idFromPlano = toNumber(empresa.plano);
      if (idFromPlano !== null) {
        results.push({ id: idFromPlano, name: null });
      } else if (typeof empresa.plano === "string" && empresa.plano.trim()) {
        results.push({ id: null, name: empresa.plano.trim() });
      }

      const idFromPlanoId = toNumber(empresa.plano_id);
      if (idFromPlanoId !== null) {
        results.push({ id: idFromPlanoId, name: null });
      }

      return results;
    });

  for (const identifier of identifiers) {
    if (identifier.id !== null) {
      const match = planos.find((plano) => plano.id === identifier.id);
      if (match) {
        return match;
      }
    }

    if (identifier.name) {
      const normalized = identifier.name.toLowerCase();
      const match = planos.find((plano) => plano.nome.toLowerCase() === normalized);
      if (match) {
        return match;
      }
    }
  }

  return null;
}

function MeuPlanoContent() {
  const apiBaseUrl = getApiBaseUrl();
  const { toast } = useToast();
  const { user } = useAuth();
  const navigate = useNavigate();
  const subscriptionPlanId = toNumber(user?.subscription?.planId ?? null);
  const isTrialing = user?.subscription?.status === "trialing";

  const [loading, setLoading] = useState(true);
  const [error, setError] = useState<string | null>(null);
  const [planoAtual, setPlanoAtual] = useState<PlanoDetalhe | null>(null);
  const [previewPlano, setPreviewPlano] = useState<PlanoDetalhe | null>(null);
  const [planosDisponiveis, setPlanosDisponiveis] = useState<PlanoDetalhe[]>([]);
  const [pricingMode, setPricingMode] = useState<PricingMode>("mensal");
  const [dialogOpen, setDialogOpen] = useState(false);
  const [metrics, setMetrics] = useState<UsageMetrics>({
    usuariosAtivos: null,
    clientesAtivos: null,
    processosAtivos: null,
    propostasEmitidas: null,
  });

  useEffect(() => {
    let disposed = false;

    async function fetchData() {
      setLoading(true);
      setError(null);

      const planosUrl = joinUrl(apiBaseUrl, "/api/planos");
      const empresasUrl = joinUrl(apiBaseUrl, "/api/empresas");
      const usuariosUrl = joinUrl(apiBaseUrl, "/api/usuarios/empresa");
      const clientesUrl = joinUrl(apiBaseUrl, "/api/clientes/ativos/total");

      try {
        const [planosJson, empresasJson, usuariosJson, clientesJson] = await Promise.all([
          fetch(planosUrl, { headers: { Accept: "application/json" } }).then((res) => {
            if (!res.ok) {
              throw new Error(`Falha ao carregar planos (HTTP ${res.status})`);
            }
            return res.json();
          }),
          fetch(empresasUrl, { headers: { Accept: "application/json" } })
            .then((res) => {
              if (!res.ok) {
                throw new Error(`Falha ao carregar empresas (HTTP ${res.status})`);
              }
              return res.json();
            })
            .catch((err) => {
              console.warn(err);
              return null;
            }),
          fetch(usuariosUrl, { headers: { Accept: "application/json" } })
            .then((res) => {
              if (!res.ok) {
                throw new Error(`Falha ao carregar usuários (HTTP ${res.status})`);
              }
              return res.json();
            })
            .catch((err) => {
              console.warn(err);
              return null;
            }),
          fetch(clientesUrl, { headers: { Accept: "application/json" } })
            .then((res) => {
              if (!res.ok) {
                throw new Error(`Falha ao carregar clientes (HTTP ${res.status})`);
              }
              return res.json();
            })
            .catch((err) => {
              console.warn(err);
              return null;
            }),
        ]);

        const planosRows = normalizeApiRows(planosJson);
        const parsedPlanos = planosRows
          .map((row) => {
            const raw = row as Record<string, unknown>;
            const idNumber = toNumber(raw.id);
            if (idNumber === null) {
              return null;
            }

            const nome = typeof raw.nome === "string" ? raw.nome.trim() : String(raw.nome ?? `Plano ${idNumber}`);
            const ativo = typeof raw.ativo === "boolean" ? raw.ativo : true;
            const descricaoRaw =
              typeof raw.descricao === "string"
                ? raw.descricao.trim()
                : typeof raw.detalhes === "string"
                  ? raw.detalhes.trim()
                  : null;
            const recursos = parseRecursos([
              raw.recursos,
              raw.recursosDisponiveis,
              raw.recursos_disponiveis,
              raw.features,
              raw.items,
              raw.lista,
              raw.modules,
              raw.modulos,
              raw.recursos_personalizados,
              raw.recursosPersonalizados,
              raw.customResources,
              raw.personalizados,
            ]);
            const dataCadastro = parseDate((raw.datacadastro ?? raw.data_cadastro) as unknown);

            const rawValorMensal = (raw.valor_mensal ?? raw.valorMensal ?? raw.preco_mensal ?? raw.precoMensal) as unknown;
            const rawValorAnual = (raw.valor_anual ?? raw.valorAnual ?? raw.preco_anual ?? raw.precoAnual) as unknown;

            const valorMensal = toNumber(rawValorMensal);
            const valorAnual = toNumber(rawValorAnual);

            const pricingDetails = computePricingDetails(valorMensal, valorAnual);
            const precoMensal =
              pricingDetails.precoMensal ??
              (typeof rawValorMensal === "string" && rawValorMensal.trim() ? rawValorMensal.trim() : null);
            const precoAnual =
              pricingDetails.precoAnual ??
              (typeof rawValorAnual === "string" && rawValorAnual.trim() ? rawValorAnual.trim() : null);

            const limiteUsuarios = toNumber(raw.limite_usuarios ?? raw.limiteUsuarios);
            const limiteClientes = toNumber(raw.limite_clientes ?? raw.limiteClientes);
            const limiteProcessos = toNumber(raw.limite_processos ?? raw.limiteProcessos);
            const limitePropostas = toNumber(raw.limite_propostas ?? raw.limitePropostas);

            return {
              id: idNumber,
              nome,
              ativo,
              descricao: descricaoRaw && descricaoRaw.length > 0 ? descricaoRaw : null,
              recursos,
              dataCadastro,
              valorMensal,
              valorAnual,
              limiteUsuarios: limiteUsuarios ?? null,
              limiteClientes: limiteClientes ?? null,
              limiteProcessos: limiteProcessos ?? null,
              limitePropostas: limitePropostas ?? null,
              precoMensal,
              precoAnual,
              descontoAnualPercentual: pricingDetails.descontoPercentual,
              economiaAnual: pricingDetails.economiaAnual,
              economiaAnualFormatada: pricingDetails.economiaAnualFormatada,
            } satisfies PlanoDetalhe;
          })
          .filter((item): item is PlanoDetalhe => item !== null);

        if (parsedPlanos.length === 0) {
          throw new Error("Nenhum plano cadastrado.");
        }

        const empresasRows = empresasJson ? normalizeApiRows(empresasJson) : [];
        const planoSelecionado =
          (subscriptionPlanId !== null
            ? parsedPlanos.find((item) => item.id === subscriptionPlanId) ?? null
            : null) ??
          findPlanFromEmpresa(parsedPlanos, empresasRows) ??
          parsedPlanos.find((item) => item.ativo) ??
          parsedPlanos[0];

        const usuariosCount = usuariosJson ? normalizeApiRows(usuariosJson).length : null;

        let clientesAtivos: number | null = null;
        if (clientesJson && typeof clientesJson === "object" && clientesJson !== null) {
          const maybeDirect = (clientesJson as { total_clientes_ativos?: unknown }).total_clientes_ativos;
          const maybeNested = (clientesJson as { data?: { total_clientes_ativos?: unknown } }).data?.total_clientes_ativos;
          const maybeTotal = (clientesJson as { total?: unknown }).total;
          clientesAtivos = toNumber(maybeDirect) ?? toNumber(maybeNested) ?? toNumber(maybeTotal);
        }

        if (!disposed) {
          setPlanosDisponiveis(parsedPlanos);
          setPlanoAtual(planoSelecionado);
          setPreviewPlano(null);
          setPricingMode(getDefaultPricingMode(planoSelecionado));
          setMetrics({
            usuariosAtivos: usuariosCount,
            clientesAtivos,
            processosAtivos: null,
            propostasEmitidas: null,
          });
        }
      } catch (err) {
        console.error(err);
        if (!disposed) {
          setError(err instanceof Error ? err.message : "Não foi possível carregar os dados do plano.");
          setPlanosDisponiveis([]);
          setPlanoAtual(null);
          setPreviewPlano(null);
          setMetrics({ usuariosAtivos: null, clientesAtivos: null, processosAtivos: null, propostasEmitidas: null });
        }
      } finally {
        if (!disposed) {
          setLoading(false);
        }
      }
    }

    fetchData();

    return () => {
      disposed = true;
    };
  }, [apiBaseUrl, subscriptionPlanId]);

  const planoExibido = previewPlano ?? planoAtual;

  useEffect(() => {
    if (!planoExibido) {
      return;
    }

    if (pricingMode === "anual" && !hasAnualPricing(planoExibido)) {
      setPricingMode(hasMensalPricing(planoExibido) ? "mensal" : "anual");
      return;
    }

    if (pricingMode === "mensal" && !hasMensalPricing(planoExibido)) {
      setPricingMode(hasAnualPricing(planoExibido) ? "anual" : "mensal");
    }
  }, [pricingMode, planoExibido]);

  const pricingDisplay = useMemo(() => buildPricingDisplay(planoExibido, pricingMode), [planoExibido, pricingMode]);

  const cobrancaInfo = useMemo(() => estimateNextBilling(planoAtual), [planoAtual]);

  const availableModesLabel = useMemo(() => formatAvailableModes(planoExibido), [planoExibido]);

  const usageItems = useMemo<UsageItem[]>(() => {
    if (!planoExibido) {
      return [];
    }

    const items: UsageItem[] = [];
    if (planoExibido.limiteUsuarios !== null || metrics.usuariosAtivos !== null) {
      items.push({
        label: "Usuários ativos",
        current: metrics.usuariosAtivos,
        limit: planoExibido.limiteUsuarios,
      });
    }
    if (planoExibido.limiteClientes !== null || metrics.clientesAtivos !== null) {
      items.push({
        label: "Clientes ativos",
        current: metrics.clientesAtivos,
        limit: planoExibido.limiteClientes,
      });
    }
    if (planoExibido.limiteProcessos !== null || metrics.processosAtivos !== null) {
      items.push({
        label: "Processos cadastrados",
        current: metrics.processosAtivos,
        limit: planoExibido.limiteProcessos,
      });
    }
    if (planoExibido.limitePropostas !== null || metrics.propostasEmitidas !== null) {
      items.push({
        label: "Propostas enviadas",
        current: metrics.propostasEmitidas,
        limit: planoExibido.limitePropostas,
      });
    }

    return items;
  }, [
    metrics.processosAtivos,
    metrics.propostasEmitidas,
    metrics.usuariosAtivos,
    metrics.clientesAtivos,
    planoExibido,
  ]);

  const beneficios = planoExibido?.recursos ?? [];

  const destaquePlanoId = useMemo(() => {
    if (planosDisponiveis.length === 0) {
      return null;
    }

    const sorted = [...planosDisponiveis]
      .map((item) => {
        const monthlyEquivalent =
          item.valorMensal !== null
            ? item.valorMensal
            : item.valorAnual !== null
              ? item.valorAnual / 12
              : null;
        return { item, monthlyEquivalent };
      })
      .filter((entry) => entry.monthlyEquivalent !== null)
      .sort((a, b) => (b.monthlyEquivalent ?? 0) - (a.monthlyEquivalent ?? 0));

    return sorted[0]?.item.id ?? null;
  }, [planosDisponiveis]);

  const anyMensalPlan = useMemo(() => planosDisponiveis.some((plan) => hasMensalPricing(plan)), [planosDisponiveis]);
  const anyAnualPlan = useMemo(() => planosDisponiveis.some((plan) => hasAnualPricing(plan)), [planosDisponiveis]);

  const planosOrdenados = useMemo(() => {
    if (planosDisponiveis.length === 0) {
      return [];
    }

    const collator = new Intl.Collator("pt-BR", { sensitivity: "base" });

    const getComparablePrice = (plan: PlanoDetalhe): number | null => {
      const hasMensalPrice = typeof plan.valorMensal === "number" && Number.isFinite(plan.valorMensal);
      const hasAnualPrice = typeof plan.valorAnual === "number" && Number.isFinite(plan.valorAnual);

      if (pricingMode === "anual") {
        if (hasAnualPrice) {
          return plan.valorAnual as number;
        }
        if (hasMensalPrice) {
          return (plan.valorMensal as number) * 12;
        }
        return null;
      }

      if (hasMensalPrice) {
        return plan.valorMensal as number;
      }
      if (hasAnualPrice) {
        return (plan.valorAnual as number) / 12;
      }
      return null;
    };

    return [...planosDisponiveis].sort((a, b) => {
      const priceA = getComparablePrice(a);
      const priceB = getComparablePrice(b);

      if (priceA === null && priceB === null) {
        return collator.compare(a.nome, b.nome);
      }
      if (priceA === null) {
        return 1;
      }
      if (priceB === null) {
        return -1;
      }
      if (priceA !== priceB) {
        return priceA - priceB;
      }
      return collator.compare(a.nome, b.nome);
    });
  }, [planosDisponiveis, pricingMode]);

  const handlePlanSelection = useCallback(
    (plan: PlanoDetalhe) => {
      setPreviewPlano(plan);
      setDialogOpen(false);
      const nextPricingMode = resolvePricingModeForPlan(pricingMode, plan);
      setPricingMode(nextPricingMode);
      toast({
        title: `Plano ${plan.nome} selecionado`,
        description: isTrialing
          ? "Revise as opções de pagamento para concluir a contratação do plano escolhido."
          : "Revise as opções de pagamento para confirmar a alteração do seu plano.",
      });
      const selection: ManagePlanSelection = {
        plan: {
          id: plan.id,
          nome: plan.nome,
          descricao: plan.descricao,
          recursos: plan.recursos,
          valorMensal: plan.valorMensal,
          valorAnual: plan.valorAnual,
          precoMensal: plan.precoMensal,
          precoAnual: plan.precoAnual,
          descontoAnualPercentual: plan.descontoAnualPercentual,
          economiaAnual: plan.economiaAnual,
          economiaAnualFormatada: plan.economiaAnualFormatada,
        },
        pricingMode: nextPricingMode,
      };

      persistManagePlanSelection(selection);
      navigate(routes.meuPlanoPayment, { state: selection });
    },
    [isTrialing, navigate, persistManagePlanSelection, pricingMode, toast],
  );

  const resetPreview = useCallback(() => {
    setPreviewPlano(null);
    if (planoAtual) {
      setPricingMode(getDefaultPricingMode(planoAtual));
    }
    toast({
      title: "Plano atual restabelecido",
      description: "Você voltou a visualizar o plano contratado atualmente.",
    });
  }, [planoAtual, toast]);

  const hasAnnualPricing = hasAnualPricing(planoExibido);
  const hasMensalPricingAvailable = hasMensalPricing(planoExibido);

  return (
    <div className="p-4 sm:p-6 space-y-6">
      <div className="space-y-2">
        <h1 className="text-3xl font-bold">Meu Plano</h1>
        <p className="text-muted-foreground">
          {isTrialing
            ? "Você está em período de avaliação. Escolha o plano ideal e finalize a contratação quando estiver pronto."
            : "Visualize os detalhes do plano atual e faça upgrade quando desejar."}
        </p>
      </div>

      {loading ? (
        <Card className="border-dashed">
          <CardContent className="flex items-center gap-3 py-6">
            <Loader2 className="h-5 w-5 animate-spin text-muted-foreground" />
            <span className="text-sm text-muted-foreground">Carregando informações do plano…</span>
          </CardContent>
        </Card>
      ) : error ? (
        <Alert variant="destructive">
          <AlertTriangle className="h-4 w-4" />
          <AlertTitle>Não foi possível carregar o plano</AlertTitle>
          <AlertDescription>{error}</AlertDescription>
        </Alert>
      ) : !planoAtual ? (
        <Alert>
          <AlertTitle>Nenhum plano encontrado</AlertTitle>
          <AlertDescription>
            Cadastre um plano em <strong>Configurações &gt; Planos</strong> para visualizar os detalhes aqui.
          </AlertDescription>
        </Alert>
      ) : (
        <>
          {previewPlano && (
            <Alert>
              <Sparkles className="h-4 w-4 text-primary" />
              <AlertTitle>Pré-visualizando o plano {previewPlano.nome}</AlertTitle>
              <AlertDescription>
                Os limites e valores abaixo refletem uma simulação. O plano atual permanece <strong>{planoAtual.nome}</strong>.
                Para contratar definitivamente, acesse <strong>Configurações &gt; Planos</strong>.
              </AlertDescription>
            </Alert>
          )}

          <Card className="relative overflow-hidden border-none bg-gradient-to-br from-primary/5 via-background to-background shadow-xl">
            <div className="pointer-events-none absolute inset-0">
              <div className="absolute -right-24 -top-24 h-64 w-64 rounded-full bg-primary/20 blur-3xl" />
              <div className="absolute -bottom-24 -left-10 h-56 w-56 rounded-full bg-primary/10 blur-3xl" />
            </div>
            <CardContent className="relative z-10 space-y-8 p-4 sm:p-6 md:p-10">
              <div className="flex flex-col gap-6 lg:flex-row lg:items-start lg:justify-between">
                <div className="space-y-4">
                  <div className="flex flex-wrap gap-2">
                    <Badge variant="outline" className="border-primary/40 bg-primary/10 text-primary">
                      {previewPlano ? "Pré-visualização" : "Plano atual"}
                    </Badge>
                    <Badge variant={planoExibido?.ativo ? "secondary" : "outline"}>
                      {planoExibido?.ativo ? "Disponível" : "Indisponível"}
                    </Badge>
                    {availableModesLabel && <Badge variant="outline">{availableModesLabel}</Badge>}
                  </div>
                  <div className="flex items-center gap-3 text-3xl font-semibold tracking-tight md:text-4xl">
                    <Sparkles className="h-7 w-7 text-primary" />
                    <span>{planoExibido?.nome}</span>
                  </div>
                  <p className="max-w-xl text-sm text-muted-foreground">
                    {planoExibido?.descricao ||
                      "Uma combinação equilibrada de recursos para manter a operação do seu time em alta performance."}
                  </p>
                </div>

                <div className="flex flex-col items-start gap-4 lg:items-end">
                  <ToggleGroup
                    type="single"
                    value={pricingMode}
                    onValueChange={(value) => value && setPricingMode(value as PricingMode)}
                    variant="outline"
                    className="rounded-full border border-primary/30 bg-background/60 p-1"
                  >
                    <ToggleGroupItem
                      value="mensal"
                      className="rounded-full px-4 py-2 text-sm"
                      disabled={!hasMensalPricingAvailable}
                    >
                      Mensal
                    </ToggleGroupItem>
                    <ToggleGroupItem value="anual" className="rounded-full px-4 py-2 text-sm" disabled={!hasAnnualPricing}>
                      Anual
                    </ToggleGroupItem>
                  </ToggleGroup>
                  <div className="flex flex-col items-start gap-2 lg:items-end">
                    <div className="flex items-baseline gap-2">
                      <span className="text-4xl font-bold md:text-5xl">{pricingDisplay.mainPrice}</span>
                      <span className="text-sm font-medium text-muted-foreground">{pricingDisplay.cadenceLabel}</span>
                    </div>
                    {pricingDisplay.discountBadge && (
                      <Badge variant="secondary" className="rounded-full bg-primary/15 text-primary">
                        {pricingDisplay.discountBadge} na modalidade anual
                      </Badge>
                    )}
                    {pricingDisplay.savingsLabel && (
                      <p className="text-xs font-medium text-primary/80">{pricingDisplay.savingsLabel}</p>
                    )}
                    {pricingDisplay.helper && (
                      <p className="text-xs text-muted-foreground">{pricingDisplay.helper}</p>
                    )}
                  </div>
                </div>
              </div>

              <Separator className="border-primary/20" />

              <div className="grid gap-4 sm:grid-cols-2 lg:grid-cols-4 xl:grid-cols-6">
                <div className="rounded-2xl border border-primary/20 bg-primary/5 p-4">
                  <p className="text-xs font-medium uppercase tracking-wide text-primary">Plano contratado</p>
                  <p className="text-sm font-semibold text-foreground">{planoAtual.nome}</p>
                  {previewPlano && (
                    <p className="text-xs text-muted-foreground">Visualizando {planoExibido?.nome}</p>
                  )}
                </div>
                <div className="rounded-2xl border border-border/60 bg-background/60 p-4">
                  <p className="text-xs font-medium uppercase tracking-wide text-muted-foreground">Informações de cobrança</p>
                  <p className="text-sm font-semibold text-foreground">{cobrancaInfo.cadenceLabel}</p>
                  <p className="text-xs text-muted-foreground">
                    {cobrancaInfo.nextBilling
                      ? `Próxima cobrança estimada em ${cobrancaInfo.nextBilling}`
                      : "Consulte o time financeiro para confirmar a próxima cobrança."}
                  </p>
                </div>
                <div className="rounded-2xl border border-border/60 bg-background/60 p-4">
                  <p className="text-xs font-medium uppercase tracking-wide text-muted-foreground">Usuários incluídos</p>
                  <p className="text-sm font-semibold text-foreground">
                    {formatLimitValue(planoExibido?.limiteUsuarios ?? null, "usuário", "usuários")}
                  </p>
                  <p className="text-xs text-muted-foreground">
                    {previewPlano ? "Limite estimado para o plano em pré-visualização" : "Limite do plano atual"}
                  </p>
                </div>
                <div className="rounded-2xl border border-border/60 bg-background/60 p-4">
                  <p className="text-xs font-medium uppercase tracking-wide text-muted-foreground">Clientes incluídos</p>
                  <p className="text-sm font-semibold text-foreground">
                    {formatLimitValue(planoExibido?.limiteClientes ?? null, "cliente", "clientes")}
                  </p>
                  <p className="text-xs text-muted-foreground">
                    {previewPlano ? "Estimativa para o plano selecionado" : "Limite do plano atual"}
                  </p>
                </div>
                <div className="rounded-2xl border border-border/60 bg-background/60 p-4">
                  <p className="text-xs font-medium uppercase tracking-wide text-muted-foreground">Processos incluídos</p>
                  <p className="text-sm font-semibold text-foreground">
                    {formatLimitValue(planoExibido?.limiteProcessos ?? null, "processo", "processos")}
                  </p>
                  <p className="text-xs text-muted-foreground">
                    {previewPlano ? "Estimativa para o plano selecionado" : "Limite do plano atual"}
                  </p>
                </div>
                <div className="rounded-2xl border border-border/60 bg-background/60 p-4">
                  <p className="text-xs font-medium uppercase tracking-wide text-muted-foreground">Propostas incluídas</p>
                  <p className="text-sm font-semibold text-foreground">
                    {formatLimitValue(planoExibido?.limitePropostas ?? null, "proposta", "propostas")}
                  </p>
                  <p className="text-xs text-muted-foreground">
                    {previewPlano ? "Estimativa para o plano selecionado" : "Limite do plano atual"}
                  </p>
                </div>
              </div>

              <div className="flex flex-wrap gap-3">
                <Dialog open={dialogOpen} onOpenChange={setDialogOpen}>
                  <DialogTrigger asChild>
                    <Button size="lg" className="rounded-full shadow-lg shadow-primary/20">
                      {isTrialing ? "Contratar plano" : "Fazer upgrade"}
                    </Button>
                  </DialogTrigger>
                  <DialogContent className="sm:max-w-5xl lg:max-w-6xl xl:max-w-7xl">
                    <DialogHeader>
                      <DialogTitle>{isTrialing ? "Escolha seu plano" : "Faça upgrade do seu plano"}</DialogTitle>
                      <DialogDescription>
                        {isTrialing
                          ? "Selecione o plano que deseja contratar ao final do período de avaliação e prossiga para o pagamento."
                          : "Compare as opções disponíveis e avance para a etapa de pagamento do upgrade desejado."}
                      </DialogDescription>
                    </DialogHeader>
                    <div className="space-y-6">
                      <ToggleGroup
                        type="single"
                        value={pricingMode}
                        onValueChange={(value) => value && setPricingMode(value as PricingMode)}
                        variant="outline"
                        className="mx-auto w-fit rounded-full border border-primary/20 bg-background p-1"
                      >
                        <ToggleGroupItem
                          value="mensal"
                          className="rounded-full px-4 py-2 text-sm"
                          disabled={!anyMensalPlan}
                        >
                          Mensal
                        </ToggleGroupItem>
                        <ToggleGroupItem
                          value="anual"
                          className="rounded-full px-4 py-2 text-sm"
                          disabled={!anyAnualPlan}
                        >
                          Anual
                        </ToggleGroupItem>
                      </ToggleGroup>
                      <Carousel className="relative">
                        <CarouselContent>
                          {planosOrdenados.map((plano) => {
                            const carouselPricing = buildPricingDisplay(plano, pricingMode);
                            const isAtual = planoAtual.id === plano.id;
                            const isPreviewing = previewPlano?.id === plano.id;
                            const isSelecionado = previewPlano ? isPreviewing : isAtual;
                            const isDestaque = destaquePlanoId === plano.id;

                            return (
                              <CarouselItem
                                key={plano.id}
                                className="md:basis-1/2 lg:basis-1/3 xl:basis-1/4"
                              >

                                <Card
                                  className={cn(
                                    "relative flex h-full flex-col overflow-hidden rounded-3xl border border-white/10 bg-gradient-to-b from-slate-950 via-slate-900 to-slate-950 text-slate-100 shadow-[0_24px_45px_-35px_rgba(15,23,42,0.9)] transition-transform duration-300 hover:-translate-y-1 hover:shadow-[0_35px_65px_-35px_rgba(15,23,42,0.55)]",
                                    isSelecionado
                                      ? "border-primary/60 shadow-[0_0_40px_rgba(59,130,246,0.35)]"
                                      : undefined,
                                    isAtual && !isSelecionado ? "border-emerald-400/60" : undefined,
                                  )}
                                >
                                  <div className="pointer-events-none absolute -top-24 right-0 h-48 w-48 rounded-full bg-primary/15 blur-3xl" />
                                  <div className="pointer-events-none absolute -bottom-32 left-0 h-56 w-56 rounded-full bg-sky-500/10 blur-3xl" />

                                  <CardHeader className="space-y-4 pb-0 text-left">

                                    <div className="flex flex-wrap items-center gap-2">
                                      {isAtual && (
                                        <Badge className="flex items-center gap-2 border border-emerald-400/60 bg-emerald-500/20 text-emerald-100">
                                          <Sparkles className="h-3.5 w-3.5" /> Plano atual
                                        </Badge>
                                      )}
                                      {isPreviewing && (
                                        <Badge className="border border-primary/50 bg-primary/20 text-primary-foreground">
                                          Pré-visualizando
                                        </Badge>
                                      )}
                                      {isDestaque && (
                                        <Badge className="flex items-center gap-2 border border-amber-400/60 bg-amber-500/20 text-amber-100">
                                          <Crown className="h-3.5 w-3.5" /> Mais completo
                                        </Badge>
                                      )}
                                    </div>

                                    <div className="space-y-4">
                                      <div className="space-y-2">
                                        <span className="text-xs uppercase tracking-[0.3em] text-slate-300">
                                          Plano
                                        </span>
                                        <CardTitle className="text-2xl font-semibold text-white">
                                          {plano.nome}
                                        </CardTitle>
                                      </div>

                                      <div className="space-y-2">
                                        <span className="text-xs uppercase tracking-[0.3em] text-slate-300">
                                          Investimento
                                        </span>
                                        <div className="flex items-baseline gap-1.5">
                                          <span className="text-3xl font-bold text-white">
                                            {carouselPricing.mainPrice}
                                          </span>
                                          <span className="text-sm font-medium text-slate-300">
                                            {carouselPricing.cadenceLabel}
                                          </span>
                                        </div>
                                        {carouselPricing.discountBadge && (
                                          <span className="inline-flex w-fit items-center gap-2 rounded-full border border-sky-400/60 bg-sky-500/20 px-3 py-1 text-xs font-semibold uppercase tracking-wider text-sky-100">
                                            {carouselPricing.discountBadge} na modalidade anual
                                          </span>
                                        )}
                                        {carouselPricing.savingsLabel && (
                                          <p className="text-xs font-medium text-sky-200">
                                            {carouselPricing.savingsLabel}
                                          </p>
                                        )}
                                        {carouselPricing.helper && (
                                          <p className="text-[11px] text-slate-300">{carouselPricing.helper}</p>
                                        )}
                                      </div>

                                      {plano.descricao && (
                                        <CardDescription className="text-sm text-slate-200/90">
                                          {plano.descricao}
                                        </CardDescription>
                                      )}
                                    </div>
                                  </CardHeader>

                                  <CardContent className="flex flex-1 flex-col gap-4">
                                    <div className="rounded-xl border border-white/10 bg-white/5 p-3 text-xs text-slate-200">
                                      <span className="font-semibold text-sky-200">
                                        Inclui recursos essenciais para sua equipe
                                      </span>
                                    </div>
                                    <div className="space-y-3">
                                      <p className="text-[11px] font-semibold uppercase tracking-wider text-slate-300">
                                        Principais benefícios
                                      </p>
                                      <ul className="space-y-2 text-xs text-slate-100">
                                        {plano.recursos.length > 0 ? (
                                          plano.recursos.slice(0, 6).map((recurso) => (
                                            <li key={recurso} className="flex items-start gap-3 text-left">
                                              <Check className="mt-0.5 h-4 w-4 flex-shrink-0 text-sky-300" />
                                              <span>{recurso}</span>
                                            </li>
                                          ))
                                        ) : (
                                          <li className="text-xs text-slate-300">
                                            Atualize o cadastro do plano para listar os benefícios.
                                          </li>
                                        )}
                                      </ul>
                                    </div>
                                  </CardContent>

                                  <CardFooter className="mt-auto flex flex-col gap-2 p-4 pt-0">
                                    <Button
                                      className={cn(
                                        "w-full font-semibold",
                                        isSelecionado
                                          ? "bg-white text-slate-950 hover:bg-white/90"
                                          : "bg-primary text-primary-foreground hover:bg-primary/90",
                                      )}
                                      onClick={() => handlePlanSelection(plano)}
                                      disabled={isAtual && !previewPlano && !isTrialing}
                                    >
                                      {isTrialing ? "Contratar este plano" : "Fazer upgrade"}
                                    </Button>
                                  </CardFooter>
                                </Card>
                              </CarouselItem>
                            );
                          })}
                        </CarouselContent>
                        <CarouselPrevious className="hidden md:flex" />
                        <CarouselNext className="hidden md:flex" />
                      </Carousel>
                    </div>
                  </DialogContent>
                </Dialog>
                {previewPlano && (
                  <Button size="lg" variant="outline" className="rounded-full" onClick={resetPreview}>
                    Voltar ao plano atual
                  </Button>
                )}
              </div>
            </CardContent>
          </Card>

          {isTrialing && (
            <div className="grid gap-6 lg:grid-cols-[minmax(0,1.1fr)_minmax(0,0.9fr)]">
              <Card className="rounded-3xl border border-border/60">
                <CardHeader>
                  <CardTitle>Utilização dos recursos</CardTitle>
                  <CardDescription>
                    {previewPlano
                      ? "Confira como os seus dados atuais se encaixam nos limites do plano pré-visualizado."
                      : "Acompanhe o consumo dos principais limites do plano."}
                  </CardDescription>
                </CardHeader>
                <CardContent className="space-y-4">
                  {usageItems.length === 0 ? (
                    <p className="text-sm text-muted-foreground">
                      Ainda não há métricas disponíveis para este plano.
                    </p>
                  ) : (
                    usageItems.map((item) => {
                      const limit = item.limit ?? null;
                      const hasLimit = limit !== null && Number.isFinite(limit) && limit > 0;
                      const hasCurrent = typeof item.current === "number" && Number.isFinite(item.current);
                      const progress = hasLimit && hasCurrent ? Math.min(100, Math.round((item.current / limit) * 100)) : 0;
                      const limitFormatted = hasLimit ? countFormatter.format(limit) : null;
                      const currentFormatted = hasCurrent ? countFormatter.format(item.current ?? 0) : "—";
                      return (
                        <div key={item.label} className="space-y-2 rounded-2xl border border-border/60 p-4">
                          <div className="flex items-center justify-between text-sm font-medium">
                            <span>{item.label}</span>
                            <span className="text-foreground">
                              {hasLimit
                                ? `${hasCurrent ? currentFormatted : "—"}/${limitFormatted}`
                                : hasCurrent
                                  ? currentFormatted
                                  : "—"}
                            </span>
                          </div>
                          {hasLimit ? (
                            hasCurrent ? (
                              <Progress value={progress} aria-label={`Consumo de ${item.label}`} />
                            ) : (
                              <p className="text-xs text-muted-foreground">
                                Dados indisponíveis para este recurso no momento.
                              </p>
                            )
                          ) : (
                            <p className="text-xs text-muted-foreground">Sem limite definido para este recurso.</p>
                          )}
                        </div>
                      );
                    })
                  )}
                </CardContent>
              </Card>

              <Card className="rounded-3xl border border-border/60">
                <CardHeader>
                  <CardTitle>Benefícios inclusos</CardTitle>
                  <CardDescription>
                    {previewPlano
                      ? "Principais recursos contemplados no plano selecionado."
                      : "Recursos disponíveis no plano contratado."}
                  </CardDescription>
                </CardHeader>
                <CardContent>
                  {beneficios.length === 0 ? (
                    <p className="text-sm text-muted-foreground">
                      Este plano não possui benefícios listados. Atualize os dados do plano para exibir aqui.
                    </p>
                  ) : (
                    <ul className="grid gap-3 sm:grid-cols-2">
                      {beneficios.map((beneficio) => (
                        <li
                          key={beneficio}
                          className="flex items-start gap-2 rounded-2xl border border-border/60 bg-background/80 p-3 text-sm"
                        >
                          <Check className="mt-0.5 h-4 w-4 text-primary" />
                          <span>{beneficio}</span>
                        </li>
                      ))}
                    </ul>
                  )}
                </CardContent>
              </Card>
            </div>
          )}
        </>
      )}
    </div>
  );
}<|MERGE_RESOLUTION|>--- conflicted
+++ resolved
@@ -121,17 +121,8 @@
 }
 
 export default function MeuPlano() {
-<<<<<<< HEAD
   return <Plans />;
-=======
-  const navigate = useNavigate();
-
-  useEffect(() => {
-    navigate("/plans");
-  }, [navigate]);
-
-  return null;
->>>>>>> d3ed6cf2
+
 }
 
 function toNumber(value: unknown): number | null {
