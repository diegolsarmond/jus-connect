--- conflicted
+++ resolved
@@ -1013,13 +1013,10 @@
         <Button
           variant="outline"
           onClick={() =>
-<<<<<<< HEAD
             navigate(
               subscriptionId ? routes.subscription(subscriptionId) : routes.meuPlanoPlans,
             )
-=======
-            navigate(subscriptionId ? routes.subscription(subscriptionId) : routes.meuPlano)
->>>>>>> 29db6a87
+
           }
         >
           Minha assinatura
