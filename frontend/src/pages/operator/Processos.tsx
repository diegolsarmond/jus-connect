--- conflicted
+++ resolved
@@ -3,2993 +3,2888 @@
 import { Button } from "@/components/ui/button";
 import { ProcessCard } from "@/components/ui/process-card";
 import {
-  Dialog,
-  DialogContent,
-  DialogDescription,
-  DialogFooter,
-  DialogHeader,
-  DialogTitle,
+    Dialog,
+    DialogContent,
+    DialogDescription,
+    DialogFooter,
+    DialogHeader,
+    DialogTitle,
 } from "@/components/ui/dialog";
 import { Input } from "@/components/ui/input";
 import {
-  Select,
-  SelectContent,
-  SelectItem,
-  SelectTrigger,
-  SelectValue,
+    Select,
+    SelectContent,
+    SelectItem,
+    SelectTrigger,
+    SelectValue,
 } from "@/components/ui/select";
 import { Label } from "@/components/ui/label";
 import { Checkbox } from "@/components/ui/checkbox";
 import { Switch } from "@/components/ui/switch";
 import {
-  Popover,
-  PopoverContent,
-  PopoverTrigger,
+    Popover,
+    PopoverContent,
+    PopoverTrigger,
 } from "@/components/ui/popover";
 import {
-  Command,
-  CommandEmpty,
-  CommandGroup,
-  CommandInput,
-  CommandItem,
-  CommandList,
+    Command,
+    CommandEmpty,
+    CommandGroup,
+    CommandInput,
+    CommandItem,
+    CommandList,
 } from "@/components/ui/command";
 import { getApiUrl } from "@/lib/api";
 import { cn } from "@/lib/utils";
 import { useToast } from "@/hooks/use-toast";
 import {
-  Card,
-  CardContent,
-  CardDescription,
-  CardHeader,
-  CardTitle,
+    Card,
+    CardContent,
+    CardDescription,
+    CardHeader,
+    CardTitle,
 } from "@/components/ui/card";
 import {
-  Accordion,
-  AccordionContent,
-  AccordionItem,
-  AccordionTrigger,
+    Accordion,
+    AccordionContent,
+    AccordionItem,
+    AccordionTrigger,
 } from "@/components/ui/accordion";
 import { Badge } from "@/components/ui/badge";
 import { Skeleton } from "@/components/ui/skeleton";
 import {
-  Archive,
-  Check,
-  Calendar,
-  Clock,
-  FileText,
-  Gavel as GavelIcon,
-  Landmark,
-  Loader2,
-  MapPin,
-  Search,
-  Users as UsersIcon,
-  Eye,
-  ChevronsUpDown,
-  RefreshCw,
-  Pencil,
+    Archive,
+    Check,
+    Calendar,
+    Clock,
+    FileText,
+    Gavel as GavelIcon,
+    Landmark,
+    Loader2,
+    MapPin,
+    Search,
+    Users as UsersIcon,
+    Eye,
+    ChevronsUpDown,
+    RefreshCw,
+    Pencil,
 } from "lucide-react";
 
 interface ProcessoCliente {
-  id: number;
-  nome: string;
-  documento: string;
-  papel: string;
+    id: number;
+    nome: string;
+    documento: string;
+    papel: string;
 }
 
 interface ProcessoAdvogado {
-  id: number;
-  nome: string;
-  funcao?: string;
+    id: number;
+    nome: string;
+    funcao?: string;
 }
 
 interface ProcessoProposta {
-  id: number;
-  label: string;
-  solicitante?: string | null;
+    id: number;
+    label: string;
+    solicitante?: string | null;
 }
 
 export interface Processo {
-  id: number;
-  numero: string;
-  dataDistribuicao: string;
-  status: string;
-  tipo: string;
-  cliente: ProcessoCliente;
-  advogados: ProcessoAdvogado[];
-  classeJudicial: string;
-  assunto: string;
-  jurisdicao: string;
-  orgaoJulgador: string;
-  proposta: ProcessoProposta | null;
-  ultimaSincronizacao: string | null;
-  consultasApiCount: number;
-  movimentacoesCount: number;
+    id: number;
+    numero: string;
+    dataDistribuicao: string;
+    status: string;
+    tipo: string;
+    cliente: ProcessoCliente;
+    advogados: ProcessoAdvogado[];
+    classeJudicial: string;
+    assunto: string;
+    jurisdicao: string;
+    orgaoJulgador: string;
+    proposta: ProcessoProposta | null;
+    ultimaSincronizacao: string | null;
+    consultasApiCount: number;
+    movimentacoesCount: number;
 }
 
 interface Uf {
-  sigla: string;
-  nome: string;
+    sigla: string;
+    nome: string;
 }
 
 interface Municipio {
-  id: number;
-  nome: string;
+    id: number;
+    nome: string;
 }
 
 interface ClienteResumo {
-  id: number;
-  nome: string;
-  documento: string;
-  tipo: string;
+    id: number;
+    nome: string;
+    documento: string;
+    tipo: string;
 }
 
 interface ApiCliente {
-  id: number;
-  nome?: string;
-  documento?: string;
-  tipo?: string;
+    id: number;
+    nome?: string;
+    documento?: string;
+    tipo?: string;
 }
 
 interface ApiProcessoCliente {
-  id: number;
-  nome: string | null;
-  documento: string | null;
-  tipo: string | null;
+    id: number;
+    nome: string | null;
+    documento: string | null;
+    tipo: string | null;
 }
 
 interface ApiProcessoOportunidade {
-  id?: number | string | null;
-  sequencial_empresa?: number | string | null;
-  data_criacao?: string | null;
-  numero_processo_cnj?: string | null;
-  numero_protocolo?: string | null;
-  solicitante_id?: number | string | null;
-  solicitante_nome?: string | null;
+    id?: number | string | null;
+    sequencial_empresa?: number | string | null;
+    data_criacao?: string | null;
+    numero_processo_cnj?: string | null;
+    numero_protocolo?: string | null;
+    solicitante_id?: number | string | null;
+    solicitante_nome?: string | null;
 }
 
 interface ApiProcesso {
-  id: number;
-  cliente_id: number;
-  numero: string;
-  uf: string | null;
-  municipio: string | null;
-  orgao_julgador: string | null;
-  tipo: string | null;
-  status: string | null;
-  classe_judicial: string | null;
-  assunto: string | null;
-  jurisdicao: string | null;
-  advogado_responsavel: string | null;
-  data_distribuicao: string | null;
-  criado_em: string | null;
-  atualizado_em: string | null;
-  cliente?: ApiProcessoCliente | null;
-  oportunidade_id?: number | string | null;
-  oportunidade?: ApiProcessoOportunidade | null;
-  advogados?: ApiProcessoAdvogado[] | null;
-  ultima_sincronizacao?: string | null;
-  ultima_movimentacao?: string | null;
-  consultas_api_count?: number | string | null;
-  movimentacoes_count?: number | string | null;
+    id: number;
+    cliente_id: number;
+    numero: string;
+    uf: string | null;
+    municipio: string | null;
+    orgao_julgador: string | null;
+    tipo: string | null;
+    status: string | null;
+    classe_judicial: string | null;
+    assunto: string | null;
+    jurisdicao: string | null;
+    advogado_responsavel: string | null;
+    data_distribuicao: string | null;
+    criado_em: string | null;
+    atualizado_em: string | null;
+    cliente?: ApiProcessoCliente | null;
+    oportunidade_id?: number | string | null;
+    oportunidade?: ApiProcessoOportunidade | null;
+    advogados?: ApiProcessoAdvogado[] | null;
+    ultima_sincronizacao?: string | null;
+    ultima_movimentacao?: string | null;
+    consultas_api_count?: number | string | null;
+    movimentacoes_count?: number | string | null;
 }
 
 interface ApiProcessoAdvogado {
-  id?: number | string | null;
-  nome?: string | null;
-  name?: string | null;
-  funcao?: string | null;
-  cargo?: string | null;
-  perfil?: string | null;
-  perfil_nome?: string | null;
+    id?: number | string | null;
+    nome?: string | null;
+    name?: string | null;
+    funcao?: string | null;
+    cargo?: string | null;
+    perfil?: string | null;
+    perfil_nome?: string | null;
 }
 
 interface AdvogadoOption {
-  id: string;
-  nome: string;
-  descricao?: string;
+    id: string;
+    nome: string;
+    descricao?: string;
 }
 
 interface SimpleOption {
-  id: string;
-  nome: string;
+    id: string;
+    nome: string;
 }
 
 interface ApiOportunidade {
-  id?: number | string | null;
-  sequencial_empresa?: number | string | null;
-  data_criacao?: string | null;
-  solicitante_nome?: string | null;
-  solicitante?: { nome?: string | null } | null;
+    id?: number | string | null;
+    sequencial_empresa?: number | string | null;
+    data_criacao?: string | null;
+    solicitante_nome?: string | null;
+    solicitante?: { nome?: string | null } | null;
 }
 
 interface PropostaOption {
-  id: string;
-  label: string;
-  solicitante?: string | null;
-  sequencial?: number | null;
-  dataCriacao?: string | null;
+    id: string;
+    label: string;
+    solicitante?: string | null;
+    sequencial?: number | null;
+    dataCriacao?: string | null;
 }
 
 interface ProcessFormState {
-  numero: string;
-  uf: string;
-  municipio: string;
-  clienteId: string;
-  advogados: string[];
-  propostaId: string;
-  dataDistribuicao: string;
-  instancia: string;
-  instanciaOutro: string;
-  areaAtuacaoId: string;
-  tipoProcessoId: string;
-  sistemaCnjId: string;
-  monitorarProcesso: boolean;
+    numero: string;
+    uf: string;
+    municipio: string;
+    clienteId: string;
+    advogados: string[];
+    propostaId: string;
+    dataDistribuicao: string;
+    instancia: string;
+    instanciaOutro: string;
+    areaAtuacaoId: string;
+    tipoProcessoId: string;
+    sistemaCnjId: string;
+    monitorarProcesso: boolean;
 }
 
 export interface ManualSyncFlags {
-  withAttachments?: boolean;
-  onDemand?: boolean;
+    withAttachments?: boolean;
+    onDemand?: boolean;
 }
 
 export interface ManualSyncRequestPlan {
-  path: string;
-  method: "GET" | "POST";
-  body: Record<string, unknown> | null;
+    path: string;
+    method: "GET" | "POST";
+    body: Record<string, unknown> | null;
 }
 
 export const planManualSyncRequest = (
-  processo: Processo,
-  flags?: ManualSyncFlags,
+    processo: Processo,
+    flags?: ManualSyncFlags,
 ): ManualSyncRequestPlan => {
-  const payload: Record<string, unknown> = {};
-
-  if (typeof flags?.withAttachments === "boolean") {
-    payload.withAttachments = flags.withAttachments;
-  }
-
-  if (typeof flags?.onDemand === "boolean") {
-    payload.onDemand = flags.onDemand;
-  }
-
-  return {
-    path: `processos/${processo.id}/judit/sync`,
-    method: "POST",
-    body: payload,
-  };
+    const payload: Record<string, unknown> = {};
+
+    if (typeof flags?.withAttachments === "boolean") {
+        payload.withAttachments = flags.withAttachments;
+    }
+
+    if (typeof flags?.onDemand === "boolean") {
+        payload.onDemand = flags.onDemand;
+    }
+
+    return {
+        path: `processos/${processo.id}/judit/sync`,
+        method: "POST",
+        body: payload,
+    };
 };
 
 const formatProcessNumber = (value: string) => {
-  const digits = value.replace(/\D/g, "").slice(0, 20);
-  const match = digits.match(/^(\d{0,7})(\d{0,2})(\d{0,4})(\d{0,1})(\d{0,2})(\d{0,4})$/);
-  if (!match) return digits;
-  const [, part1 = "", part2 = "", part3 = "", part4 = "", part5 = "", part6 = ""] = match;
-
-  let formatted = part1;
-  if (part2) formatted += `-${part2}`;
-  if (part3) formatted += `.${part3}`;
-  if (part4) formatted += `.${part4}`;
-  if (part5) formatted += `.${part5}`;
-  if (part6) formatted += `.${part6}`;
-  return formatted;
+    const digits = value.replace(/\D/g, "").slice(0, 20);
+    const match = digits.match(/^(\d{0,7})(\d{0,2})(\d{0,4})(\d{0,1})(\d{0,2})(\d{0,4})$/);
+    if (!match) return digits;
+    const [, part1 = "", part2 = "", part3 = "", part4 = "", part5 = "", part6 = ""] = match;
+
+    let formatted = part1;
+    if (part2) formatted += `-${part2}`;
+    if (part3) formatted += `.${part3}`;
+    if (part4) formatted += `.${part4}`;
+    if (part5) formatted += `.${part5}`;
+    if (part6) formatted += `.${part6}`;
+    return formatted;
 };
 
 const formatDateToPtBR = (value: string | null | undefined): string => {
-  if (!value) {
-    return "Não informado";
-  }
-
-  const date = new Date(value);
-  if (Number.isNaN(date.getTime())) {
-    return "Não informado";
-  }
-
-  return date.toLocaleDateString("pt-BR");
+    if (!value) {
+        return "Não informado";
+    }
+
+    const date = new Date(value);
+    if (Number.isNaN(date.getTime())) {
+        return "Não informado";
+    }
+
+    return date.toLocaleDateString("pt-BR");
 };
 
 const formatDateTimeToPtBR = (value: string | null | undefined): string => {
-  if (!value) {
-    return "Sem registros";
-  }
-
-  const date = new Date(value);
-  if (Number.isNaN(date.getTime())) {
-    return "Data inválida";
-  }
-
-  return date.toLocaleString("pt-BR", {
-    dateStyle: "short",
-    timeStyle: "short",
-  });
+    if (!value) {
+        return "Sem registros";
+    }
+
+    const date = new Date(value);
+    if (Number.isNaN(date.getTime())) {
+        return "Data inválida";
+    }
+
+    return date.toLocaleString("pt-BR", {
+        dateStyle: "short",
+        timeStyle: "short",
+    });
 };
 
 const pickFirstNonEmptyString = (
-  ...values: Array<string | null | undefined>
+    ...values: Array<string | null | undefined>
 ): string | undefined => {
-  for (const value of values) {
-    if (!value || typeof value !== "string") {
-      continue;
+    for (const value of values) {
+        if (!value || typeof value !== "string") {
+            continue;
+        }
+
+        const trimmed = value.trim();
+        if (trimmed) {
+            return trimmed;
+        }
     }
 
-    const trimmed = value.trim();
-    if (trimmed) {
-      return trimmed;
+    return undefined;
+};
+
+const getNameFromEmail = (email: string | null | undefined): string | undefined => {
+    if (!email || typeof email !== "string") {
+        return undefined;
     }
-  }
-
-  return undefined;
+
+    const trimmed = email.trim();
+    if (!trimmed) {
+        return undefined;
+    }
+
+    const [localPart] = trimmed.split("@");
+    if (!localPart) {
+        return undefined;
+    }
+
+    return localPart
+        .replace(/[._-]+/g, " ")
+        .replace(/\s+/g, " ")
+        .replace(/\b\w/g, (match) => match.toUpperCase())
+        .trim();
 };
 
-const getNameFromEmail = (email: string | null | undefined): string | undefined => {
-  if (!email || typeof email !== "string") {
-    return undefined;
-  }
-
-  const trimmed = email.trim();
-  if (!trimmed) {
-    return undefined;
-  }
-
-  const [localPart] = trimmed.split("@");
-  if (!localPart) {
-    return undefined;
-  }
-
-  return localPart
-    .replace(/[._-]+/g, " ")
-    .replace(/\s+/g, " ")
-    .replace(/\b\w/g, (match) => match.toUpperCase())
-    .trim();
+const parseApiInteger = (value: unknown): number => {
+    if (typeof value === "number" && Number.isFinite(value)) {
+        return Math.trunc(value);
+    }
+
+    if (typeof value === "string") {
+        const trimmed = value.trim();
+        if (!trimmed) {
+            return 0;
+        }
+
+        const parsed = Number.parseInt(trimmed, 10);
+        if (Number.isFinite(parsed)) {
+            return parsed;
+        }
+    }
+
+    return 0;
 };
 
-const parseApiInteger = (value: unknown): number => {
-  if (typeof value === "number" && Number.isFinite(value)) {
-    return Math.trunc(value);
-  }
-
-  if (typeof value === "string") {
-    const trimmed = value.trim();
-    if (!trimmed) {
-      return 0;
+const parseOptionalInteger = (value: unknown): number | null => {
+    if (typeof value === "number" && Number.isFinite(value)) {
+        return Math.trunc(value);
     }
 
-    const parsed = Number.parseInt(trimmed, 10);
-    if (Number.isFinite(parsed)) {
-      return parsed;
+    if (typeof value === "string") {
+        const trimmed = value.trim();
+        if (!trimmed) {
+            return null;
+        }
+
+        const parsed = Number.parseInt(trimmed, 10);
+        if (Number.isFinite(parsed)) {
+            return parsed;
+        }
     }
-  }
-
-  return 0;
+
+    return null;
 };
 
-const parseOptionalInteger = (value: unknown): number | null => {
-  if (typeof value === "number" && Number.isFinite(value)) {
-    return Math.trunc(value);
-  }
-
-  if (typeof value === "string") {
-    const trimmed = value.trim();
-    if (!trimmed) {
-      return null;
+const extractOptionItems = (
+    payload: unknown,
+): Record<string, unknown>[] => {
+    if (Array.isArray(payload)) {
+        return payload.filter(
+            (item): item is Record<string, unknown> =>
+                item !== null && typeof item === "object",
+        );
     }
 
-    const parsed = Number.parseInt(trimmed, 10);
-    if (Number.isFinite(parsed)) {
-      return parsed;
+    if (payload && typeof payload === "object") {
+        const directData = (payload as { data?: unknown }).data;
+        if (Array.isArray(directData)) {
+            return directData.filter(
+                (item): item is Record<string, unknown> =>
+                    item !== null && typeof item === "object",
+            );
+        }
+
+        const directRows = (payload as { rows?: unknown }).rows;
+        if (Array.isArray(directRows)) {
+            return directRows.filter(
+                (item): item is Record<string, unknown> =>
+                    item !== null && typeof item === "object",
+            );
+        }
+
+        const nestedRows = (payload as { data?: { rows?: unknown } }).data?.rows;
+        if (Array.isArray(nestedRows)) {
+            return nestedRows.filter(
+                (item): item is Record<string, unknown> =>
+                    item !== null && typeof item === "object",
+            );
+        }
     }
-  }
-
-  return null;
+
+    return [];
 };
 
-const extractOptionItems = (
-  payload: unknown,
-): Record<string, unknown>[] => {
-  if (Array.isArray(payload)) {
-    return payload.filter(
-      (item): item is Record<string, unknown> =>
-        item !== null && typeof item === "object",
+const normalizeClienteTipo = (value: string | null | undefined): string => {
+    if (!value) {
+        return "";
+    }
+
+    return value
+        .normalize("NFD")
+        .replace(/[\u0300-\u036f]/g, "")
+        .toUpperCase()
+        .trim();
+};
+
+const resolveClientePapel = (tipo: string | null | undefined): string => {
+    const normalized = normalizeClienteTipo(tipo);
+
+    if (
+        normalized.includes("JURIDICA") ||
+        ["2", "J", "PJ"].includes(normalized)
+    ) {
+        return "Pessoa Jurídica";
+    }
+
+    if (
+        normalized.includes("FISICA") ||
+        ["1", "F", "PF"].includes(normalized)
+    ) {
+        return "Pessoa Física";
+    }
+
+    return "Parte";
+};
+
+const formatPropostaLabel = (
+    id: number,
+    sequencial: number | null,
+    dataCriacao: string | null,
+    solicitante?: string | null,
+): string => {
+    const numero = sequencial && sequencial > 0 ? sequencial : id;
+    let ano = new Date().getFullYear();
+
+    if (dataCriacao) {
+        const parsed = new Date(dataCriacao);
+        if (!Number.isNaN(parsed.getTime())) {
+            ano = parsed.getFullYear();
+        }
+    }
+
+    const solicitanteNome =
+        typeof solicitante === "string" && solicitante.trim().length > 0
+            ? solicitante.trim()
+            : "";
+
+    return `Proposta #${numero}/${ano}${solicitanteNome ? ` - ${solicitanteNome}` : ""}`;
+};
+
+const INSTANCIA_OUTRO_VALUE = "Outro / Especificar";
+
+const INSTANCIA_OPTIONS = [
+    "1ª Vara Cível",
+    "2ª Vara Cível",
+    "Vara Criminal",
+    "Vara de Família",
+    "Vara da Fazenda Pública",
+    "Juizado Especial Cível",
+    "Juizado Especial Criminal",
+    "Vara do Trabalho",
+    "Tribunal de Justiça (TJ) — 2ª Instância",
+    "Tribunal Regional Federal (TRF) — 2ª Instância",
+    "Tribunal Regional do Trabalho (TRT) — 2ª Instância",
+    "Tribunal Regional Eleitoral (TRE) — 2ª Instância",
+    "Turma Recursal (Juizados)",
+    "Tribunal Superior do Trabalho (TST)",
+    "Tribunal Superior Eleitoral (TSE)",
+    "Superior Tribunal de Justiça (STJ)",
+    "Supremo Tribunal Federal (STF)",
+    INSTANCIA_OUTRO_VALUE,
+
+];
+
+const createEmptyProcessForm = (): ProcessFormState => ({
+    numero: "",
+    uf: "",
+    municipio: "",
+    clienteId: "",
+    advogados: [],
+    propostaId: "",
+    dataDistribuicao: "",
+    instancia: "",
+    instanciaOutro: "",
+    areaAtuacaoId: "",
+    tipoProcessoId: "",
+    sistemaCnjId: "",
+    monitorarProcesso: false,
+});
+
+const mapApiProcessoToProcesso = (processo: ApiProcesso): Processo => {
+    const clienteResumo = processo.cliente ?? null;
+    const clienteId =
+        parseOptionalInteger(clienteResumo?.id) ??
+        parseOptionalInteger(processo.cliente_id) ??
+        0;
+    const documento = clienteResumo?.documento ?? "";
+    let jurisdicao =
+        processo.jurisdicao ||
+        [processo.municipio, processo.uf].filter(Boolean).join(" - ") ||
+        "Não informado";
+
+    const oportunidadeResumo = processo.oportunidade ?? null;
+    const oportunidadeId = parseOptionalInteger(
+        processo.oportunidade_id ?? oportunidadeResumo?.id ?? null,
     );
-  }
-
-  if (payload && typeof payload === "object") {
-    const directData = (payload as { data?: unknown }).data;
-    if (Array.isArray(directData)) {
-      return directData.filter(
-        (item): item is Record<string, unknown> =>
-          item !== null && typeof item === "object",
-      );
+    const oportunidadeSequencial = parseOptionalInteger(
+        oportunidadeResumo?.sequencial_empresa,
+    );
+    const oportunidadeDataCriacao =
+        typeof oportunidadeResumo?.data_criacao === "string"
+            ? oportunidadeResumo?.data_criacao
+            : null;
+    const oportunidadeSolicitante =
+        typeof oportunidadeResumo?.solicitante_nome === "string"
+            ? oportunidadeResumo.solicitante_nome
+            : null;
+
+    const advogados: ProcessoAdvogado[] = [];
+    const seen = new Set<number>();
+
+    if (Array.isArray(processo.advogados)) {
+        for (const advogado of processo.advogados) {
+            if (!advogado) {
+                continue;
+            }
+
+            const idValue =
+                typeof advogado.id === "number"
+                    ? advogado.id
+                    : typeof advogado.id === "string"
+                        ? Number.parseInt(advogado.id, 10)
+                        : null;
+
+            if (!idValue || !Number.isFinite(idValue) || idValue <= 0 || seen.has(idValue)) {
+                continue;
+            }
+
+            const nome =
+                pickFirstNonEmptyString(advogado.nome, advogado.name, advogado.perfil_nome) ??
+                `Advogado #${idValue}`;
+
+            const funcao = pickFirstNonEmptyString(
+                advogado.funcao,
+                advogado.cargo,
+                advogado.perfil,
+                advogado.perfil_nome,
+            );
+
+            advogados.push({ id: idValue, nome, funcao });
+            seen.add(idValue);
+        }
     }
 
-    const directRows = (payload as { rows?: unknown }).rows;
-    if (Array.isArray(directRows)) {
-      return directRows.filter(
-        (item): item is Record<string, unknown> =>
-          item !== null && typeof item === "object",
-      );
+    if (advogados.length === 0) {
+        const fallbackNome = processo.advogado_responsavel?.trim();
+        if (fallbackNome) {
+            advogados.push({ id: 0, nome: fallbackNome });
+        }
     }
 
-    const nestedRows = (payload as { data?: { rows?: unknown } }).data?.rows;
-    if (Array.isArray(nestedRows)) {
-      return nestedRows.filter(
-        (item): item is Record<string, unknown> =>
-          item !== null && typeof item === "object",
-      );
+    advogados.sort((a, b) => a.nome.localeCompare(b.nome, "pt-BR"));
+
+    const proposta: ProcessoProposta | null =
+        oportunidadeId && oportunidadeId > 0
+            ? {
+                id: oportunidadeId,
+                label: formatPropostaLabel(
+                    oportunidadeId,
+                    oportunidadeSequencial,
+                    oportunidadeDataCriacao,
+                    oportunidadeSolicitante,
+                ),
+                solicitante: oportunidadeSolicitante ?? null,
+            }
+            : null;
+
+    const statusLabel = processo.status?.trim() || "Não informado";
+
+    const tipo = processo.tipo?.trim() || "Não informado";
+    const classeJudicial = processo.classe_judicial?.trim() || "Não informada";
+    const assunto = processo.assunto?.trim() || "Não informado";
+    const orgaoJulgador = processo.orgao_julgador?.trim() || "Não informado";
+
+    const lastSyncAt = processo.ultima_sincronizacao ?? null;
+
+    const movimentacoesCount = Math.max(
+        parseApiInteger(processo.movimentacoes_count),
+        0,
+    );
+
+    const consultasApiCount = Math.max(
+        parseApiInteger(processo.consultas_api_count),
+        0,
+    );
+
+    return {
+        id: processo.id,
+        numero: processo.numero,
+        dataDistribuicao:
+            formatDateToPtBR(processo.data_distribuicao || processo.criado_em),
+        status: statusLabel,
+        tipo,
+        cliente: {
+            id: clienteId,
+            nome: clienteResumo?.nome ?? "Cliente não informado",
+            documento: documento,
+            papel: resolveClientePapel(clienteResumo?.tipo),
+        },
+        advogados,
+        classeJudicial,
+        assunto,
+        jurisdicao,
+        orgaoJulgador,
+        proposta,
+        ultimaSincronizacao: lastSyncAt,
+        consultasApiCount,
+        movimentacoesCount,
+    };
+};
+
+const getStatusBadgeClassName = (status: string) => {
+    const normalized = status.toLowerCase();
+
+    if (normalized.includes("andamento") || normalized.includes("ativo")) {
+        return "border-emerald-200 bg-emerald-500/10 text-emerald-600";
     }
-  }
-
-  return [];
+
+    if (normalized.includes("arquiv")) {
+        return "border-slate-200 bg-slate-500/10 text-slate-600";
+    }
+
+    if (normalized.includes("urg")) {
+        return "border-amber-200 bg-amber-500/10 text-amber-600";
+    }
+
+    return "border-primary/20 bg-primary/5 text-primary";
 };
 
-const normalizeClienteTipo = (value: string | null | undefined): string => {
-  if (!value) {
-    return "";
-  }
-
-  return value
-    .normalize("NFD")
-    .replace(/[\u0300-\u036f]/g, "")
-    .toUpperCase()
-    .trim();
+const getTipoBadgeClassName = (tipo: string) => {
+    if (!tipo || tipo.toLowerCase() === "não informado") {
+        return "border-muted-foreground/20 bg-muted text-muted-foreground";
+    }
+
+    return "border-blue-200 bg-blue-500/10 text-blue-600";
 };
 
-const resolveClientePapel = (tipo: string | null | undefined): string => {
-  const normalized = normalizeClienteTipo(tipo);
-
-  if (
-    normalized.includes("JURIDICA") ||
-    ["2", "J", "PJ"].includes(normalized)
-  ) {
-    return "Pessoa Jurídica";
-  }
-
-  if (
-    normalized.includes("FISICA") ||
-    ["1", "F", "PF"].includes(normalized)
-  ) {
-    return "Pessoa Física";
-  }
-
-  return "Parte";
-};
-
-const formatPropostaLabel = (
-  id: number,
-  sequencial: number | null,
-  dataCriacao: string | null,
-  solicitante?: string | null,
-): string => {
-  const numero = sequencial && sequencial > 0 ? sequencial : id;
-  let ano = new Date().getFullYear();
-
-  if (dataCriacao) {
-    const parsed = new Date(dataCriacao);
-    if (!Number.isNaN(parsed.getTime())) {
-      ano = parsed.getFullYear();
-    }
-  }
-
-  const solicitanteNome =
-    typeof solicitante === "string" && solicitante.trim().length > 0
-      ? solicitante.trim()
-      : "";
-
-  return `Proposta #${numero}/${ano}${solicitanteNome ? ` - ${solicitanteNome}` : ""}`;
-};
-
-const INSTANCIA_OUTRO_VALUE = "Outro / Especificar";
-
-const INSTANCIA_OPTIONS = [
-  "1ª Vara Cível",
-  "2ª Vara Cível",
-  "Vara Criminal",
-  "Vara de Família",
-  "Vara da Fazenda Pública",
-  "Juizado Especial Cível",
-  "Juizado Especial Criminal",
-  "Vara do Trabalho",
-  "Tribunal de Justiça (TJ) — 2ª Instância",
-  "Tribunal Regional Federal (TRF) — 2ª Instância",
-  "Tribunal Regional do Trabalho (TRT) — 2ª Instância",
-  "Tribunal Regional Eleitoral (TRE) — 2ª Instância",
-  "Turma Recursal (Juizados)",
-  "Tribunal Superior do Trabalho (TST)",
-  "Tribunal Superior Eleitoral (TSE)",
-  "Superior Tribunal de Justiça (STJ)",
-  "Supremo Tribunal Federal (STF)",
-  INSTANCIA_OUTRO_VALUE,
-
-];
-
-const createEmptyProcessForm = (): ProcessFormState => ({
-  numero: "",
-  uf: "",
-  municipio: "",
-  clienteId: "",
-  advogados: [],
-  propostaId: "",
-  dataDistribuicao: "",
-  instancia: "",
-  instanciaOutro: "",
-  areaAtuacaoId: "",
-  tipoProcessoId: "",
-  sistemaCnjId: "",
-  monitorarProcesso: false,
-});
-
-const mapApiProcessoToProcesso = (processo: ApiProcesso): Processo => {
-  const clienteResumo = processo.cliente ?? null;
-  const clienteId =
-    parseOptionalInteger(clienteResumo?.id) ??
-    parseOptionalInteger(processo.cliente_id) ??
-    0;
-  const documento = clienteResumo?.documento ?? "";
-  let jurisdicao =
-    processo.jurisdicao ||
-    [processo.municipio, processo.uf].filter(Boolean).join(" - ") ||
-    "Não informado";
-
-  const oportunidadeResumo = processo.oportunidade ?? null;
-  const oportunidadeId = parseOptionalInteger(
-    processo.oportunidade_id ?? oportunidadeResumo?.id ?? null,
-  );
-  const oportunidadeSequencial = parseOptionalInteger(
-    oportunidadeResumo?.sequencial_empresa,
-  );
-  const oportunidadeDataCriacao =
-    typeof oportunidadeResumo?.data_criacao === "string"
-      ? oportunidadeResumo?.data_criacao
-      : null;
-  const oportunidadeSolicitante =
-    typeof oportunidadeResumo?.solicitante_nome === "string"
-      ? oportunidadeResumo.solicitante_nome
-      : null;
-
-  const advogados: ProcessoAdvogado[] = [];
-  const seen = new Set<number>();
-
-  if (Array.isArray(processo.advogados)) {
-    for (const advogado of processo.advogados) {
-      if (!advogado) {
-        continue;
-      }
-
-      const idValue =
-        typeof advogado.id === "number"
-          ? advogado.id
-          : typeof advogado.id === "string"
-            ? Number.parseInt(advogado.id, 10)
-            : null;
-
-      if (!idValue || !Number.isFinite(idValue) || idValue <= 0 || seen.has(idValue)) {
-        continue;
-      }
-
-      const nome =
-        pickFirstNonEmptyString(advogado.nome, advogado.name, advogado.perfil_nome) ??
-        `Advogado #${idValue}`;
-
-      const funcao = pickFirstNonEmptyString(
-        advogado.funcao,
-        advogado.cargo,
-        advogado.perfil,
-        advogado.perfil_nome,
-      );
-
-      advogados.push({ id: idValue, nome, funcao });
-      seen.add(idValue);
-    }
-  }
-
-  if (advogados.length === 0) {
-    const fallbackNome = processo.advogado_responsavel?.trim();
-    if (fallbackNome) {
-      advogados.push({ id: 0, nome: fallbackNome });
-    }
-  }
-
-  advogados.sort((a, b) => a.nome.localeCompare(b.nome, "pt-BR"));
-
-  const proposta: ProcessoProposta | null =
-    oportunidadeId && oportunidadeId > 0
-      ? {
-          id: oportunidadeId,
-          label: formatPropostaLabel(
-            oportunidadeId,
-            oportunidadeSequencial,
-            oportunidadeDataCriacao,
-            oportunidadeSolicitante,
-          ),
-          solicitante: oportunidadeSolicitante ?? null,
-        }
-      : null;
-
-  const statusLabel = processo.status?.trim() || "Não informado";
-
-  const tipo = processo.tipo?.trim() || "Não informado";
-  const classeJudicial = processo.classe_judicial?.trim() || "Não informada";
-  const assunto = processo.assunto?.trim() || "Não informado";
-  const orgaoJulgador = processo.orgao_julgador?.trim() || "Não informado";
-
-  const lastSyncAt = processo.ultima_sincronizacao ?? null;
-
-  const movimentacoesCount = Math.max(
-    parseApiInteger(processo.movimentacoes_count),
-    0,
-  );
-
-  const consultasApiCount = Math.max(
-    parseApiInteger(processo.consultas_api_count),
-    0,
-  );
-
-  return {
-    id: processo.id,
-    numero: processo.numero,
-    dataDistribuicao:
-      formatDateToPtBR(processo.data_distribuicao || processo.criado_em),
-    status: statusLabel,
-    tipo,
-    cliente: {
-      id: clienteId,
-      nome: clienteResumo?.nome ?? "Cliente não informado",
-      documento: documento,
-      papel: resolveClientePapel(clienteResumo?.tipo),
-    },
-    advogados,
-    classeJudicial,
-    assunto,
-    jurisdicao,
-    orgaoJulgador,
-    proposta,
-    ultimaSincronizacao: lastSyncAt,
-    consultasApiCount,
-    movimentacoesCount,
-  };
-};
-
-const getStatusBadgeClassName = (status: string) => {
-  const normalized = status.toLowerCase();
-
-  if (normalized.includes("andamento") || normalized.includes("ativo")) {
-    return "border-emerald-200 bg-emerald-500/10 text-emerald-600";
-  }
-
-  if (normalized.includes("arquiv")) {
-    return "border-slate-200 bg-slate-500/10 text-slate-600";
-  }
-
-  if (normalized.includes("urg")) {
-    return "border-amber-200 bg-amber-500/10 text-amber-600";
-  }
-
-  return "border-primary/20 bg-primary/5 text-primary";
-};
-
-const getTipoBadgeClassName = (tipo: string) => {
-  if (!tipo || tipo.toLowerCase() === "não informado") {
-    return "border-muted-foreground/20 bg-muted text-muted-foreground";
-  }
-
-  return "border-blue-200 bg-blue-500/10 text-blue-600";
-};
-
 export default function Processos() {
-  const { toast } = useToast();
-  const navigate = useNavigate();
-  const [processos, setProcessos] = useState<Processo[]>([]);
-  const [searchTerm, setSearchTerm] = useState("");
-  const [statusFilter, setStatusFilter] = useState("todos");
-  const [tipoFilter, setTipoFilter] = useState("todos");
-  const [isDialogOpen, setIsDialogOpen] = useState(false);
-  const [processForm, setProcessForm] = useState<ProcessFormState>(
-    createEmptyProcessForm,
-  );
-  const [advogadosOptions, setAdvogadosOptions] = useState<AdvogadoOption[]>([]);
-  const [advogadosLoading, setAdvogadosLoading] = useState(false);
-  const [advogadosError, setAdvogadosError] = useState<string | null>(null);
-  const [advogadosPopoverOpen, setAdvogadosPopoverOpen] = useState(false);
-  const [propostas, setPropostas] = useState<PropostaOption[]>([]);
-  const [propostasLoading, setPropostasLoading] = useState(false);
-  const [propostasError, setPropostasError] = useState<string | null>(null);
-  const [propostasPopoverOpen, setPropostasPopoverOpen] = useState(false);
-  const [areaOptions, setAreaOptions] = useState<SimpleOption[]>([]);
-  const [areaLoading, setAreaLoading] = useState(false);
-  const [areaError, setAreaError] = useState<string | null>(null);
-  const [areaPopoverOpen, setAreaPopoverOpen] = useState(false);
-  const [tipoProcessoOptions, setTipoProcessoOptions] = useState<SimpleOption[]>([]);
-  const [tipoProcessoLoading, setTipoProcessoLoading] = useState(false);
-  const [tipoProcessoError, setTipoProcessoError] = useState<string | null>(null);
-  const [tipoProcessoPopoverOpen, setTipoProcessoPopoverOpen] = useState(false);
-  const [sistemaOptions, setSistemaOptions] = useState<SimpleOption[]>([]);
-  const [sistemaLoading, setSistemaLoading] = useState(false);
-  const [sistemaError, setSistemaError] = useState<string | null>(null);
-  const [sistemaPopoverOpen, setSistemaPopoverOpen] = useState(false);
-  const [ufs, setUfs] = useState<Uf[]>([]);
-  const [municipios, setMunicipios] = useState<Municipio[]>([]);
-  const [municipiosLoading, setMunicipiosLoading] = useState(false);
-  const [clientes, setClientes] = useState<ClienteResumo[]>([]);
-  const [clientesLoading, setClientesLoading] = useState(false);
-  const [clientePopoverOpen, setClientePopoverOpen] = useState(false);
-  const [processosLoading, setProcessosLoading] = useState(false);
-  const [processosError, setProcessosError] = useState<string | null>(null);
-  const [createError, setCreateError] = useState<string | null>(null);
-  const [creatingProcess, setCreatingProcess] = useState(false);
-  const [syncingProcessIds, setSyncingProcessIds] = useState<number[]>([]);
-  const [syncErrors, setSyncErrors] = useState<Record<number, string | null>>({});
-  const [manualSyncProcess, setManualSyncProcess] = useState<Processo | null>(null);
-  const [manualSyncWithAttachments, setManualSyncWithAttachments] = useState(false);
-  const [manualSyncOnDemand, setManualSyncOnDemand] = useState(false);
-  useEffect(() => {
-    let cancelled = false;
-
-    const fetchUfs = async () => {
-      try {
-        const res = await fetch(
-          "https://servicodados.ibge.gov.br/api/v1/localidades/estados?orderBy=nome",
-        );
-        if (!res.ok) throw new Error(`HTTP ${res.status}`);
-        const data = (await res.json()) as Uf[];
-        if (!cancelled) setUfs(data);
-      } catch (error) {
-        console.error(error);
-        if (!cancelled) setUfs([]);
-      }
-    };
-
-    fetchUfs();
-
-    return () => {
-      cancelled = true;
-    };
-  }, []);
-
-  useEffect(() => {
-    let cancelled = false;
-
-    const fetchClientes = async () => {
-      setClientesLoading(true);
-      try {
-        const res = await fetch(getApiUrl("clientes"), {
-          headers: { Accept: "application/json" },
+    const { toast } = useToast();
+    const navigate = useNavigate();
+    const [processos, setProcessos] = useState<Processo[]>([]);
+    const [searchTerm, setSearchTerm] = useState("");
+    const [statusFilter, setStatusFilter] = useState("todos");
+    const [tipoFilter, setTipoFilter] = useState("todos");
+    const [isDialogOpen, setIsDialogOpen] = useState(false);
+    const [processForm, setProcessForm] = useState<ProcessFormState>(
+        createEmptyProcessForm,
+    );
+    const [advogadosOptions, setAdvogadosOptions] = useState<AdvogadoOption[]>([]);
+    const [advogadosLoading, setAdvogadosLoading] = useState(false);
+    const [advogadosError, setAdvogadosError] = useState<string | null>(null);
+    const [advogadosPopoverOpen, setAdvogadosPopoverOpen] = useState(false);
+    const [propostas, setPropostas] = useState<PropostaOption[]>([]);
+    const [propostasLoading, setPropostasLoading] = useState(false);
+    const [propostasError, setPropostasError] = useState<string | null>(null);
+    const [propostasPopoverOpen, setPropostasPopoverOpen] = useState(false);
+    const [areaOptions, setAreaOptions] = useState<SimpleOption[]>([]);
+    const [areaLoading, setAreaLoading] = useState(false);
+    const [areaError, setAreaError] = useState<string | null>(null);
+    const [areaPopoverOpen, setAreaPopoverOpen] = useState(false);
+    const [tipoProcessoOptions, setTipoProcessoOptions] = useState<SimpleOption[]>([]);
+    const [tipoProcessoLoading, setTipoProcessoLoading] = useState(false);
+    const [tipoProcessoError, setTipoProcessoError] = useState<string | null>(null);
+    const [tipoProcessoPopoverOpen, setTipoProcessoPopoverOpen] = useState(false);
+    const [sistemaOptions, setSistemaOptions] = useState<SimpleOption[]>([]);
+    const [sistemaLoading, setSistemaLoading] = useState(false);
+    const [sistemaError, setSistemaError] = useState<string | null>(null);
+    const [sistemaPopoverOpen, setSistemaPopoverOpen] = useState(false);
+    const [ufs, setUfs] = useState<Uf[]>([]);
+    const [municipios, setMunicipios] = useState<Municipio[]>([]);
+    const [municipiosLoading, setMunicipiosLoading] = useState(false);
+    const [clientes, setClientes] = useState<ClienteResumo[]>([]);
+    const [clientesLoading, setClientesLoading] = useState(false);
+    const [clientePopoverOpen, setClientePopoverOpen] = useState(false);
+    const [processosLoading, setProcessosLoading] = useState(false);
+    const [processosError, setProcessosError] = useState<string | null>(null);
+    const [createError, setCreateError] = useState<string | null>(null);
+    const [creatingProcess, setCreatingProcess] = useState(false);
+    const [syncingProcessIds, setSyncingProcessIds] = useState<number[]>([]);
+    const [syncErrors, setSyncErrors] = useState<Record<number, string | null>>({});
+    const [manualSyncProcess, setManualSyncProcess] = useState<Processo | null>(null);
+    const [manualSyncWithAttachments, setManualSyncWithAttachments] = useState(false);
+    const [manualSyncOnDemand, setManualSyncOnDemand] = useState(false);
+    useEffect(() => {
+        let cancelled = false;
+
+        const fetchUfs = async () => {
+            try {
+                const res = await fetch(
+                    "https://servicodados.ibge.gov.br/api/v1/localidades/estados?orderBy=nome",
+                );
+                if (!res.ok) throw new Error(`HTTP ${res.status}`);
+                const data = (await res.json()) as Uf[];
+                if (!cancelled) setUfs(data);
+            } catch (error) {
+                console.error(error);
+                if (!cancelled) setUfs([]);
+            }
+        };
+
+        fetchUfs();
+
+        return () => {
+            cancelled = true;
+        };
+    }, []);
+
+    useEffect(() => {
+        let cancelled = false;
+
+        const fetchClientes = async () => {
+            setClientesLoading(true);
+            try {
+                const res = await fetch(getApiUrl("clientes"), {
+                    headers: { Accept: "application/json" },
+                });
+                if (!res.ok) throw new Error(`HTTP ${res.status}`);
+                const json = await res.json();
+                const data: ApiCliente[] = Array.isArray(json)
+                    ? json
+                    : Array.isArray((json as { rows?: ApiCliente[] })?.rows)
+                        ? ((json as { rows: ApiCliente[] }).rows)
+                        : Array.isArray((json as { data?: { rows?: ApiCliente[] } })?.data?.rows)
+                            ? ((json as { data: { rows: ApiCliente[] } }).data.rows)
+                            : Array.isArray((json as { data?: ApiCliente[] })?.data)
+                                ? ((json as { data: ApiCliente[] }).data)
+                                : [];
+                const mapped = data
+                    .filter((cliente) => typeof cliente.id === "number")
+                    .map((cliente) => ({
+                        id: cliente.id,
+                        nome: cliente.nome ?? "Sem nome",
+                        documento: cliente.documento ?? "",
+                        tipo:
+                            cliente.tipo === null || cliente.tipo === undefined
+                                ? ""
+                                : typeof cliente.tipo === "string"
+                                    ? cliente.tipo
+                                    : String(cliente.tipo),
+                    }));
+                if (!cancelled) {
+                    setClientes(mapped);
+                }
+            } catch (error) {
+                console.error(error);
+                if (!cancelled) {
+                    setClientes([]);
+                }
+            } finally {
+                if (!cancelled) {
+                    setClientesLoading(false);
+                }
+            }
+        };
+
+        fetchClientes();
+
+        return () => {
+            cancelled = true;
+        };
+    }, []);
+
+    useEffect(() => {
+        let cancelled = false;
+
+        const fetchAdvogados = async () => {
+            setAdvogadosLoading(true);
+            setAdvogadosError(null);
+
+            try {
+                const res = await fetch(getApiUrl("usuarios/empresa"), {
+                    headers: { Accept: "application/json" },
+                });
+
+                let json: unknown = null;
+                try {
+                    json = await res.json();
+                } catch (error) {
+                    console.error("Não foi possível interpretar a resposta de advogados", error);
+                }
+
+                if (!res.ok) {
+                    const message =
+                        json && typeof json === "object" && "error" in json &&
+                            typeof (json as { error?: unknown }).error === "string"
+                            ? String((json as { error: string }).error)
+                            : `Não foi possível carregar os advogados (HTTP ${res.status})`;
+                    throw new Error(message);
+                }
+
+                const payloadArray: Record<string, unknown>[] = Array.isArray(json)
+                    ? (json as Record<string, unknown>[])
+                    : Array.isArray((json as { data?: unknown[] })?.data)
+                        ? ((json as { data: unknown[] }).data as Record<string, unknown>[])
+                        : Array.isArray((json as { rows?: unknown[] })?.rows)
+                            ? ((json as { rows: unknown[] }).rows as Record<string, unknown>[])
+                            : [];
+
+                const options: AdvogadoOption[] = [];
+                const seen = new Set<string>();
+
+                for (const item of payloadArray) {
+                    if (!item) {
+                        continue;
+                    }
+
+                    const idRaw = item["id"];
+                    let idValue: string | null = null;
+
+                    if (typeof idRaw === "number" && Number.isFinite(idRaw)) {
+                        idValue = String(Math.trunc(idRaw));
+                    } else if (typeof idRaw === "string") {
+                        const trimmed = idRaw.trim();
+                        if (trimmed) {
+                            idValue = trimmed;
+                        }
+                    }
+
+                    if (!idValue || seen.has(idValue)) {
+                        continue;
+                    }
+
+                    const nome = pickFirstNonEmptyString(
+                        typeof item["nome_completo"] === "string" ? (item["nome_completo"] as string) : undefined,
+                        typeof item["nome"] === "string" ? (item["nome"] as string) : undefined,
+                        typeof item["nome_usuario"] === "string" ? (item["nome_usuario"] as string) : undefined,
+                        typeof item["nomeusuario"] === "string" ? (item["nomeusuario"] as string) : undefined,
+                        typeof item["email"] === "string" ? getNameFromEmail(item["email"] as string) : undefined,
+                    );
+
+                    if (!nome) {
+                        continue;
+                    }
+
+                    const descricao = pickFirstNonEmptyString(
+                        typeof item["perfil_nome"] === "string" ? (item["perfil_nome"] as string) : undefined,
+                        typeof item["perfil_nome_exibicao"] === "string"
+                            ? (item["perfil_nome_exibicao"] as string)
+                            : undefined,
+                        typeof item["funcao"] === "string" ? (item["funcao"] as string) : undefined,
+                        typeof item["cargo"] === "string" ? (item["cargo"] as string) : undefined,
+                    );
+
+                    options.push({ id: idValue, nome, descricao });
+                    seen.add(idValue);
+                }
+
+                options.sort((a, b) => a.nome.localeCompare(b.nome, "pt-BR"));
+
+                if (!cancelled) {
+                    setAdvogadosOptions(options);
+                }
+            } catch (error) {
+                console.error(error);
+                if (!cancelled) {
+                    setAdvogadosOptions([]);
+                    setAdvogadosError(
+                        error instanceof Error
+                            ? error.message
+                            : "Erro ao carregar advogados",
+                    );
+                }
+            } finally {
+                if (!cancelled) {
+                    setAdvogadosLoading(false);
+                }
+            }
+        };
+
+        fetchAdvogados();
+
+        return () => {
+            cancelled = true;
+        };
+    }, []);
+
+    useEffect(() => {
+        let cancelled = false;
+
+        const fetchTipoProcessos = async () => {
+            setTipoProcessoLoading(true);
+            setTipoProcessoError(null);
+
+            try {
+                const res = await fetch(getApiUrl("tipo-processos"), {
+                    headers: { Accept: "application/json" },
+                });
+
+                let json: unknown = null;
+                try {
+                    json = await res.json();
+                } catch (error) {
+                    console.error(
+                        "Não foi possível interpretar a resposta de tipos de processo",
+                        error,
+                    );
+                }
+
+                if (!res.ok) {
+                    throw new Error(
+                        json && typeof json === "object" && "error" in json &&
+                            typeof (json as { error?: unknown }).error === "string"
+                            ? String((json as { error: string }).error)
+                            : `Não foi possível carregar os tipos de processo (HTTP ${res.status})`,
+                    );
+                }
+
+                const items = extractOptionItems(json);
+                const options = items
+                    .map((item) => {
+                        const id = parseOptionalInteger(item.id);
+                        const nome =
+                            typeof item.nome === "string" ? item.nome.trim() : "";
+                        if (!id || id <= 0 || !nome) {
+                            return null;
+                        }
+                        return { id: String(id), nome };
+                    })
+                    .filter((option): option is SimpleOption => option !== null)
+                    .sort((a, b) => a.nome.localeCompare(b.nome, "pt-BR"));
+
+                if (!cancelled) {
+                    setTipoProcessoOptions(options);
+                }
+            } catch (error) {
+                console.error(error);
+                if (!cancelled) {
+                    setTipoProcessoOptions([]);
+                    setTipoProcessoError(
+                        error instanceof Error
+                            ? error.message
+                            : "Erro ao carregar tipos de processo",
+                    );
+                }
+            } finally {
+                if (!cancelled) {
+                    setTipoProcessoLoading(false);
+                }
+            }
+        };
+
+        fetchTipoProcessos();
+
+        return () => {
+            cancelled = true;
+        };
+    }, []);
+
+    useEffect(() => {
+        let cancelled = false;
+
+        const fetchAreas = async () => {
+            setAreaLoading(true);
+            setAreaError(null);
+
+            try {
+                const res = await fetch(getApiUrl("areas"), {
+                    headers: { Accept: "application/json" },
+                });
+
+                let json: unknown = null;
+                try {
+                    json = await res.json();
+                } catch (error) {
+                    console.error(
+                        "Não foi possível interpretar a resposta de áreas",
+                        error,
+                    );
+                }
+
+                if (!res.ok) {
+                    throw new Error(
+                        json && typeof json === "object" && "error" in json &&
+                            typeof (json as { error?: unknown }).error === "string"
+                            ? String((json as { error: string }).error)
+                            : `Não foi possível carregar as áreas de atuação (HTTP ${res.status})`,
+                    );
+                }
+
+                const items = extractOptionItems(json);
+                const options = items
+                    .map((item) => {
+                        const id = parseOptionalInteger(item.id);
+                        const nome =
+                            typeof item.nome === "string" ? item.nome.trim() : "";
+                        if (!id || id <= 0 || !nome) {
+                            return null;
+                        }
+                        return { id: String(id), nome };
+                    })
+                    .filter((option): option is SimpleOption => option !== null)
+                    .sort((a, b) => a.nome.localeCompare(b.nome, "pt-BR"));
+
+                if (!cancelled) {
+                    setAreaOptions(options);
+                }
+            } catch (error) {
+                console.error(error);
+                if (!cancelled) {
+                    setAreaOptions([]);
+                    setAreaError(
+                        error instanceof Error
+                            ? error.message
+                            : "Erro ao carregar áreas de atuação",
+                    );
+                }
+            } finally {
+                if (!cancelled) {
+                    setAreaLoading(false);
+                }
+            }
+        };
+
+        fetchAreas();
+
+        return () => {
+            cancelled = true;
+        };
+    }, []);
+
+    useEffect(() => {
+        let cancelled = false;
+
+        const fetchSistemas = async () => {
+            setSistemaLoading(true);
+            setSistemaError(null);
+
+            try {
+                const res = await fetch(getApiUrl("sistemas-cnj"), {
+                    headers: { Accept: "application/json" },
+                });
+
+                let json: unknown = null;
+                try {
+                    json = await res.json();
+                } catch (error) {
+                    console.error(
+                        "Não foi possível interpretar a resposta de sistemas CNJ",
+                        error,
+                    );
+                }
+
+                if (!res.ok) {
+                    throw new Error(
+                        json && typeof json === "object" && "error" in json &&
+                            typeof (json as { error?: unknown }).error === "string"
+                            ? String((json as { error: string }).error)
+                            : `Não foi possível carregar os sistemas judiciais (HTTP ${res.status})`,
+                    );
+                }
+
+                const items = extractOptionItems(json);
+                const options = items
+                    .map((item) => {
+                        const id = parseOptionalInteger(item.id);
+                        const nome =
+                            typeof item.nome === "string" ? item.nome.trim() : "";
+                        if (!id || id <= 0 || !nome) {
+                            return null;
+                        }
+                        return { id: String(id), nome };
+                    })
+                    .filter((option): option is SimpleOption => option !== null)
+                    .sort((a, b) => a.nome.localeCompare(b.nome, "pt-BR"));
+
+                if (!cancelled) {
+                    setSistemaOptions(options);
+                }
+            } catch (error) {
+                console.error(error);
+                if (!cancelled) {
+                    setSistemaOptions([]);
+                    setSistemaError(
+                        error instanceof Error
+                            ? error.message
+                            : "Erro ao carregar sistemas judiciais",
+                    );
+                }
+            } finally {
+                if (!cancelled) {
+                    setSistemaLoading(false);
+                }
+            }
+        };
+
+        fetchSistemas();
+
+        return () => {
+            cancelled = true;
+        };
+    }, []);
+
+    useEffect(() => {
+        let cancelled = false;
+
+        const fetchPropostas = async () => {
+            setPropostasLoading(true);
+            setPropostasError(null);
+
+            try {
+                const res = await fetch(getApiUrl("oportunidades"), {
+                    headers: { Accept: "application/json" },
+                });
+
+                let json: unknown = null;
+                try {
+                    json = await res.json();
+                } catch (error) {
+                    console.error("Não foi possível interpretar a resposta de propostas", error);
+                }
+
+                if (!res.ok) {
+                    const message =
+                        json && typeof json === "object" && "error" in json &&
+                            typeof (json as { error?: unknown }).error === "string"
+                            ? String((json as { error: string }).error)
+                            : `Não foi possível carregar as propostas (HTTP ${res.status})`;
+                    throw new Error(message);
+                }
+
+                const payloadArray: Record<string, unknown>[] = Array.isArray(json)
+                    ? (json as Record<string, unknown>[])
+                    : Array.isArray((json as { data?: unknown[] })?.data)
+                        ? ((json as { data: unknown[] }).data as Record<string, unknown>[])
+                        : Array.isArray((json as { rows?: unknown[] })?.rows)
+                            ? ((json as { rows: unknown[] }).rows as Record<string, unknown>[])
+                            : [];
+
+                const options: PropostaOption[] = [];
+                const seen = new Set<string>();
+
+                for (const item of payloadArray) {
+                    if (!item) {
+                        continue;
+                    }
+
+                    const idParsed = parseOptionalInteger(item["id"]);
+                    if (!idParsed || idParsed <= 0) {
+                        continue;
+                    }
+
+                    const sequencialValue = parseOptionalInteger(
+                        item["sequencial_empresa"],
+                    );
+                    const dataCriacaoValue =
+                        typeof item["data_criacao"] === "string"
+                            ? (item["data_criacao"] as string)
+                            : null;
+
+                    const solicitanteNome =
+                        pickFirstNonEmptyString(
+                            typeof item["solicitante_nome"] === "string"
+                                ? (item["solicitante_nome"] as string)
+                                : undefined,
+                            typeof (item["solicitante"] as { nome?: unknown })?.nome === "string"
+                                ? ((item["solicitante"] as { nome?: string }).nome)
+                                : undefined,
+                        ) ?? null;
+
+                    const idValue = String(idParsed);
+                    if (seen.has(idValue)) {
+                        continue;
+                    }
+
+                    options.push({
+                        id: idValue,
+                        label: formatPropostaLabel(
+                            idParsed,
+                            sequencialValue,
+                            dataCriacaoValue,
+                            solicitanteNome,
+                        ),
+                        solicitante: solicitanteNome,
+                        sequencial: sequencialValue,
+                        dataCriacao: dataCriacaoValue,
+                    });
+                    seen.add(idValue);
+                }
+
+                options.sort((a, b) => a.label.localeCompare(b.label, "pt-BR"));
+
+                if (!cancelled) {
+                    setPropostas(options);
+                }
+            } catch (error) {
+                console.error(error);
+                if (!cancelled) {
+                    setPropostas([]);
+                    setPropostasError(
+                        error instanceof Error
+                            ? error.message
+                            : "Erro ao carregar propostas",
+                    );
+                }
+            } finally {
+                if (!cancelled) {
+                    setPropostasLoading(false);
+                }
+            }
+        };
+
+        fetchPropostas();
+
+        return () => {
+            cancelled = true;
+        };
+    }, []);
+
+    useEffect(() => {
+        setProcessForm((prev) => {
+            const valid = prev.advogados.filter((id) =>
+                advogadosOptions.some((option) => option.id === id)
+            );
+
+            if (valid.length === prev.advogados.length) {
+                return prev;
+            }
+
+            return { ...prev, advogados: valid };
         });
-        if (!res.ok) throw new Error(`HTTP ${res.status}`);
-        const json = await res.json();
-        const data: ApiCliente[] = Array.isArray(json)
-          ? json
-          : Array.isArray((json as { rows?: ApiCliente[] })?.rows)
-            ? ((json as { rows: ApiCliente[] }).rows)
-            : Array.isArray((json as { data?: { rows?: ApiCliente[] } })?.data?.rows)
-              ? ((json as { data: { rows: ApiCliente[] } }).data.rows)
-              : Array.isArray((json as { data?: ApiCliente[] })?.data)
-                ? ((json as { data: ApiCliente[] }).data)
-                : [];
-        const mapped = data
-          .filter((cliente) => typeof cliente.id === "number")
-          .map((cliente) => ({
-            id: cliente.id,
-            nome: cliente.nome ?? "Sem nome",
-            documento: cliente.documento ?? "",
-            tipo:
-              cliente.tipo === null || cliente.tipo === undefined
-                ? ""
-                : typeof cliente.tipo === "string"
-                  ? cliente.tipo
-                  : String(cliente.tipo),
-          }));
-        if (!cancelled) {
-          setClientes(mapped);
-        }
-      } catch (error) {
-        console.error(error);
-        if (!cancelled) {
-          setClientes([]);
-        }
-      } finally {
-        if (!cancelled) {
-          setClientesLoading(false);
-        }
-      }
-    };
-
-    fetchClientes();
-
-    return () => {
-      cancelled = true;
-    };
-  }, []);
-
-  useEffect(() => {
-    let cancelled = false;
-
-    const fetchAdvogados = async () => {
-      setAdvogadosLoading(true);
-      setAdvogadosError(null);
-
-      try {
-        const res = await fetch(getApiUrl("usuarios/empresa"), {
-          headers: { Accept: "application/json" },
+    }, [advogadosOptions]);
+
+    useEffect(() => {
+        setProcessForm((prev) => {
+            if (!prev.propostaId) {
+                return prev;
+            }
+
+            const exists = propostas.some((option) => option.id === prev.propostaId);
+            if (exists) {
+                return prev;
+            }
+
+            return { ...prev, propostaId: "" };
+        });
+    }, [propostas]);
+
+    const selectedAdvogados = useMemo(
+        () =>
+            processForm.advogados
+                .map((id) => advogadosOptions.find((option) => option.id === id))
+                .filter((option): option is AdvogadoOption => Boolean(option)),
+        [processForm.advogados, advogadosOptions],
+    );
+
+    const selectedCliente = useMemo(
+        () =>
+            clientes.find((cliente) => String(cliente.id) === processForm.clienteId) ?? null,
+        [processForm.clienteId, clientes],
+    );
+
+    const selectedProposta = useMemo(
+        () => propostas.find((option) => option.id === processForm.propostaId) ?? null,
+        [processForm.propostaId, propostas],
+    );
+
+    const selectedArea = useMemo(
+        () =>
+            areaOptions.find((option) => option.id === processForm.areaAtuacaoId) ?? null,
+        [processForm.areaAtuacaoId, areaOptions],
+    );
+
+    const selectedTipoProcesso = useMemo(
+        () =>
+            tipoProcessoOptions.find(
+                (option) => option.id === processForm.tipoProcessoId,
+            ) ?? null,
+        [processForm.tipoProcessoId, tipoProcessoOptions],
+    );
+
+    const selectedSistema = useMemo(
+        () =>
+            sistemaOptions.find((option) => option.id === processForm.sistemaCnjId) ?? null,
+        [processForm.sistemaCnjId, sistemaOptions],
+    );
+
+    const clienteButtonLabel = clientesLoading && clientes.length === 0
+        ? "Carregando clientes..."
+        : selectedCliente
+            ? `${selectedCliente.nome}${selectedCliente.documento ? ` (${selectedCliente.documento})` : ""}`
+            : clientes.length === 0
+                ? "Nenhum cliente disponível"
+                : "Selecione o cliente";
+
+
+    const propostaButtonLabel = selectedProposta
+        ? selectedProposta.label
+        : propostasLoading && propostas.length === 0
+            ? "Carregando propostas..."
+            : processForm.propostaId
+                ? `Proposta #${processForm.propostaId}`
+                : propostas.length === 0
+                    ? "Nenhuma proposta disponível"
+                    : "Selecione a proposta";
+
+    const tipoProcessoButtonLabel =
+        tipoProcessoLoading && tipoProcessoOptions.length === 0
+            ? "Carregando tipos..."
+            : selectedTipoProcesso
+                ? selectedTipoProcesso.nome
+                : tipoProcessoOptions.length === 0
+                    ? tipoProcessoError ?? "Nenhum tipo disponível"
+                    : "Selecione o tipo de processo";
+
+    const areaButtonLabel =
+        areaLoading && areaOptions.length === 0
+            ? "Carregando áreas..."
+            : selectedArea
+                ? selectedArea.nome
+                : areaOptions.length === 0
+                    ? areaError ?? "Nenhuma área disponível"
+                    : "Selecione a área de atuação";
+
+    const sistemaButtonLabel =
+        sistemaLoading && sistemaOptions.length === 0
+            ? "Carregando sistemas..."
+            : selectedSistema
+                ? selectedSistema.nome
+                : sistemaOptions.length === 0
+                    ? sistemaError ?? "Nenhum sistema disponível"
+                    : "Selecione o sistema judicial";
+
+    const toggleAdvogadoSelection = useCallback((id: string) => {
+        setProcessForm((prev) => {
+            const alreadySelected = prev.advogados.includes(id);
+            const updated = alreadySelected
+                ? prev.advogados.filter((advId) => advId !== id)
+                : [...prev.advogados, id];
+
+            return { ...prev, advogados: updated };
+        });
+    }, []);
+
+    const loadProcessos = useCallback(async () => {
+        const res = await fetch(getApiUrl("processos"), {
+            headers: { Accept: "application/json" },
         });
 
         let json: unknown = null;
         try {
-          json = await res.json();
+            json = await res.json();
         } catch (error) {
-          console.error("Não foi possível interpretar a resposta de advogados", error);
+            console.error("Não foi possível interpretar a resposta de processos", error);
         }
 
         if (!res.ok) {
-          const message =
-            json && typeof json === "object" && "error" in json &&
-            typeof (json as { error?: unknown }).error === "string"
-              ? String((json as { error: string }).error)
-              : `Não foi possível carregar os advogados (HTTP ${res.status})`;
-          throw new Error(message);
+            const message =
+                json && typeof json === "object" &&
+                    "error" in json &&
+                    typeof (json as { error: unknown }).error === "string"
+                    ? (json as { error: string }).error
+                    : `Não foi possível carregar os processos (HTTP ${res.status})`;
+            throw new Error(message);
         }
 
-        const payloadArray: Record<string, unknown>[] = Array.isArray(json)
-          ? (json as Record<string, unknown>[])
-          : Array.isArray((json as { data?: unknown[] })?.data)
-            ? ((json as { data: unknown[] }).data as Record<string, unknown>[])
-            : Array.isArray((json as { rows?: unknown[] })?.rows)
-              ? ((json as { rows: unknown[] }).rows as Record<string, unknown>[])
-              : [];
-
-        const options: AdvogadoOption[] = [];
-        const seen = new Set<string>();
-
-        for (const item of payloadArray) {
-          if (!item) {
-            continue;
-          }
-
-          const idRaw = item["id"];
-          let idValue: string | null = null;
-
-          if (typeof idRaw === "number" && Number.isFinite(idRaw)) {
-            idValue = String(Math.trunc(idRaw));
-          } else if (typeof idRaw === "string") {
-            const trimmed = idRaw.trim();
-            if (trimmed) {
-              idValue = trimmed;
-            }
-          }
-
-          if (!idValue || seen.has(idValue)) {
-            continue;
-          }
-
-          const nome = pickFirstNonEmptyString(
-            typeof item["nome_completo"] === "string" ? (item["nome_completo"] as string) : undefined,
-            typeof item["nome"] === "string" ? (item["nome"] as string) : undefined,
-            typeof item["nome_usuario"] === "string" ? (item["nome_usuario"] as string) : undefined,
-            typeof item["nomeusuario"] === "string" ? (item["nomeusuario"] as string) : undefined,
-            typeof item["email"] === "string" ? getNameFromEmail(item["email"] as string) : undefined,
-          );
-
-          if (!nome) {
-            continue;
-          }
-
-          const descricao = pickFirstNonEmptyString(
-            typeof item["perfil_nome"] === "string" ? (item["perfil_nome"] as string) : undefined,
-            typeof item["perfil_nome_exibicao"] === "string"
-              ? (item["perfil_nome_exibicao"] as string)
-              : undefined,
-            typeof item["funcao"] === "string" ? (item["funcao"] as string) : undefined,
-            typeof item["cargo"] === "string" ? (item["cargo"] as string) : undefined,
-          );
-
-          options.push({ id: idValue, nome, descricao });
-          seen.add(idValue);
+        const data: ApiProcesso[] = Array.isArray(json)
+            ? (json as ApiProcesso[])
+            : Array.isArray((json as { rows?: ApiProcesso[] })?.rows)
+                ? ((json as { rows: ApiProcesso[] }).rows)
+                : Array.isArray((json as { data?: { rows?: ApiProcesso[] } })?.data?.rows)
+                    ? ((json as { data: { rows: ApiProcesso[] } }).data.rows)
+                    : Array.isArray((json as { data?: ApiProcesso[] })?.data)
+                        ? ((json as { data: ApiProcesso[] }).data)
+                        : [];
+
+        return data.map(mapApiProcessoToProcesso);
+    }, []);
+
+    useEffect(() => {
+        let active = true;
+
+        const fetchProcessos = async () => {
+            setProcessosLoading(true);
+            setProcessosError(null);
+            try {
+                const data = await loadProcessos();
+                if (!active) return;
+                setProcessos(data);
+            } catch (error) {
+                console.error(error);
+                if (!active) return;
+                const message =
+                    error instanceof Error
+                        ? error.message
+                        : "Erro ao carregar processos";
+                setProcessos([]);
+                setProcessosError(message);
+                toast({
+                    title: "Erro ao carregar processos",
+                    description: message,
+                    variant: "destructive",
+                });
+            } finally {
+                if (active) {
+                    setProcessosLoading(false);
+                }
+            }
+        };
+
+        fetchProcessos();
+
+        return () => {
+            active = false;
+        };
+    }, [loadProcessos, toast]);
+
+    useEffect(() => {
+        if (typeof window === "undefined") {
+            return;
         }
 
-        options.sort((a, b) => a.nome.localeCompare(b.nome, "pt-BR"));
-
-        if (!cancelled) {
-          setAdvogadosOptions(options);
+        const POLLING_INTERVAL = 30000;
+        let cancelled = false;
+
+        const poll = async () => {
+            try {
+                const data = await loadProcessos();
+                if (!cancelled) {
+                    setProcessos(data);
+                }
+            } catch (error) {
+                if (!cancelled) {
+                    console.error("Erro ao atualizar processos em segundo plano", error);
+                }
+            }
+        };
+
+        const intervalId = window.setInterval(() => {
+            void poll();
+        }, POLLING_INTERVAL);
+
+        return () => {
+            cancelled = true;
+            window.clearInterval(intervalId);
+        };
+    }, [loadProcessos]);
+
+    useEffect(() => {
+        if (
+            processForm.clienteId &&
+            !clientes.some((cliente) => String(cliente.id) === processForm.clienteId)
+        ) {
+            setProcessForm((prev) => ({ ...prev, clienteId: "" }));
         }
-      } catch (error) {
-        console.error(error);
-        if (!cancelled) {
-          setAdvogadosOptions([]);
-          setAdvogadosError(
-            error instanceof Error
-              ? error.message
-              : "Erro ao carregar advogados",
-          );
+    }, [clientes, processForm.clienteId]);
+
+    useEffect(() => {
+        if (!processForm.uf) {
+            setMunicipios([]);
+            setMunicipiosLoading(false);
+            return;
         }
-      } finally {
-        if (!cancelled) {
-          setAdvogadosLoading(false);
+
+        let cancelled = false;
+        setMunicipiosLoading(true);
+
+        const fetchMunicipios = async () => {
+            try {
+                const res = await fetch(
+                    `https://servicodados.ibge.gov.br/api/v1/localidades/estados/${processForm.uf}/municipios?orderBy=nome`,
+                );
+                if (!res.ok) throw new Error(`HTTP ${res.status}`);
+                const data = (await res.json()) as Municipio[];
+                if (!cancelled) setMunicipios(data);
+            } catch (error) {
+                console.error(error);
+                if (!cancelled) setMunicipios([]);
+            } finally {
+                if (!cancelled) setMunicipiosLoading(false);
+            }
+        };
+
+        fetchMunicipios();
+
+        return () => {
+            cancelled = true;
+        };
+    }, [processForm.uf]);
+
+    const statusOptions = useMemo(() => {
+        const values = Array.from(
+            new Set(
+                processos
+                    .map((processo) => processo.status?.trim())
+                    .filter((status): status is string => Boolean(status) && status !== "Não informado"),
+            ),
+        ).sort((a, b) => a.localeCompare(b));
+
+        return values;
+    }, [processos]);
+
+    const tipoOptions = useMemo(() => {
+        const values = Array.from(
+            new Set(
+                processos
+                    .map((processo) => processo.tipo?.trim())
+                    .filter((tipo): tipo is string => Boolean(tipo) && tipo !== "Não informado"),
+            ),
+        ).sort((a, b) => a.localeCompare(b));
+
+        return values;
+    }, [processos]);
+
+    useEffect(() => {
+        if (statusFilter !== "todos" && !statusOptions.includes(statusFilter)) {
+            setStatusFilter("todos");
         }
-      }
+    }, [statusFilter, statusOptions]);
+
+    useEffect(() => {
+        if (tipoFilter !== "todos" && !tipoOptions.includes(tipoFilter)) {
+            setTipoFilter("todos");
+        }
+    }, [tipoFilter, tipoOptions]);
+
+    const totalProcessos = useMemo(() => processos.length, [processos]);
+
+    const processosStatusResumo = useMemo(() => {
+        let andamento = 0;
+        let arquivados = 0;
+
+        const normalizeStatusText = (status: string) =>
+            status
+                .normalize("NFD")
+                .replace(/[\u0300-\u036f]/g, "")
+                .toLowerCase();
+
+        const arquivadoKeywords = ["arquiv", "baix", "encerr", "finaliz", "transit", "extint"];
+
+        processos.forEach((processo) => {
+            const normalized = normalizeStatusText(processo.status);
+            if (arquivadoKeywords.some((keyword) => normalized.includes(keyword))) {
+                arquivados += 1;
+                return;
+            }
+
+            andamento += 1;
+        });
+
+        return { andamento, arquivados };
+    }, [processos]);
+
+    const processosEmAndamento = processosStatusResumo.andamento;
+
+    const processosArquivados = processosStatusResumo.arquivados;
+
+    const clientesAtivos = useMemo(
+        () => new Set(processos.map((processo) => processo.cliente.id)).size,
+        [processos],
+    );
+
+    const totalSincronizacoes = useMemo(
+        () => processos.reduce((acc, processo) => acc + processo.consultasApiCount, 0),
+        [processos],
+    );
+
+    const handleDialogOpenChange = useCallback((open: boolean) => {
+        setIsDialogOpen(open);
+        if (!open) {
+            setAdvogadosPopoverOpen(false);
+            setPropostasPopoverOpen(false);
+            setAreaPopoverOpen(false);
+            setTipoProcessoPopoverOpen(false);
+            setSistemaPopoverOpen(false);
+            setProcessForm(createEmptyProcessForm());
+            setCreateError(null);
+        }
+    }, []);
+
+    const handleProcessCreate = async () => {
+        if (creatingProcess) {
+            return;
+        }
+
+        if (!processForm.clienteId) {
+            setCreateError("Selecione o cliente responsável pelo processo.");
+            return;
+        }
+
+        const selectedCliente = clientes.find(
+            (cliente) => String(cliente.id) === processForm.clienteId,
+        );
+
+        if (!selectedCliente) {
+            return;
+        }
+
+        setCreateError(null);
+        setCreatingProcess(true);
+
+        try {
+            const advogadosPayload = processForm.advogados
+                .map((id) => Number.parseInt(id, 10))
+                .filter((value) => Number.isFinite(value) && value > 0);
+
+            const jurisdicaoPayload = [processForm.municipio, processForm.uf]
+                .map((value) => value?.trim())
+                .filter((value) => value && value.length > 0)
+                .join(" - ");
+
+            const payload: Record<string, unknown> = {
+                cliente_id: selectedCliente.id,
+                numero: processForm.numero,
+                uf: processForm.uf,
+                municipio: processForm.municipio,
+                ...(jurisdicaoPayload ? { jurisdicao: jurisdicaoPayload } : {}),
+                advogados: advogadosPayload,
+            };
+
+            const instanciaPayload =
+                processForm.instancia === INSTANCIA_OUTRO_VALUE
+                    ? processForm.instanciaOutro.trim()
+                    : processForm.instancia.trim();
+            if (instanciaPayload) {
+                payload.instancia = instanciaPayload;
+            }
+
+            const dataDistribuicaoPayload = processForm.dataDistribuicao.trim();
+            if (dataDistribuicaoPayload) {
+                payload.data_distribuicao = dataDistribuicaoPayload;
+            }
+
+            const propostaId = parseOptionalInteger(processForm.propostaId);
+            if (propostaId && propostaId > 0) {
+                payload.oportunidade_id = propostaId;
+            }
+
+            const tipoProcessoId = parseOptionalInteger(processForm.tipoProcessoId);
+            if (tipoProcessoId && tipoProcessoId > 0) {
+                payload.tipo_processo_id = tipoProcessoId;
+            }
+
+            const areaAtuacaoId = parseOptionalInteger(processForm.areaAtuacaoId);
+            if (areaAtuacaoId && areaAtuacaoId > 0) {
+                payload.area_atuacao_id = areaAtuacaoId;
+            }
+
+            const sistemaCnjId = parseOptionalInteger(processForm.sistemaCnjId);
+            if (sistemaCnjId && sistemaCnjId > 0) {
+                payload.sistema_cnj_id = sistemaCnjId;
+            }
+
+            payload.monitorar_processo = processForm.monitorarProcesso;
+
+            const res = await fetch(getApiUrl("processos"), {
+                method: "POST",
+                headers: {
+                    "Content-Type": "application/json",
+                    Accept: "application/json",
+                },
+                body: JSON.stringify(payload),
+            });
+
+            let json: unknown = null;
+            try {
+                json = await res.json();
+            } catch (error) {
+                console.error("Não foi possível interpretar a resposta de criação", error);
+            }
+
+            if (!res.ok) {
+                const message =
+                    json && typeof json === "object" &&
+                        "error" in json &&
+                        typeof (json as { error: unknown }).error === "string"
+                        ? (json as { error: string }).error
+                        : `Não foi possível cadastrar o processo (HTTP ${res.status})`;
+                throw new Error(message);
+            }
+
+            if (!json || typeof json !== "object") {
+                throw new Error("Resposta inválida do servidor ao cadastrar o processo");
+            }
+
+            const mapped = mapApiProcessoToProcesso(json as ApiProcesso);
+            setProcessos((prev) => [mapped, ...prev.filter((p) => p.id !== mapped.id)]);
+            toast({ title: "Processo cadastrado com sucesso" });
+            handleDialogOpenChange(false);
+        } catch (error) {
+            console.error(error);
+            const message =
+                error instanceof Error
+                    ? error.message
+                    : "Erro ao cadastrar processo";
+            setCreateError(message);
+            toast({
+                title: "Erro ao cadastrar processo",
+                description: message,
+                variant: "destructive",
+            });
+        } finally {
+            setCreatingProcess(false);
+        }
     };
 
-    fetchAdvogados();
-
-    return () => {
-      cancelled = true;
-    };
-  }, []);
-
-  useEffect(() => {
-    let cancelled = false;
-
-    const fetchTipoProcessos = async () => {
-      setTipoProcessoLoading(true);
-      setTipoProcessoError(null);
-
-      try {
-        const res = await fetch(getApiUrl("tipo-processos"), {
-          headers: { Accept: "application/json" },
+    const handleManualSync = useCallback(
+        async (processoToSync: Processo, flags?: ManualSyncFlags) => {
+            setSyncingProcessIds((prev) =>
+                prev.includes(processoToSync.id) ? prev : [...prev, processoToSync.id],
+            );
+            setSyncErrors((prev) => ({ ...prev, [processoToSync.id]: null }));
+
+            const requestPlan = planManualSyncRequest(processoToSync, flags);
+
+            try {
+                const headers: Record<string, string> = { Accept: "application/json" };
+
+                if (requestPlan.method === "POST") {
+                    headers["Content-Type"] = "application/json";
+                }
+
+                const res = await fetch(getApiUrl(requestPlan.path), {
+                    method: requestPlan.method,
+                    headers,
+                    ...(requestPlan.method === "POST"
+                        ? { body: JSON.stringify(requestPlan.body ?? {}) }
+                        : {}),
+                });
+
+                const text = await res.text();
+                let parsedError: string | null = null;
+
+                if (!res.ok) {
+                    if (text) {
+                        try {
+                            const json = JSON.parse(text) as { error?: unknown };
+                            parsedError = json.error ? String(json.error) : text;
+                        } catch {
+                            parsedError = text;
+                        }
+                    }
+
+                    throw new Error(
+                        parsedError ?? `Não foi possível sincronizar o processo (HTTP ${res.status})`,
+                    );
+                }
+
+                try {
+                    const refreshed = await loadProcessos();
+                    setProcessos(refreshed);
+                } catch (refreshError) {
+                    console.error(
+                        "Falha ao atualizar lista após sincronização manual",
+                        refreshError,
+                    );
+                }
+
+                toast({
+                    title: "Solicitação de atualização registrada",
+                    description: "Os dados do processo serão atualizados assim que a sincronização for concluída.",
+                });
+            } catch (error) {
+                console.error(error);
+                const message =
+                    error instanceof Error
+                        ? error.message
+                        : "Não foi possível acionar a sincronização manual.";
+                setSyncErrors((prev) => ({ ...prev, [processoToSync.id]: message }));
+                toast({
+                    title: "Erro ao sincronizar processo",
+                    description: message,
+                    variant: "destructive",
+                });
+            } finally {
+                setSyncingProcessIds((prev) => prev.filter((id) => id !== processoToSync.id));
+            }
+        },
+        [loadProcessos, toast],
+    );
+
+    const handleManualSyncDialogOpenChange = useCallback((open: boolean) => {
+        if (!open) {
+            setManualSyncProcess(null);
+            setManualSyncWithAttachments(false);
+            setManualSyncOnDemand(false);
+        }
+    }, []);
+
+    const handleRequestManualSync = useCallback((processo: Processo) => {
+        setManualSyncProcess(processo);
+        setManualSyncWithAttachments(false);
+        setManualSyncOnDemand(false);
+    }, []);
+
+    const handleConfirmManualSync = useCallback(() => {
+        if (!manualSyncProcess) {
+            return;
+        }
+
+        const processo = manualSyncProcess;
+        void handleManualSync(processo, {
+            withAttachments: manualSyncWithAttachments,
+            onDemand: manualSyncOnDemand,
         });
-
-        let json: unknown = null;
-        try {
-          json = await res.json();
-        } catch (error) {
-          console.error(
-            "Não foi possível interpretar a resposta de tipos de processo",
-            error,
-          );
-        }
-
-        if (!res.ok) {
-          throw new Error(
-            json && typeof json === "object" && "error" in json &&
-              typeof (json as { error?: unknown }).error === "string"
-              ? String((json as { error: string }).error)
-              : `Não foi possível carregar os tipos de processo (HTTP ${res.status})`,
-          );
-        }
-
-        const items = extractOptionItems(json);
-        const options = items
-          .map((item) => {
-            const id = parseOptionalInteger(item.id);
-            const nome =
-              typeof item.nome === "string" ? item.nome.trim() : "";
-            if (!id || id <= 0 || !nome) {
-              return null;
-            }
-            return { id: String(id), nome };
-          })
-          .filter((option): option is SimpleOption => option !== null)
-          .sort((a, b) => a.nome.localeCompare(b.nome, "pt-BR"));
-
-        if (!cancelled) {
-          setTipoProcessoOptions(options);
-        }
-      } catch (error) {
-        console.error(error);
-        if (!cancelled) {
-          setTipoProcessoOptions([]);
-          setTipoProcessoError(
-            error instanceof Error
-              ? error.message
-              : "Erro ao carregar tipos de processo",
-          );
-        }
-      } finally {
-        if (!cancelled) {
-          setTipoProcessoLoading(false);
-        }
-      }
-    };
-
-    fetchTipoProcessos();
-
-    return () => {
-      cancelled = true;
-    };
-  }, []);
-
-  useEffect(() => {
-    let cancelled = false;
-
-    const fetchAreas = async () => {
-      setAreaLoading(true);
-      setAreaError(null);
-
-      try {
-        const res = await fetch(getApiUrl("areas"), {
-          headers: { Accept: "application/json" },
+        setManualSyncProcess(null);
+        setManualSyncWithAttachments(false);
+        setManualSyncOnDemand(false);
+    }, [
+        handleManualSync,
+        manualSyncOnDemand,
+        manualSyncProcess,
+        manualSyncWithAttachments,
+    ]);
+
+    const navigateToProcess = useCallback(
+        (
+            processoToView: Processo,
+            options?: { initialTab?: "resumo" | "historico" | "anexos" },
+        ) => {
+            const state = options?.initialTab ? { initialTab: options.initialTab } : undefined;
+            const navigateOptions = state ? { state } : undefined;
+
+            const clienteId = processoToView.cliente?.id ?? null;
+
+            if (clienteId && clienteId > 0) {
+                navigate(`/clientes/${clienteId}/processos/${processoToView.id}`, navigateOptions);
+                return;
+            }
+
+            toast({
+                title: "Cliente do processo não identificado",
+                description: "Abrindo detalhes do processo diretamente.",
+            });
+            navigate(`/processos/${processoToView.id}`, navigateOptions);
+        },
+        [navigate, toast],
+    );
+
+    const handleViewProcessDetails = useCallback(
+        (processoToView: Processo) => {
+            navigateToProcess(processoToView);
+        },
+        [navigateToProcess],
+    );
+
+    const isInstanciaOutroSelected = processForm.instancia === INSTANCIA_OUTRO_VALUE;
+
+    const isCreateDisabled =
+        !processForm.numero ||
+        !processForm.uf ||
+        !processForm.municipio ||
+        !processForm.clienteId ||
+        (isInstanciaOutroSelected && processForm.instanciaOutro.trim().length === 0) ||
+        creatingProcess;
+
+    const filteredProcessos = useMemo(() => {
+        const normalizedSearch = searchTerm.trim().toLowerCase();
+        const numericSearch = normalizedSearch.replace(/\D/g, "");
+
+        return processos.filter((processo) => {
+            const matchesStatus =
+                statusFilter === "todos" || processo.status === statusFilter;
+            const matchesTipo = tipoFilter === "todos" || processo.tipo === tipoFilter;
+
+            if (!matchesStatus || !matchesTipo) {
+                return false;
+            }
+
+            if (normalizedSearch.length === 0) {
+                return true;
+            }
+
+            const searchPool = [
+                processo.numero,
+                processo.cliente?.nome,
+                processo.status,
+                processo.tipo,
+                processo.orgaoJulgador,
+                processo.classeJudicial,
+                processo.advogados.map((adv) => adv.nome).join(" "),
+                processo.proposta?.label,
+                processo.proposta?.solicitante ?? null,
+            ];
+
+            const hasTextMatch = searchPool.some((value) => {
+                if (!value) return false;
+                return value.toLowerCase().includes(normalizedSearch);
+            });
+
+            const documento = processo.cliente?.documento ?? "";
+            const propostaNumero = processo.proposta?.label
+                ? processo.proposta.label.replace(/\D/g, "")
+                : "";
+            const hasDocumentoMatch =
+                numericSearch.length > 0
+                    ? [documento.replace(/\D/g, ""), propostaNumero]
+                        .filter((value) => value.length > 0)
+                        .some((value) => value.includes(numericSearch))
+                    : false;
+
+            return hasTextMatch || hasDocumentoMatch;
         });
-
-        let json: unknown = null;
-        try {
-          json = await res.json();
-        } catch (error) {
-          console.error(
-            "Não foi possível interpretar a resposta de áreas",
-            error,
-          );
-        }
-
-        if (!res.ok) {
-          throw new Error(
-            json && typeof json === "object" && "error" in json &&
-              typeof (json as { error?: unknown }).error === "string"
-              ? String((json as { error: string }).error)
-              : `Não foi possível carregar as áreas de atuação (HTTP ${res.status})`,
-          );
-        }
-
-        const items = extractOptionItems(json);
-        const options = items
-          .map((item) => {
-            const id = parseOptionalInteger(item.id);
-            const nome =
-              typeof item.nome === "string" ? item.nome.trim() : "";
-            if (!id || id <= 0 || !nome) {
-              return null;
-            }
-            return { id: String(id), nome };
-          })
-          .filter((option): option is SimpleOption => option !== null)
-          .sort((a, b) => a.nome.localeCompare(b.nome, "pt-BR"));
-
-        if (!cancelled) {
-          setAreaOptions(options);
-        }
-      } catch (error) {
-        console.error(error);
-        if (!cancelled) {
-          setAreaOptions([]);
-          setAreaError(
-            error instanceof Error
-              ? error.message
-              : "Erro ao carregar áreas de atuação",
-          );
-        }
-      } finally {
-        if (!cancelled) {
-          setAreaLoading(false);
-        }
-      }
-    };
-
-    fetchAreas();
-
-    return () => {
-      cancelled = true;
-    };
-  }, []);
-
-  useEffect(() => {
-    let cancelled = false;
-
-    const fetchSistemas = async () => {
-      setSistemaLoading(true);
-      setSistemaError(null);
-
-      try {
-        const res = await fetch(getApiUrl("sistemas-cnj"), {
-          headers: { Accept: "application/json" },
-        });
-
-        let json: unknown = null;
-        try {
-          json = await res.json();
-        } catch (error) {
-          console.error(
-            "Não foi possível interpretar a resposta de sistemas CNJ",
-            error,
-          );
-        }
-
-        if (!res.ok) {
-          throw new Error(
-            json && typeof json === "object" && "error" in json &&
-              typeof (json as { error?: unknown }).error === "string"
-              ? String((json as { error: string }).error)
-              : `Não foi possível carregar os sistemas judiciais (HTTP ${res.status})`,
-          );
-        }
-
-        const items = extractOptionItems(json);
-        const options = items
-          .map((item) => {
-            const id = parseOptionalInteger(item.id);
-            const nome =
-              typeof item.nome === "string" ? item.nome.trim() : "";
-            if (!id || id <= 0 || !nome) {
-              return null;
-            }
-            return { id: String(id), nome };
-          })
-          .filter((option): option is SimpleOption => option !== null)
-          .sort((a, b) => a.nome.localeCompare(b.nome, "pt-BR"));
-
-        if (!cancelled) {
-          setSistemaOptions(options);
-        }
-      } catch (error) {
-        console.error(error);
-        if (!cancelled) {
-          setSistemaOptions([]);
-          setSistemaError(
-            error instanceof Error
-              ? error.message
-              : "Erro ao carregar sistemas judiciais",
-          );
-        }
-      } finally {
-        if (!cancelled) {
-          setSistemaLoading(false);
-        }
-      }
-    };
-
-    fetchSistemas();
-
-    return () => {
-      cancelled = true;
-    };
-  }, []);
-
-  useEffect(() => {
-    let cancelled = false;
-
-    const fetchPropostas = async () => {
-      setPropostasLoading(true);
-      setPropostasError(null);
-
-      try {
-        const res = await fetch(getApiUrl("oportunidades"), {
-          headers: { Accept: "application/json" },
-        });
-
-        let json: unknown = null;
-        try {
-          json = await res.json();
-        } catch (error) {
-          console.error("Não foi possível interpretar a resposta de propostas", error);
-        }
-
-        if (!res.ok) {
-          const message =
-            json && typeof json === "object" && "error" in json &&
-            typeof (json as { error?: unknown }).error === "string"
-              ? String((json as { error: string }).error)
-              : `Não foi possível carregar as propostas (HTTP ${res.status})`;
-          throw new Error(message);
-        }
-
-        const payloadArray: Record<string, unknown>[] = Array.isArray(json)
-          ? (json as Record<string, unknown>[])
-          : Array.isArray((json as { data?: unknown[] })?.data)
-            ? ((json as { data: unknown[] }).data as Record<string, unknown>[])
-            : Array.isArray((json as { rows?: unknown[] })?.rows)
-              ? ((json as { rows: unknown[] }).rows as Record<string, unknown>[])
-              : [];
-
-        const options: PropostaOption[] = [];
-        const seen = new Set<string>();
-
-        for (const item of payloadArray) {
-          if (!item) {
-            continue;
-          }
-
-          const idParsed = parseOptionalInteger(item["id"]);
-          if (!idParsed || idParsed <= 0) {
-            continue;
-          }
-
-          const sequencialValue = parseOptionalInteger(
-            item["sequencial_empresa"],
-          );
-          const dataCriacaoValue =
-            typeof item["data_criacao"] === "string"
-              ? (item["data_criacao"] as string)
-              : null;
-
-          const solicitanteNome =
-            pickFirstNonEmptyString(
-              typeof item["solicitante_nome"] === "string"
-                ? (item["solicitante_nome"] as string)
-                : undefined,
-              typeof (item["solicitante"] as { nome?: unknown })?.nome === "string"
-                ? ((item["solicitante"] as { nome?: string }).nome)
-                : undefined,
-            ) ?? null;
-
-          const idValue = String(idParsed);
-          if (seen.has(idValue)) {
-            continue;
-          }
-
-          options.push({
-            id: idValue,
-            label: formatPropostaLabel(
-              idParsed,
-              sequencialValue,
-              dataCriacaoValue,
-              solicitanteNome,
-            ),
-            solicitante: solicitanteNome,
-            sequencial: sequencialValue,
-            dataCriacao: dataCriacaoValue,
-          });
-          seen.add(idValue);
-        }
-
-        options.sort((a, b) => a.label.localeCompare(b.label, "pt-BR"));
-
-        if (!cancelled) {
-          setPropostas(options);
-        }
-      } catch (error) {
-        console.error(error);
-        if (!cancelled) {
-          setPropostas([]);
-          setPropostasError(
-            error instanceof Error
-              ? error.message
-              : "Erro ao carregar propostas",
-          );
-        }
-      } finally {
-        if (!cancelled) {
-          setPropostasLoading(false);
-        }
-      }
-    };
-
-    fetchPropostas();
-
-    return () => {
-      cancelled = true;
-    };
-  }, []);
-
-  useEffect(() => {
-    setProcessForm((prev) => {
-      const valid = prev.advogados.filter((id) =>
-        advogadosOptions.some((option) => option.id === id)
-      );
-
-      if (valid.length === prev.advogados.length) {
-        return prev;
-      }
-
-      return { ...prev, advogados: valid };
-    });
-  }, [advogadosOptions]);
-
-  useEffect(() => {
-    setProcessForm((prev) => {
-      if (!prev.propostaId) {
-        return prev;
-      }
-
-      const exists = propostas.some((option) => option.id === prev.propostaId);
-      if (exists) {
-        return prev;
-      }
-
-      return { ...prev, propostaId: "" };
-    });
-  }, [propostas]);
-
-  const selectedAdvogados = useMemo(
-    () =>
-      processForm.advogados
-        .map((id) => advogadosOptions.find((option) => option.id === id))
-        .filter((option): option is AdvogadoOption => Boolean(option)),
-    [processForm.advogados, advogadosOptions],
-  );
-
-  const selectedCliente = useMemo(
-    () =>
-      clientes.find((cliente) => String(cliente.id) === processForm.clienteId) ?? null,
-    [processForm.clienteId, clientes],
-  );
-
-  const selectedProposta = useMemo(
-    () => propostas.find((option) => option.id === processForm.propostaId) ?? null,
-    [processForm.propostaId, propostas],
-  );
-
-  const selectedArea = useMemo(
-    () =>
-      areaOptions.find((option) => option.id === processForm.areaAtuacaoId) ?? null,
-    [processForm.areaAtuacaoId, areaOptions],
-  );
-
-  const selectedTipoProcesso = useMemo(
-    () =>
-      tipoProcessoOptions.find(
-        (option) => option.id === processForm.tipoProcessoId,
-      ) ?? null,
-    [processForm.tipoProcessoId, tipoProcessoOptions],
-  );
-
-  const selectedSistema = useMemo(
-    () =>
-      sistemaOptions.find((option) => option.id === processForm.sistemaCnjId) ?? null,
-    [processForm.sistemaCnjId, sistemaOptions],
-  );
-
-<<<<<<< HEAD
-  const clienteButtonLabel = clientesLoading && clientes.length === 0
-    ? "Carregando clientes..."
-    : selectedCliente
-      ? `${selectedCliente.nome}${selectedCliente.documento ? ` (${selectedCliente.documento})` : ""}`
-      : clientes.length === 0
-        ? "Nenhum cliente disponível"
-        : "Selecione o cliente";
-
-=======
->>>>>>> 43249940
-  const propostaButtonLabel = selectedProposta
-    ? selectedProposta.label
-    : propostasLoading && propostas.length === 0
-      ? "Carregando propostas..."
-      : processForm.propostaId
-        ? `Proposta #${processForm.propostaId}`
-        : propostas.length === 0
-          ? "Nenhuma proposta disponível"
-          : "Selecione a proposta";
-
-  const tipoProcessoButtonLabel =
-    tipoProcessoLoading && tipoProcessoOptions.length === 0
-      ? "Carregando tipos..."
-      : selectedTipoProcesso
-        ? selectedTipoProcesso.nome
-        : tipoProcessoOptions.length === 0
-          ? tipoProcessoError ?? "Nenhum tipo disponível"
-          : "Selecione o tipo de processo";
-
-  const areaButtonLabel =
-    areaLoading && areaOptions.length === 0
-      ? "Carregando áreas..."
-      : selectedArea
-        ? selectedArea.nome
-        : areaOptions.length === 0
-          ? areaError ?? "Nenhuma área disponível"
-          : "Selecione a área de atuação";
-
-  const sistemaButtonLabel =
-    sistemaLoading && sistemaOptions.length === 0
-      ? "Carregando sistemas..."
-      : selectedSistema
-        ? selectedSistema.nome
-        : sistemaOptions.length === 0
-          ? sistemaError ?? "Nenhum sistema disponível"
-          : "Selecione o sistema judicial";
-
-  const toggleAdvogadoSelection = useCallback((id: string) => {
-    setProcessForm((prev) => {
-      const alreadySelected = prev.advogados.includes(id);
-      const updated = alreadySelected
-        ? prev.advogados.filter((advId) => advId !== id)
-        : [...prev.advogados, id];
-
-      return { ...prev, advogados: updated };
-    });
-  }, []);
-
-  const loadProcessos = useCallback(async () => {
-    const res = await fetch(getApiUrl("processos"), {
-      headers: { Accept: "application/json" },
-    });
-
-    let json: unknown = null;
-    try {
-      json = await res.json();
-    } catch (error) {
-      console.error("Não foi possível interpretar a resposta de processos", error);
-    }
-
-    if (!res.ok) {
-      const message =
-        json && typeof json === "object" &&
-        "error" in json &&
-        typeof (json as { error: unknown }).error === "string"
-          ? (json as { error: string }).error
-          : `Não foi possível carregar os processos (HTTP ${res.status})`;
-      throw new Error(message);
-    }
-
-    const data: ApiProcesso[] = Array.isArray(json)
-      ? (json as ApiProcesso[])
-      : Array.isArray((json as { rows?: ApiProcesso[] })?.rows)
-        ? ((json as { rows: ApiProcesso[] }).rows)
-        : Array.isArray((json as { data?: { rows?: ApiProcesso[] } })?.data?.rows)
-          ? ((json as { data: { rows: ApiProcesso[] } }).data.rows)
-          : Array.isArray((json as { data?: ApiProcesso[] })?.data)
-            ? ((json as { data: ApiProcesso[] }).data)
-            : [];
-
-    return data.map(mapApiProcessoToProcesso);
-  }, []);
-
-  useEffect(() => {
-    let active = true;
-
-    const fetchProcessos = async () => {
-      setProcessosLoading(true);
-      setProcessosError(null);
-      try {
-        const data = await loadProcessos();
-        if (!active) return;
-        setProcessos(data);
-      } catch (error) {
-        console.error(error);
-        if (!active) return;
-        const message =
-          error instanceof Error
-            ? error.message
-            : "Erro ao carregar processos";
-        setProcessos([]);
-        setProcessosError(message);
-        toast({
-          title: "Erro ao carregar processos",
-          description: message,
-          variant: "destructive",
-        });
-      } finally {
-        if (active) {
-          setProcessosLoading(false);
-        }
-      }
-    };
-
-    fetchProcessos();
-
-    return () => {
-      active = false;
-    };
-  }, [loadProcessos, toast]);
-
-  useEffect(() => {
-    if (typeof window === "undefined") {
-      return;
-    }
-
-    const POLLING_INTERVAL = 30000;
-    let cancelled = false;
-
-    const poll = async () => {
-      try {
-        const data = await loadProcessos();
-        if (!cancelled) {
-          setProcessos(data);
-        }
-      } catch (error) {
-        if (!cancelled) {
-          console.error("Erro ao atualizar processos em segundo plano", error);
-        }
-      }
-    };
-
-    const intervalId = window.setInterval(() => {
-      void poll();
-    }, POLLING_INTERVAL);
-
-    return () => {
-      cancelled = true;
-      window.clearInterval(intervalId);
-    };
-  }, [loadProcessos]);
-
-  useEffect(() => {
-    if (
-      processForm.clienteId &&
-      !clientes.some((cliente) => String(cliente.id) === processForm.clienteId)
-    ) {
-      setProcessForm((prev) => ({ ...prev, clienteId: "" }));
-    }
-  }, [clientes, processForm.clienteId]);
-
-  useEffect(() => {
-    if (!processForm.uf) {
-      setMunicipios([]);
-      setMunicipiosLoading(false);
-      return;
-    }
-
-    let cancelled = false;
-    setMunicipiosLoading(true);
-
-    const fetchMunicipios = async () => {
-      try {
-        const res = await fetch(
-          `https://servicodados.ibge.gov.br/api/v1/localidades/estados/${processForm.uf}/municipios?orderBy=nome`,
-        );
-        if (!res.ok) throw new Error(`HTTP ${res.status}`);
-        const data = (await res.json()) as Municipio[];
-        if (!cancelled) setMunicipios(data);
-      } catch (error) {
-        console.error(error);
-        if (!cancelled) setMunicipios([]);
-      } finally {
-        if (!cancelled) setMunicipiosLoading(false);
-      }
-    };
-
-    fetchMunicipios();
-
-    return () => {
-      cancelled = true;
-    };
-  }, [processForm.uf]);
-
-  const statusOptions = useMemo(() => {
-    const values = Array.from(
-      new Set(
-        processos
-          .map((processo) => processo.status?.trim())
-          .filter((status): status is string => Boolean(status) && status !== "Não informado"),
-      ),
-    ).sort((a, b) => a.localeCompare(b));
-
-    return values;
-  }, [processos]);
-
-  const tipoOptions = useMemo(() => {
-    const values = Array.from(
-      new Set(
-        processos
-          .map((processo) => processo.tipo?.trim())
-          .filter((tipo): tipo is string => Boolean(tipo) && tipo !== "Não informado"),
-      ),
-    ).sort((a, b) => a.localeCompare(b));
-
-    return values;
-  }, [processos]);
-
-  useEffect(() => {
-    if (statusFilter !== "todos" && !statusOptions.includes(statusFilter)) {
-      setStatusFilter("todos");
-    }
-  }, [statusFilter, statusOptions]);
-
-  useEffect(() => {
-    if (tipoFilter !== "todos" && !tipoOptions.includes(tipoFilter)) {
-      setTipoFilter("todos");
-    }
-  }, [tipoFilter, tipoOptions]);
-
-  const totalProcessos = useMemo(() => processos.length, [processos]);
-
-  const processosStatusResumo = useMemo(() => {
-    let andamento = 0;
-    let arquivados = 0;
-
-    const normalizeStatusText = (status: string) =>
-      status
-        .normalize("NFD")
-        .replace(/[\u0300-\u036f]/g, "")
-        .toLowerCase();
-
-    const arquivadoKeywords = ["arquiv", "baix", "encerr", "finaliz", "transit", "extint"];
-
-    processos.forEach((processo) => {
-      const normalized = normalizeStatusText(processo.status);
-      if (arquivadoKeywords.some((keyword) => normalized.includes(keyword))) {
-        arquivados += 1;
-        return;
-      }
-
-      andamento += 1;
-    });
-
-    return { andamento, arquivados };
-  }, [processos]);
-
-  const processosEmAndamento = processosStatusResumo.andamento;
-
-  const processosArquivados = processosStatusResumo.arquivados;
-
-  const clientesAtivos = useMemo(
-    () => new Set(processos.map((processo) => processo.cliente.id)).size,
-    [processos],
-  );
-
-  const totalSincronizacoes = useMemo(
-    () => processos.reduce((acc, processo) => acc + processo.consultasApiCount, 0),
-    [processos],
-  );
-
-  const handleDialogOpenChange = useCallback((open: boolean) => {
-    setIsDialogOpen(open);
-    if (!open) {
-      setAdvogadosPopoverOpen(false);
-      setPropostasPopoverOpen(false);
-      setAreaPopoverOpen(false);
-      setTipoProcessoPopoverOpen(false);
-      setSistemaPopoverOpen(false);
-      setProcessForm(createEmptyProcessForm());
-      setCreateError(null);
-    }
-  }, []);
-
-  const handleProcessCreate = async () => {
-    if (creatingProcess) {
-      return;
-    }
-
-    if (!processForm.clienteId) {
-      setCreateError("Selecione o cliente responsável pelo processo.");
-      return;
-    }
-
-    const selectedCliente = clientes.find(
-      (cliente) => String(cliente.id) === processForm.clienteId,
+    }, [processos, searchTerm, statusFilter, tipoFilter]);
+
+    return (
+        <div className="p-4 sm:p-6 space-y-6">
+            <div className="flex flex-col gap-4 sm:flex-row sm:items-start sm:justify-between">
+                <div className="space-y-1">
+                    <h1 className="text-3xl font-bold text-foreground">Processos</h1>
+                    <p className="text-sm text-muted-foreground">
+                        Monitore os processos em andamento, acompanhe movimentações internas e identifique prioridades com mais clareza.
+                    </p>
+                </div>
+                <Button onClick={() => setIsDialogOpen(true)} className="self-start">
+                    Cadastrar processo
+                </Button>
+            </div>
+
+            <div className="grid gap-4 sm:grid-cols-2 xl:grid-cols-5">
+                <Card className="border-border/60 bg-card/60 shadow-sm">
+                    <CardContent className="flex items-center justify-between gap-4 pt-6">
+                        <div className="flex h-12 w-12 items-center justify-center rounded-full bg-primary/10 text-primary">
+                            <GavelIcon className="h-5 w-5" />
+                        </div>
+                        <div className="text-right">
+                            <p className="text-xs font-medium uppercase tracking-wide text-muted-foreground">
+                                Total de processos
+                            </p>
+                            <p className="text-2xl font-semibold">{totalProcessos}</p>
+                        </div>
+                    </CardContent>
+                </Card>
+                <Card className="border-border/60 bg-card/60 shadow-sm">
+                    <CardContent className="flex items-center justify-between gap-4 pt-6">
+                        <div className="flex h-12 w-12 items-center justify-center rounded-full bg-emerald-500/10 text-emerald-600">
+                            <Clock className="h-5 w-5" />
+                        </div>
+                        <div className="text-right">
+                            <p className="text-xs font-medium uppercase tracking-wide text-muted-foreground">
+                                Em andamento
+                            </p>
+                            <p className="text-2xl font-semibold">{processosEmAndamento}</p>
+                        </div>
+                    </CardContent>
+                </Card>
+                <Card className="border-border/60 bg-card/60 shadow-sm">
+                    <CardContent className="flex items-center justify-between gap-4 pt-6">
+                        <div className="flex h-12 w-12 items-center justify-center rounded-full bg-slate-500/10 text-slate-600">
+                            <Archive className="h-5 w-5" />
+                        </div>
+                        <div className="text-right">
+                            <p className="text-xs font-medium uppercase tracking-wide text-muted-foreground">
+                                Arquivados
+                            </p>
+                            <p className="text-2xl font-semibold">{processosArquivados}</p>
+                        </div>
+                    </CardContent>
+                </Card>
+                <Card className="border-border/60 bg-card/60 shadow-sm">
+                    <CardContent className="flex items-center justify-between gap-4 pt-6">
+                        <div className="flex h-12 w-12 items-center justify-center rounded-full bg-blue-500/10 text-blue-600">
+                            <UsersIcon className="h-5 w-5" />
+                        </div>
+                        <div className="text-right">
+                            <p className="text-xs font-medium uppercase tracking-wide text-muted-foreground">
+                                Clientes vinculados
+                            </p>
+                            <p className="text-2xl font-semibold">{clientesAtivos}</p>
+                        </div>
+                    </CardContent>
+                </Card>
+                <Card className="border-border/60 bg-card/60 shadow-sm">
+                    <CardContent className="flex items-center justify-between gap-4 pt-6">
+                        <div className="flex h-12 w-12 items-center justify-center rounded-full bg-amber-500/10 text-amber-600">
+                            <RefreshCw className="h-5 w-5" />
+                        </div>
+                        <div className="space-y-1 text-right">
+                            <p className="text-xs font-medium uppercase tracking-wide text-muted-foreground">
+                                Sincronizações do Processo
+                            </p>
+                            <p className="text-2xl font-semibold">{totalSincronizacoes}</p>
+                            <p className="text-xs text-muted-foreground">Consultas manuais acumuladas</p>
+                        </div>
+                    </CardContent>
+                </Card>
+            </div>
+
+            <Card className="border-border/60 bg-card/60 shadow-sm">
+                <CardHeader className="flex flex-col gap-2 pb-0 sm:flex-row sm:items-end sm:justify-between">
+                    <div className="space-y-1">
+                        <CardTitle className="text-lg">Filtros inteligentes</CardTitle>
+                        <CardDescription>
+                            Refine a visualização por status, tipo de processo ou busque por cliente, número ou documento.
+                        </CardDescription>
+                    </div>
+                </CardHeader>
+                <CardContent className="grid gap-4 pt-4 md:grid-cols-[1.5fr,1fr,1fr]">
+                    <div className="relative flex items-center">
+                        <Search className="pointer-events-none absolute left-3 h-4 w-4 text-muted-foreground" />
+                        <Input
+                            placeholder="Pesquisar por número, cliente, CPF ou advogado"
+                            value={searchTerm}
+                            onChange={(event) => setSearchTerm(event.target.value)}
+                            className="h-11 pl-9"
+                        />
+                    </div>
+                    <Select value={statusFilter} onValueChange={setStatusFilter}>
+                        <SelectTrigger className="h-11">
+                            <SelectValue placeholder="Status do processo" />
+                        </SelectTrigger>
+                        <SelectContent>
+                            <SelectItem value="todos">Todos os status</SelectItem>
+                            {statusOptions.length === 0 ? (
+                                <SelectItem value="__empty" disabled>
+                                    Nenhum status disponível
+                                </SelectItem>
+                            ) : (
+                                statusOptions.map((status) => (
+                                    <SelectItem key={status} value={status}>
+                                        {status}
+                                    </SelectItem>
+                                ))
+                            )}
+                        </SelectContent>
+                    </Select>
+                    <Select value={tipoFilter} onValueChange={setTipoFilter}>
+                        <SelectTrigger className="h-11">
+                            <SelectValue placeholder="Tipo do processo" />
+                        </SelectTrigger>
+                        <SelectContent>
+                            <SelectItem value="todos">Todos os tipos</SelectItem>
+                            {tipoOptions.length === 0 ? (
+                                <SelectItem value="__empty" disabled>
+                                    Nenhum tipo disponível
+                                </SelectItem>
+                            ) : (
+                                tipoOptions.map((tipo) => (
+                                    <SelectItem key={tipo} value={tipo}>
+                                        {tipo}
+                                    </SelectItem>
+                                ))
+                            )}
+                        </SelectContent>
+                    </Select>
+                </CardContent>
+            </Card>
+
+            {processosLoading ? (
+                <Card className="border-border/60 bg-card/60 shadow-sm">
+                    <CardHeader>
+                        <CardTitle className="text-lg">Processos</CardTitle>
+                        <CardDescription>Carregando dados...</CardDescription>
+                    </CardHeader>
+                    <CardContent className="space-y-4">
+                        {[0, 1, 2].map((item) => (
+                            <div key={item} className="space-y-3 rounded-lg border border-dashed border-border/60 bg-muted/40 p-4">
+                                <Skeleton className="h-4 w-1/3" />
+                                <Skeleton className="h-4 w-1/2" />
+                                <Skeleton className="h-4 w-full" />
+                            </div>
+                        ))}
+                    </CardContent>
+                </Card>
+            ) : processosError ? (
+                <Card className="border-destructive/40 bg-destructive/5 text-destructive">
+                    <CardHeader>
+                        <CardTitle>Não foi possível carregar os processos</CardTitle>
+                        <CardDescription className="text-destructive/80">
+                            {processosError}
+                        </CardDescription>
+                    </CardHeader>
+                </Card>
+            ) : filteredProcessos.length === 0 ? (
+                <Card className="border-border/60 bg-card/60 shadow-sm">
+                    <CardHeader>
+                        <CardTitle>Nenhum processo encontrado</CardTitle>
+                        <CardDescription>
+                            Ajuste os filtros ou refine a busca para visualizar outros resultados.
+                        </CardDescription>
+                    </CardHeader>
+                    <CardContent>
+                        <p className="text-sm text-muted-foreground">
+                            Você pode cadastrar um novo processo clicando no botão acima.
+                        </p>
+                    </CardContent>
+                </Card>
+            ) : (
+                <div className="space-y-4">
+                    {filteredProcessos.map((processo) => {
+                        const isSyncing = syncingProcessIds.includes(processo.id);
+
+                        return (
+                            <ProcessCard
+                                key={processo.id}
+                                numero={processo.numero}
+                                status={processo.status}
+                                cliente={processo.cliente.nome}
+                                dataDistribuicao={processo.dataDistribuicao}
+                                jurisdicao={processo.jurisdicao}
+                                orgaoJulgador={processo.orgaoJulgador}
+                                isSyncing={isSyncing}
+                                onView={() => handleViewProcessDetails(processo)}
+                                onSync={() => {
+                                    setManualSyncProcess(processo);
+                                    setManualSyncWithAttachments(false);
+                                    setManualSyncOnDemand(false);
+                                }}
+                            />
+                        );
+                    })}
+                </div>
+            )}
+
+            <Dialog open={manualSyncProcess !== null} onOpenChange={handleManualSyncDialogOpenChange}>
+                <DialogContent className="sm:max-w-md">
+                    <DialogHeader>
+                        <DialogTitle>Sincronizar processo com a Judit</DialogTitle>
+                        <DialogDescription>
+                            Configure os parâmetros da consulta manual antes de enviá-la para a Judit.
+                        </DialogDescription>
+                    </DialogHeader>
+                    <div className="space-y-4 py-2">
+                        <div className="space-y-1">
+                            <p className="text-sm font-medium text-foreground">
+                                Processo selecionado
+                            </p>
+                            <p className="text-sm text-muted-foreground">
+                                {manualSyncProcess?.numero ?? "Nenhum processo selecionado"}
+                            </p>
+                        </div>
+                        <div className="flex items-start space-x-3">
+                            <Checkbox
+                                id="manual-sync-attachments"
+                                checked={manualSyncWithAttachments}
+                                onCheckedChange={(checked) =>
+                                    setManualSyncWithAttachments(checked === true)
+                                }
+                            />
+                            <div className="space-y-1">
+                                <Label htmlFor="manual-sync-attachments">Incluir anexos</Label>
+                                <p className="text-xs text-muted-foreground">
+                                    Solicitar que a Judit busque e entregue anexos disponíveis junto com o processo.
+                                </p>
+                            </div>
+                        </div>
+                        <div className="flex items-start space-x-3">
+                            <Checkbox
+                                id="manual-sync-on-demand"
+                                checked={manualSyncOnDemand}
+                                onCheckedChange={(checked) => setManualSyncOnDemand(checked === true)}
+                            />
+                            <div className="space-y-1">
+                                <Label htmlFor="manual-sync-on-demand">Busca sob demanda</Label>
+                                <p className="text-xs text-muted-foreground">
+                                    Forçar uma consulta imediata ao processo na Judit, sem aguardar o rastreamento automático.
+                                </p>
+                            </div>
+                        </div>
+                    </div>
+                    <DialogFooter>
+                        <Button variant="outline" onClick={() => handleManualSyncDialogOpenChange(false)}>
+                            Cancelar
+                        </Button>
+                        <Button
+                            onClick={handleConfirmManualSync}
+                            disabled={
+                                manualSyncProcess === null ||
+                                (manualSyncProcess !== null &&
+                                    syncingProcessIds.includes(manualSyncProcess.id))
+                            }
+                        >
+                            Solicitar sincronização
+                        </Button>
+                    </DialogFooter>
+                </DialogContent>
+            </Dialog>
+
+            <Dialog open={isDialogOpen} onOpenChange={handleDialogOpenChange}>
+                <DialogContent className="sm:max-w-3xl max-h-[90vh] overflow-y-auto">
+
+                    <DialogHeader>
+                        <DialogTitle>Cadastrar processo</DialogTitle>
+                        <DialogDescription>
+                            Informe os dados básicos para registrar um novo processo.
+                        </DialogDescription>
+                    </DialogHeader>
+                    <div className="grid gap-4 sm:grid-cols-2">
+                        <div className="space-y-2 sm:col-span-1">
+                            <Label htmlFor="process-client">Cliente</Label>
+                            <Popover open={clientePopoverOpen} onOpenChange={setClientePopoverOpen}>
+                                <PopoverTrigger asChild>
+                                    <Button
+                                        id="process-client"
+                                        type="button"
+                                        variant="outline"
+                                        role="combobox"
+                                        aria-expanded={clientePopoverOpen}
+                                        className="w-full justify-between"
+                                        disabled={clientesLoading && clientes.length === 0}
+                                    >
+                                        <span className="truncate">{clienteButtonLabel}</span>
+                                        <ChevronsUpDown className="ml-2 h-4 w-4 shrink-0 opacity-50" />
+                                    </Button>
+                                </PopoverTrigger>
+                                <PopoverContent
+                                    className="w-[var(--radix-popover-trigger-width)] p-0"
+                                    align="start"
+                                >
+                                    <Command>
+                                        <CommandInput placeholder="Pesquisar cliente..." />
+                                        <CommandList>
+                                            <CommandEmpty>
+                                                {clientesLoading
+                                                    ? "Carregando clientes..."
+                                                    : "Nenhum cliente encontrado"}
+                                            </CommandEmpty>
+                                            <CommandGroup>
+                                                {clientes.map((cliente) => (
+                                                    <CommandItem
+                                                        key={cliente.id}
+                                                        value={`${cliente.nome} ${cliente.documento ?? ""}`.trim()}
+                                                        onSelect={() => {
+                                                            setProcessForm((prev) => ({
+                                                                ...prev,
+                                                                clienteId: String(cliente.id),
+                                                            }));
+                                                            setClientePopoverOpen(false);
+                                                        }}
+                                                    >
+                                                        <Check
+                                                            className={`mr-2 h-4 w-4 ${processForm.clienteId === String(cliente.id)
+                                                                    ? "opacity-100"
+                                                                    : "opacity-0"
+                                                                }`}
+                                                        />
+                                                        <div className="flex flex-col">
+                                                            <span>{cliente.nome}</span>
+                                                            {cliente.documento ? (
+                                                                <span className="text-xs text-muted-foreground">
+                                                                    {cliente.documento}
+                                                                </span>
+                                                            ) : null}
+                                                        </div>
+                                                    </CommandItem>
+                                                ))}
+                                            </CommandGroup>
+                                        </CommandList>
+                                    </Command>
+                                </PopoverContent>
+                            </Popover>
+                        </div>
+                        <div className="space-y-2 sm:col-span-1">
+                            <Label htmlFor="process-proposta">Proposta vinculada</Label>
+                            <Popover
+                                open={propostasPopoverOpen}
+                                onOpenChange={setPropostasPopoverOpen}
+                            >
+                                <PopoverTrigger asChild>
+                                    <Button
+                                        id="process-proposta"
+                                        type="button"
+                                        variant="outline"
+                                        role="combobox"
+                                        aria-expanded={propostasPopoverOpen}
+                                        className="w-full justify-between"
+                                        disabled={propostasLoading && propostas.length === 0}
+                                    >
+                                        <span className="truncate">{propostaButtonLabel}</span>
+                                        <ChevronsUpDown className="ml-2 h-4 w-4 shrink-0 opacity-50" />
+                                    </Button>
+                                </PopoverTrigger>
+                                <PopoverContent
+                                    className="w-[var(--radix-popover-trigger-width)] p-0"
+                                    align="start"
+                                >
+                                    <Command>
+                                        <CommandInput placeholder="Buscar proposta..." />
+                                        <CommandList>
+                                            <CommandEmpty>
+                                                {propostasLoading
+                                                    ? "Carregando propostas..."
+                                                    : propostasError ?? "Nenhuma proposta encontrada"}
+                                            </CommandEmpty>
+                                            <CommandGroup>
+                                                <CommandItem
+                                                    value="Nenhuma proposta"
+                                                    onSelect={() => {
+                                                        setProcessForm((prev) => ({ ...prev, propostaId: "" }));
+                                                        setPropostasPopoverOpen(false);
+                                                    }}
+                                                >
+                                                    <Check
+                                                        className={`mr-2 h-4 w-4 ${processForm.propostaId === "" ? "opacity-100" : "opacity-0"}`}
+                                                    />
+                                                    Nenhuma proposta vinculada
+                                                </CommandItem>
+                                                {propostas.map((proposta) => {
+                                                    const selected = processForm.propostaId === proposta.id;
+                                                    return (
+                                                        <CommandItem
+                                                            key={proposta.id}
+                                                            value={proposta.label}
+                                                            onSelect={() => {
+                                                                setProcessForm((prev) => ({
+                                                                    ...prev,
+                                                                    propostaId: proposta.id,
+                                                                }));
+                                                                setPropostasPopoverOpen(false);
+                                                            }}
+                                                        >
+                                                            <Check
+                                                                className={`mr-2 h-4 w-4 ${selected ? "opacity-100" : "opacity-0"}`}
+                                                            />
+                                                            <div className="flex flex-col">
+                                                                <span>{proposta.label}</span>
+                                                                {proposta.solicitante ? (
+                                                                    <span className="text-xs text-muted-foreground">
+                                                                        Solicitante: {proposta.solicitante}
+                                                                    </span>
+                                                                ) : null}
+                                                            </div>
+                                                        </CommandItem>
+                                                    );
+                                                })}
+                                            </CommandGroup>
+                                        </CommandList>
+                                    </Command>
+                                </PopoverContent>
+                            </Popover>
+                            {propostasError ? (
+                                <p className="text-xs text-destructive">{propostasError}</p>
+                            ) : selectedProposta ? (
+                                <p className="text-xs text-muted-foreground">
+                                    Proposta selecionada{selectedProposta.solicitante ? ` para ${selectedProposta.solicitante}` : ""}.
+                                </p>
+                            ) : (
+                                <p className="text-xs text-muted-foreground">
+                                    Vincule uma proposta existente ao processo (opcional).
+                                </p>
+                            )}
+                        </div>
+                        <div className="space-y-2">
+                            <Label htmlFor="process-uf">UF</Label>
+                            <Select
+                                value={processForm.uf}
+                                onValueChange={(value) =>
+                                    setProcessForm((prev) => ({
+                                        ...prev,
+                                        uf: value,
+                                        municipio: "",
+                                    }))
+                                }
+                            >
+                                <SelectTrigger id="process-uf">
+                                    <SelectValue placeholder="Selecione a UF" />
+                                </SelectTrigger>
+                                <SelectContent>
+                                    {ufs.map((uf) => (
+                                        <SelectItem key={uf.sigla} value={uf.sigla}>
+                                            {uf.nome} ({uf.sigla})
+                                        </SelectItem>
+                                    ))}
+                                </SelectContent>
+                            </Select>
+                        </div>
+                        <div className="space-y-2">
+                            <Label htmlFor="process-municipio">Município</Label>
+                            <Select
+                                value={processForm.municipio}
+                                onValueChange={(value) =>
+                                    setProcessForm((prev) => ({ ...prev, municipio: value }))
+                                }
+                            >
+                                <SelectTrigger
+                                    id="process-municipio"
+                                    disabled={!processForm.uf || municipiosLoading}
+                                >
+                                    <SelectValue
+                                        placeholder={
+                                            !processForm.uf
+                                                ? "Selecione a UF primeiro"
+                                                : municipiosLoading
+                                                    ? "Carregando municípios..."
+                                                    : municipios.length > 0
+                                                        ? "Selecione o município"
+                                                        : "Nenhum município encontrado"
+                                        }
+                                    />
+                                </SelectTrigger>
+                                <SelectContent>
+                                    {municipios.map((municipio) => (
+                                        <SelectItem key={municipio.id} value={municipio.nome}>
+                                            {municipio.nome}
+                                        </SelectItem>
+                                    ))}
+                                </SelectContent>
+                            </Select>
+                        </div>
+                        <div className="space-y-2 sm:col-span-2">
+                            <Label>Advogados responsáveis</Label>
+                            <Popover
+                                open={advogadosPopoverOpen}
+                                onOpenChange={setAdvogadosPopoverOpen}
+                            >
+                                <PopoverTrigger asChild>
+                                    <Button
+                                        type="button"
+                                        variant="outline"
+                                        role="combobox"
+                                        aria-expanded={advogadosPopoverOpen}
+                                        className="w-full justify-between"
+                                        disabled={advogadosLoading && advogadosOptions.length === 0}
+                                    >
+                                        <span className="truncate">
+                                            {advogadosLoading && advogadosOptions.length === 0
+                                                ? "Carregando advogados..."
+                                                : selectedAdvogados.length === 0
+                                                    ? advogadosOptions.length === 0
+                                                        ? "Nenhum advogado disponível"
+                                                        : "Selecione os advogados responsáveis"
+                                                    : selectedAdvogados.length === 1
+                                                        ? selectedAdvogados[0].nome
+                                                        : `${selectedAdvogados.length} advogados selecionados`}
+                                        </span>
+                                        <ChevronsUpDown className="ml-2 h-4 w-4 shrink-0 opacity-50" />
+                                    </Button>
+                                </PopoverTrigger>
+                                <PopoverContent
+                                    className="w-[var(--radix-popover-trigger-width)] p-0"
+                                    align="start"
+                                >
+                                    <Command>
+                                        <CommandInput placeholder="Pesquisar advogados..." />
+                                        <CommandList>
+                                            <CommandEmpty>
+                                                {advogadosLoading
+                                                    ? "Carregando advogados..."
+                                                    : advogadosError ?? "Nenhum advogado encontrado"}
+                                            </CommandEmpty>
+                                            <CommandGroup>
+                                                {advogadosOptions.map((advogado) => {
+                                                    const selected = processForm.advogados.includes(advogado.id);
+                                                    return (
+                                                        <CommandItem
+                                                            key={advogado.id}
+                                                            value={`${advogado.nome} ${advogado.descricao ?? ""}`}
+                                                            onSelect={() => toggleAdvogadoSelection(advogado.id)}
+                                                        >
+                                                            <Check
+                                                                className={`mr-2 h-4 w-4 ${selected ? "opacity-100" : "opacity-0"}`}
+                                                            />
+                                                            <div className="flex flex-col">
+                                                                <span>{advogado.nome}</span>
+                                                                {advogado.descricao ? (
+                                                                    <span className="text-xs text-muted-foreground">
+                                                                        {advogado.descricao}
+                                                                    </span>
+                                                                ) : null}
+                                                            </div>
+                                                        </CommandItem>
+                                                    );
+                                                })}
+                                            </CommandGroup>
+                                        </CommandList>
+                                    </Command>
+                                </PopoverContent>
+                            </Popover>
+                            {selectedAdvogados.length > 0 ? (
+                                <div className="flex flex-wrap gap-2">
+                                    {selectedAdvogados.map((advogado) => (
+                                        <Badge
+                                            key={`selected-${advogado.id}`}
+                                            variant="secondary"
+                                            className="flex items-center gap-1 text-xs"
+                                        >
+                                            <span>{advogado.nome}</span>
+                                            <button
+                                                type="button"
+                                                onClick={() => toggleAdvogadoSelection(advogado.id)}
+                                                className="ml-1 text-muted-foreground transition hover:text-foreground"
+                                                aria-label={`Remover ${advogado.nome}`}
+                                            >
+                                                ×
+                                            </button>
+                                        </Badge>
+                                    ))}
+                                </div>
+                            ) : (
+                                <p className="text-xs text-muted-foreground">
+                                    {advogadosError
+                                        ? advogadosError
+                                        : ""}
+                                </p>
+                            )}
+                        </div>
+                        <div className="space-y-2 sm:col-span-1">
+
+                            <Label htmlFor="process-tipo-processo">Tipo de processo</Label>
+                            <Popover
+                                open={tipoProcessoPopoverOpen}
+                                onOpenChange={setTipoProcessoPopoverOpen}
+                            >
+                                <PopoverTrigger asChild>
+                                    <Button
+                                        type="button"
+                                        variant="outline"
+                                        role="combobox"
+                                        aria-expanded={tipoProcessoPopoverOpen}
+                                        className="w-full justify-between"
+                                        id="process-tipo-processo"
+                                        disabled={tipoProcessoLoading && tipoProcessoOptions.length === 0}
+                                    >
+                                        <span className="truncate">{tipoProcessoButtonLabel}</span>
+                                        <ChevronsUpDown className="ml-2 h-4 w-4 shrink-0 opacity-50" />
+                                    </Button>
+                                </PopoverTrigger>
+                                <PopoverContent
+                                    className="w-[var(--radix-popover-trigger-width)] p-0"
+                                    align="start"
+                                >
+                                    <Command>
+                                        <CommandInput placeholder="Pesquisar tipo..." />
+                                        <CommandList>
+                                            <CommandEmpty>
+                                                {tipoProcessoLoading
+                                                    ? "Carregando tipos..."
+                                                    : tipoProcessoError ?? "Nenhum tipo encontrado"}
+                                            </CommandEmpty>
+                                            <CommandGroup>
+                                                {tipoProcessoOptions.map((option) => (
+                                                    <CommandItem
+                                                        key={option.id}
+                                                        value={`${option.nome} ${option.id}`}
+                                                        onSelect={() => {
+                                                            setProcessForm((prev) => ({
+                                                                ...prev,
+                                                                tipoProcessoId:
+                                                                    prev.tipoProcessoId === option.id ? "" : option.id,
+                                                            }));
+                                                            setTipoProcessoPopoverOpen(false);
+                                                        }}
+                                                    >
+                                                        <Check
+                                                            className={`mr-2 h-4 w-4 ${processForm.tipoProcessoId === option.id
+                                                                    ? "opacity-100"
+                                                                    : "opacity-0"
+                                                                }`}
+                                                        />
+                                                        {option.nome}
+                                                    </CommandItem>
+                                                ))}
+                                            </CommandGroup>
+                                        </CommandList>
+                                    </Command>
+                                </PopoverContent>
+                            </Popover>
+                            {tipoProcessoError ? (
+                                <p className="text-xs text-destructive">{tipoProcessoError}</p>
+                            ) : null}
+                        </div>
+                        <div className="space-y-2 sm:col-span-2 md:col-span-1">
+                            <Label htmlFor="process-area-atuacao">Área de atuação</Label>
+                            <Popover open={areaPopoverOpen} onOpenChange={setAreaPopoverOpen}>
+                                <PopoverTrigger asChild>
+                                    <Button
+                                        type="button"
+                                        variant="outline"
+                                        role="combobox"
+                                        aria-expanded={areaPopoverOpen}
+                                        className="w-full justify-between"
+                                        id="process-area-atuacao"
+                                        disabled={areaLoading && areaOptions.length === 0}
+                                    >
+                                        <span className="truncate">{areaButtonLabel}</span>
+                                        <ChevronsUpDown className="ml-2 h-4 w-4 shrink-0 opacity-50" />
+                                    </Button>
+                                </PopoverTrigger>
+                                <PopoverContent
+                                    className="w-[var(--radix-popover-trigger-width)] p-0"
+                                    align="start"
+                                >
+                                    <Command>
+                                        <CommandInput placeholder="Pesquisar área..." />
+                                        <CommandList>
+                                            <CommandEmpty>
+                                                {areaLoading
+                                                    ? "Carregando áreas..."
+                                                    : areaError ?? "Nenhuma área encontrada"}
+                                            </CommandEmpty>
+                                            <CommandGroup>
+                                                {areaOptions.map((option) => (
+                                                    <CommandItem
+                                                        key={option.id}
+                                                        value={`${option.nome} ${option.id}`}
+                                                        onSelect={() => {
+                                                            setProcessForm((prev) => ({
+                                                                ...prev,
+                                                                areaAtuacaoId:
+                                                                    prev.areaAtuacaoId === option.id ? "" : option.id,
+                                                            }));
+                                                            setAreaPopoverOpen(false);
+                                                        }}
+                                                    >
+                                                        <Check
+                                                            className={`mr-2 h-4 w-4 ${processForm.areaAtuacaoId === option.id
+                                                                    ? "opacity-100"
+                                                                    : "opacity-0"
+                                                                }`}
+                                                        />
+                                                        {option.nome}
+                                                    </CommandItem>
+                                                ))}
+                                            </CommandGroup>
+                                        </CommandList>
+                                    </Command>
+                                </PopoverContent>
+                            </Popover>
+                            {areaError ? (
+                                <p className="text-xs text-destructive">{areaError}</p>
+                            ) : null}
+
+                        </div>
+                        <div className="space-y-2 sm:col-span-1">
+                            <Label htmlFor="process-tipo-processo">Tipo de processo</Label>
+                            <Popover
+                                open={tipoProcessoPopoverOpen}
+                                onOpenChange={setTipoProcessoPopoverOpen}
+                            >
+                                <PopoverTrigger asChild>
+                                    <Button
+                                        type="button"
+                                        variant="outline"
+                                        role="combobox"
+                                        aria-expanded={tipoProcessoPopoverOpen}
+                                        className="w-full justify-between"
+                                        id="process-tipo-processo"
+                                        disabled={tipoProcessoLoading && tipoProcessoOptions.length === 0}
+                                    >
+                                        <span className="truncate">{tipoProcessoButtonLabel}</span>
+                                        <ChevronsUpDown className="ml-2 h-4 w-4 shrink-0 opacity-50" />
+                                    </Button>
+                                </PopoverTrigger>
+                                <PopoverContent
+                                    className="w-[var(--radix-popover-trigger-width)] p-0"
+                                    align="start"
+                                >
+                                    <Command>
+                                        <CommandInput placeholder="Pesquisar tipo..." />
+                                        <CommandList>
+                                            <CommandEmpty>
+                                                {tipoProcessoLoading
+                                                    ? "Carregando tipos..."
+                                                    : tipoProcessoError ?? "Nenhum tipo encontrado"}
+                                            </CommandEmpty>
+                                            <CommandGroup>
+                                                {tipoProcessoOptions.map((option) => (
+                                                    <CommandItem
+                                                        key={option.id}
+                                                        value={`${option.nome} ${option.id}`}
+                                                        onSelect={() => {
+                                                            setProcessForm((prev) => ({
+                                                                ...prev,
+                                                                tipoProcessoId:
+                                                                    prev.tipoProcessoId === option.id ? "" : option.id,
+                                                            }));
+                                                            setTipoProcessoPopoverOpen(false);
+                                                        }}
+                                                    >
+                                                        <Check
+                                                            className={`mr-2 h-4 w-4 ${processForm.tipoProcessoId === option.id
+                                                                    ? "opacity-100"
+                                                                    : "opacity-0"
+                                                                }`}
+                                                        />
+                                                        {option.nome}
+                                                    </CommandItem>
+                                                ))}
+                                            </CommandGroup>
+                                        </CommandList>
+                                    </Command>
+                                </PopoverContent>
+                            </Popover>
+                            {tipoProcessoError ? (
+                                <p className="text-xs text-destructive">{tipoProcessoError}</p>
+                            ) : null}
+                        </div>
+                        <div className="space-y-2 sm:col-span-2 md:col-span-1">
+                            <Label htmlFor="process-number">Número do processo</Label>
+                            <Input
+                                id="process-number"
+                                placeholder="0000000-00.0000.0.00.0000"
+                                value={processForm.numero}
+                                onChange={(event) =>
+                                    setProcessForm((prev) => ({
+                                        ...prev,
+                                        numero: formatProcessNumber(event.target.value),
+                                    }))
+                                }
+                            />
+                        </div>
+                        <div className="space-y-2 sm:col-span-1">
+                            <Label htmlFor="process-instancia">Instância do processo</Label>
+                            <Select
+                                value={processForm.instancia}
+                                onValueChange={(value) =>
+                                    setProcessForm((prev) => ({
+                                        ...prev,
+                                        instancia: value,
+                                        instanciaOutro:
+                                            value === INSTANCIA_OUTRO_VALUE ? prev.instanciaOutro : "",
+                                    }))
+                                }
+                            >
+                                <SelectTrigger id="process-instancia">
+                                    <SelectValue placeholder="Selecione a instância" />
+                                </SelectTrigger>
+                                <SelectContent>
+                                    {INSTANCIA_OPTIONS.map((option) => (
+                                        <SelectItem key={option} value={option}>
+                                            {option}
+                                        </SelectItem>
+                                    ))}
+                                </SelectContent>
+                            </Select>
+                        </div>
+                        <div className="space-y-2 sm:col-span-1">
+
+                            <Label htmlFor="process-distribution-date">Data da distribuição</Label>
+                            <Input
+                                id="process-distribution-date"
+                                type="date"
+                                value={processForm.dataDistribuicao}
+                                onChange={(event) =>
+                                    setProcessForm((prev) => ({
+                                        ...prev,
+                                        dataDistribuicao: event.target.value,
+                                    }))
+                                }
+                            />
+                        </div>
+                        {isInstanciaOutroSelected ? (
+                            <div className="space-y-2 sm:col-span-2">
+                                <Label htmlFor="process-instancia-outro">Especificar instância</Label>
+                                <Input
+                                    id="process-instancia-outro"
+                                    placeholder="Descreva a instância"
+                                    value={processForm.instanciaOutro}
+                                    onChange={(event) =>
+                                        setProcessForm((prev) => ({
+                                            ...prev,
+                                            instanciaOutro: event.target.value,
+                                        }))
+                                    }
+                                />
+                            </div>
+                        ) : null}
+                        <div className="space-y-2 sm:col-span-2 md:col-span-1">
+                            <Label htmlFor="process-sistema-cnj">Sistema judicial</Label>
+                            <Popover open={sistemaPopoverOpen} onOpenChange={setSistemaPopoverOpen}>
+                                <PopoverTrigger asChild>
+                                    <Button
+                                        type="button"
+                                        variant="outline"
+                                        role="combobox"
+                                        aria-expanded={sistemaPopoverOpen}
+                                        className="w-full justify-between"
+                                        id="process-sistema-cnj"
+                                        disabled={sistemaLoading && sistemaOptions.length === 0}
+                                    >
+                                        <span className="truncate">{sistemaButtonLabel}</span>
+                                        <ChevronsUpDown className="ml-2 h-4 w-4 shrink-0 opacity-50" />
+                                    </Button>
+                                </PopoverTrigger>
+                                <PopoverContent
+                                    className="w-[var(--radix-popover-trigger-width)] p-0"
+                                    align="start"
+                                >
+                                    <Command>
+                                        <CommandInput placeholder="Pesquisar sistema..." />
+                                        <CommandList>
+                                            <CommandEmpty>
+                                                {sistemaLoading
+                                                    ? "Carregando sistemas..."
+                                                    : sistemaError ?? "Nenhum sistema encontrado"}
+                                            </CommandEmpty>
+                                            <CommandGroup>
+                                                {sistemaOptions.map((option) => (
+                                                    <CommandItem
+                                                        key={option.id}
+                                                        value={`${option.nome} ${option.id}`}
+                                                        onSelect={() => {
+                                                            setProcessForm((prev) => ({
+                                                                ...prev,
+                                                                sistemaCnjId:
+                                                                    prev.sistemaCnjId === option.id ? "" : option.id,
+                                                            }));
+                                                            setSistemaPopoverOpen(false);
+                                                        }}
+                                                    >
+                                                        <Check
+                                                            className={`mr-2 h-4 w-4 ${processForm.sistemaCnjId === option.id
+                                                                    ? "opacity-100"
+                                                                    : "opacity-0"
+                                                                }`}
+                                                        />
+                                                        {option.nome}
+                                                    </CommandItem>
+                                                ))}
+                                            </CommandGroup>
+                                        </CommandList>
+                                    </Command>
+                                </PopoverContent>
+                            </Popover>
+                            {sistemaError ? (
+                                <p className="text-xs text-destructive">{sistemaError}</p>
+                            ) : null}
+                        </div>
+
+                        <div className="sm:col-span-2">
+                            <div className="flex items-center justify-between rounded-md border border-border/60 px-3 py-2">
+                                <div className="space-y-1">
+                                    <Label htmlFor="process-monitorar" className="text-sm font-medium">
+                                        Monitorar processo
+                                    </Label>
+                                    <p className="text-xs text-muted-foreground">
+                                        Ative para acompanhar automaticamente atualizações deste processo.
+                                    </p>
+                                </div>
+                                <Switch
+                                    id="process-monitorar"
+                                    checked={processForm.monitorarProcesso}
+                                    onCheckedChange={(checked) =>
+                                        setProcessForm((prev) => ({
+                                            ...prev,
+                                            monitorarProcesso: checked,
+                                        }))
+                                    }
+                                />
+                            </div>
+                        </div>
+                    </div>
+                    {createError ? (
+                        <p className="text-sm text-destructive">{createError}</p>
+                    ) : null}
+                    <DialogFooter className="gap-2 sm:gap-0">
+                        <Button type="button" variant="outline" onClick={() => handleDialogOpenChange(false)}>
+                            Cancelar
+                        </Button>
+                        <Button
+                            type="button"
+                            onClick={handleProcessCreate}
+                            disabled={isCreateDisabled}
+                        >
+                            {creatingProcess ? "Cadastrando..." : "Cadastrar"}
+                        </Button>
+                    </DialogFooter>
+                </DialogContent>
+            </Dialog>
+        </div>
     );
-
-    if (!selectedCliente) {
-      return;
-    }
-
-    setCreateError(null);
-    setCreatingProcess(true);
-
-    try {
-      const advogadosPayload = processForm.advogados
-        .map((id) => Number.parseInt(id, 10))
-        .filter((value) => Number.isFinite(value) && value > 0);
-
-      const jurisdicaoPayload = [processForm.municipio, processForm.uf]
-        .map((value) => value?.trim())
-        .filter((value) => value && value.length > 0)
-        .join(" - ");
-
-      const payload: Record<string, unknown> = {
-        cliente_id: selectedCliente.id,
-        numero: processForm.numero,
-        uf: processForm.uf,
-        municipio: processForm.municipio,
-        ...(jurisdicaoPayload ? { jurisdicao: jurisdicaoPayload } : {}),
-        advogados: advogadosPayload,
-      };
-
-      const instanciaPayload =
-        processForm.instancia === INSTANCIA_OUTRO_VALUE
-          ? processForm.instanciaOutro.trim()
-          : processForm.instancia.trim();
-      if (instanciaPayload) {
-        payload.instancia = instanciaPayload;
-      }
-
-      const dataDistribuicaoPayload = processForm.dataDistribuicao.trim();
-      if (dataDistribuicaoPayload) {
-        payload.data_distribuicao = dataDistribuicaoPayload;
-      }
-
-      const propostaId = parseOptionalInteger(processForm.propostaId);
-      if (propostaId && propostaId > 0) {
-        payload.oportunidade_id = propostaId;
-      }
-
-      const tipoProcessoId = parseOptionalInteger(processForm.tipoProcessoId);
-      if (tipoProcessoId && tipoProcessoId > 0) {
-        payload.tipo_processo_id = tipoProcessoId;
-      }
-
-      const areaAtuacaoId = parseOptionalInteger(processForm.areaAtuacaoId);
-      if (areaAtuacaoId && areaAtuacaoId > 0) {
-        payload.area_atuacao_id = areaAtuacaoId;
-      }
-
-      const sistemaCnjId = parseOptionalInteger(processForm.sistemaCnjId);
-      if (sistemaCnjId && sistemaCnjId > 0) {
-        payload.sistema_cnj_id = sistemaCnjId;
-      }
-
-      payload.monitorar_processo = processForm.monitorarProcesso;
-
-      const res = await fetch(getApiUrl("processos"), {
-        method: "POST",
-        headers: {
-          "Content-Type": "application/json",
-          Accept: "application/json",
-        },
-        body: JSON.stringify(payload),
-      });
-
-      let json: unknown = null;
-      try {
-        json = await res.json();
-      } catch (error) {
-        console.error("Não foi possível interpretar a resposta de criação", error);
-      }
-
-      if (!res.ok) {
-        const message =
-          json && typeof json === "object" &&
-          "error" in json &&
-          typeof (json as { error: unknown }).error === "string"
-            ? (json as { error: string }).error
-            : `Não foi possível cadastrar o processo (HTTP ${res.status})`;
-        throw new Error(message);
-      }
-
-      if (!json || typeof json !== "object") {
-        throw new Error("Resposta inválida do servidor ao cadastrar o processo");
-      }
-
-      const mapped = mapApiProcessoToProcesso(json as ApiProcesso);
-      setProcessos((prev) => [mapped, ...prev.filter((p) => p.id !== mapped.id)]);
-      toast({ title: "Processo cadastrado com sucesso" });
-      handleDialogOpenChange(false);
-    } catch (error) {
-      console.error(error);
-      const message =
-        error instanceof Error
-          ? error.message
-          : "Erro ao cadastrar processo";
-      setCreateError(message);
-      toast({
-        title: "Erro ao cadastrar processo",
-        description: message,
-        variant: "destructive",
-      });
-    } finally {
-      setCreatingProcess(false);
-    }
-  };
-
-  const handleManualSync = useCallback(
-    async (processoToSync: Processo, flags?: ManualSyncFlags) => {
-      setSyncingProcessIds((prev) =>
-        prev.includes(processoToSync.id) ? prev : [...prev, processoToSync.id],
-      );
-      setSyncErrors((prev) => ({ ...prev, [processoToSync.id]: null }));
-
-      const requestPlan = planManualSyncRequest(processoToSync, flags);
-
-      try {
-        const headers: Record<string, string> = { Accept: "application/json" };
-
-        if (requestPlan.method === "POST") {
-          headers["Content-Type"] = "application/json";
-        }
-
-        const res = await fetch(getApiUrl(requestPlan.path), {
-          method: requestPlan.method,
-          headers,
-          ...(requestPlan.method === "POST"
-            ? { body: JSON.stringify(requestPlan.body ?? {}) }
-            : {}),
-        });
-
-        const text = await res.text();
-        let parsedError: string | null = null;
-
-        if (!res.ok) {
-          if (text) {
-            try {
-              const json = JSON.parse(text) as { error?: unknown };
-              parsedError = json.error ? String(json.error) : text;
-            } catch {
-              parsedError = text;
-            }
-          }
-
-          throw new Error(
-            parsedError ?? `Não foi possível sincronizar o processo (HTTP ${res.status})`,
-          );
-        }
-
-        try {
-          const refreshed = await loadProcessos();
-          setProcessos(refreshed);
-        } catch (refreshError) {
-          console.error(
-            "Falha ao atualizar lista após sincronização manual",
-            refreshError,
-          );
-        }
-
-        toast({
-          title: "Solicitação de atualização registrada",
-          description: "Os dados do processo serão atualizados assim que a sincronização for concluída.",
-        });
-      } catch (error) {
-        console.error(error);
-        const message =
-          error instanceof Error
-            ? error.message
-            : "Não foi possível acionar a sincronização manual.";
-        setSyncErrors((prev) => ({ ...prev, [processoToSync.id]: message }));
-        toast({
-          title: "Erro ao sincronizar processo",
-          description: message,
-          variant: "destructive",
-        });
-      } finally {
-        setSyncingProcessIds((prev) => prev.filter((id) => id !== processoToSync.id));
-      }
-    },
-    [loadProcessos, toast],
-  );
-
-  const handleManualSyncDialogOpenChange = useCallback((open: boolean) => {
-    if (!open) {
-      setManualSyncProcess(null);
-      setManualSyncWithAttachments(false);
-      setManualSyncOnDemand(false);
-    }
-  }, []);
-
-  const handleRequestManualSync = useCallback((processo: Processo) => {
-    setManualSyncProcess(processo);
-    setManualSyncWithAttachments(false);
-    setManualSyncOnDemand(false);
-  }, []);
-
-  const handleConfirmManualSync = useCallback(() => {
-    if (!manualSyncProcess) {
-      return;
-    }
-
-    const processo = manualSyncProcess;
-    void handleManualSync(processo, {
-      withAttachments: manualSyncWithAttachments,
-      onDemand: manualSyncOnDemand,
-    });
-    setManualSyncProcess(null);
-    setManualSyncWithAttachments(false);
-    setManualSyncOnDemand(false);
-  }, [
-    handleManualSync,
-    manualSyncOnDemand,
-    manualSyncProcess,
-    manualSyncWithAttachments,
-  ]);
-
-  const navigateToProcess = useCallback(
-    (
-      processoToView: Processo,
-      options?: { initialTab?: "resumo" | "historico" | "anexos" },
-    ) => {
-      const state = options?.initialTab ? { initialTab: options.initialTab } : undefined;
-      const navigateOptions = state ? { state } : undefined;
-
-      const clienteId = processoToView.cliente?.id ?? null;
-
-      if (clienteId && clienteId > 0) {
-        navigate(`/clientes/${clienteId}/processos/${processoToView.id}`, navigateOptions);
-        return;
-      }
-
-      toast({
-        title: "Cliente do processo não identificado",
-        description: "Abrindo detalhes do processo diretamente.",
-      });
-      navigate(`/processos/${processoToView.id}`, navigateOptions);
-    },
-    [navigate, toast],
-  );
-
-  const handleViewProcessDetails = useCallback(
-    (processoToView: Processo) => {
-      navigateToProcess(processoToView);
-    },
-    [navigateToProcess],
-  );
-
-  const isInstanciaOutroSelected = processForm.instancia === INSTANCIA_OUTRO_VALUE;
-
-  const isCreateDisabled =
-    !processForm.numero ||
-    !processForm.uf ||
-    !processForm.municipio ||
-    !processForm.clienteId ||
-    (isInstanciaOutroSelected && processForm.instanciaOutro.trim().length === 0) ||
-    creatingProcess;
-
-  const filteredProcessos = useMemo(() => {
-    const normalizedSearch = searchTerm.trim().toLowerCase();
-    const numericSearch = normalizedSearch.replace(/\D/g, "");
-
-    return processos.filter((processo) => {
-      const matchesStatus =
-        statusFilter === "todos" || processo.status === statusFilter;
-      const matchesTipo = tipoFilter === "todos" || processo.tipo === tipoFilter;
-
-      if (!matchesStatus || !matchesTipo) {
-        return false;
-      }
-
-      if (normalizedSearch.length === 0) {
-        return true;
-      }
-
-      const searchPool = [
-        processo.numero,
-        processo.cliente?.nome,
-        processo.status,
-        processo.tipo,
-        processo.orgaoJulgador,
-        processo.classeJudicial,
-        processo.advogados.map((adv) => adv.nome).join(" "),
-        processo.proposta?.label,
-        processo.proposta?.solicitante ?? null,
-      ];
-
-      const hasTextMatch = searchPool.some((value) => {
-        if (!value) return false;
-        return value.toLowerCase().includes(normalizedSearch);
-      });
-
-      const documento = processo.cliente?.documento ?? "";
-      const propostaNumero = processo.proposta?.label
-        ? processo.proposta.label.replace(/\D/g, "")
-        : "";
-      const hasDocumentoMatch =
-        numericSearch.length > 0
-          ? [documento.replace(/\D/g, ""), propostaNumero]
-              .filter((value) => value.length > 0)
-              .some((value) => value.includes(numericSearch))
-          : false;
-
-      return hasTextMatch || hasDocumentoMatch;
-    });
-  }, [processos, searchTerm, statusFilter, tipoFilter]);
-
-  return (
-    <div className="p-4 sm:p-6 space-y-6">
-      <div className="flex flex-col gap-4 sm:flex-row sm:items-start sm:justify-between">
-        <div className="space-y-1">
-          <h1 className="text-3xl font-bold text-foreground">Processos</h1>
-          <p className="text-sm text-muted-foreground">
-            Monitore os processos em andamento, acompanhe movimentações internas e identifique prioridades com mais clareza.
-          </p>
-        </div>
-        <Button onClick={() => setIsDialogOpen(true)} className="self-start">
-          Cadastrar processo
-        </Button>
-      </div>
-
-      <div className="grid gap-4 sm:grid-cols-2 xl:grid-cols-5">
-        <Card className="border-border/60 bg-card/60 shadow-sm">
-          <CardContent className="flex items-center justify-between gap-4 pt-6">
-            <div className="flex h-12 w-12 items-center justify-center rounded-full bg-primary/10 text-primary">
-              <GavelIcon className="h-5 w-5" />
-            </div>
-            <div className="text-right">
-              <p className="text-xs font-medium uppercase tracking-wide text-muted-foreground">
-                Total de processos
-              </p>
-              <p className="text-2xl font-semibold">{totalProcessos}</p>
-            </div>
-          </CardContent>
-        </Card>
-        <Card className="border-border/60 bg-card/60 shadow-sm">
-          <CardContent className="flex items-center justify-between gap-4 pt-6">
-            <div className="flex h-12 w-12 items-center justify-center rounded-full bg-emerald-500/10 text-emerald-600">
-              <Clock className="h-5 w-5" />
-            </div>
-            <div className="text-right">
-              <p className="text-xs font-medium uppercase tracking-wide text-muted-foreground">
-                Em andamento
-              </p>
-              <p className="text-2xl font-semibold">{processosEmAndamento}</p>
-            </div>
-          </CardContent>
-        </Card>
-        <Card className="border-border/60 bg-card/60 shadow-sm">
-          <CardContent className="flex items-center justify-between gap-4 pt-6">
-            <div className="flex h-12 w-12 items-center justify-center rounded-full bg-slate-500/10 text-slate-600">
-              <Archive className="h-5 w-5" />
-            </div>
-            <div className="text-right">
-              <p className="text-xs font-medium uppercase tracking-wide text-muted-foreground">
-                Arquivados
-              </p>
-              <p className="text-2xl font-semibold">{processosArquivados}</p>
-            </div>
-          </CardContent>
-        </Card>
-        <Card className="border-border/60 bg-card/60 shadow-sm">
-          <CardContent className="flex items-center justify-between gap-4 pt-6">
-            <div className="flex h-12 w-12 items-center justify-center rounded-full bg-blue-500/10 text-blue-600">
-              <UsersIcon className="h-5 w-5" />
-            </div>
-            <div className="text-right">
-              <p className="text-xs font-medium uppercase tracking-wide text-muted-foreground">
-                Clientes vinculados
-              </p>
-              <p className="text-2xl font-semibold">{clientesAtivos}</p>
-            </div>
-          </CardContent>
-        </Card>
-        <Card className="border-border/60 bg-card/60 shadow-sm">
-          <CardContent className="flex items-center justify-between gap-4 pt-6">
-            <div className="flex h-12 w-12 items-center justify-center rounded-full bg-amber-500/10 text-amber-600">
-              <RefreshCw className="h-5 w-5" />
-            </div>
-            <div className="space-y-1 text-right">
-              <p className="text-xs font-medium uppercase tracking-wide text-muted-foreground">
-                Sincronizações do Processo
-              </p>
-              <p className="text-2xl font-semibold">{totalSincronizacoes}</p>
-              <p className="text-xs text-muted-foreground">Consultas manuais acumuladas</p>
-            </div>
-          </CardContent>
-        </Card>
-      </div>
-
-      <Card className="border-border/60 bg-card/60 shadow-sm">
-        <CardHeader className="flex flex-col gap-2 pb-0 sm:flex-row sm:items-end sm:justify-between">
-          <div className="space-y-1">
-            <CardTitle className="text-lg">Filtros inteligentes</CardTitle>
-            <CardDescription>
-              Refine a visualização por status, tipo de processo ou busque por cliente, número ou documento.
-            </CardDescription>
-          </div>
-        </CardHeader>
-        <CardContent className="grid gap-4 pt-4 md:grid-cols-[1.5fr,1fr,1fr]">
-          <div className="relative flex items-center">
-            <Search className="pointer-events-none absolute left-3 h-4 w-4 text-muted-foreground" />
-            <Input
-              placeholder="Pesquisar por número, cliente, CPF ou advogado"
-              value={searchTerm}
-              onChange={(event) => setSearchTerm(event.target.value)}
-              className="h-11 pl-9"
-            />
-          </div>
-          <Select value={statusFilter} onValueChange={setStatusFilter}>
-            <SelectTrigger className="h-11">
-              <SelectValue placeholder="Status do processo" />
-            </SelectTrigger>
-            <SelectContent>
-              <SelectItem value="todos">Todos os status</SelectItem>
-              {statusOptions.length === 0 ? (
-                <SelectItem value="__empty" disabled>
-                  Nenhum status disponível
-                </SelectItem>
-              ) : (
-                statusOptions.map((status) => (
-                  <SelectItem key={status} value={status}>
-                    {status}
-                  </SelectItem>
-                ))
-              )}
-            </SelectContent>
-          </Select>
-          <Select value={tipoFilter} onValueChange={setTipoFilter}>
-            <SelectTrigger className="h-11">
-              <SelectValue placeholder="Tipo do processo" />
-            </SelectTrigger>
-            <SelectContent>
-              <SelectItem value="todos">Todos os tipos</SelectItem>
-              {tipoOptions.length === 0 ? (
-                <SelectItem value="__empty" disabled>
-                  Nenhum tipo disponível
-                </SelectItem>
-              ) : (
-                tipoOptions.map((tipo) => (
-                  <SelectItem key={tipo} value={tipo}>
-                    {tipo}
-                  </SelectItem>
-                ))
-              )}
-            </SelectContent>
-          </Select>
-        </CardContent>
-      </Card>
-
-      {processosLoading ? (
-        <Card className="border-border/60 bg-card/60 shadow-sm">
-          <CardHeader>
-            <CardTitle className="text-lg">Processos</CardTitle>
-            <CardDescription>Carregando dados...</CardDescription>
-          </CardHeader>
-          <CardContent className="space-y-4">
-            {[0, 1, 2].map((item) => (
-              <div key={item} className="space-y-3 rounded-lg border border-dashed border-border/60 bg-muted/40 p-4">
-                <Skeleton className="h-4 w-1/3" />
-                <Skeleton className="h-4 w-1/2" />
-                <Skeleton className="h-4 w-full" />
-              </div>
-            ))}
-          </CardContent>
-        </Card>
-      ) : processosError ? (
-        <Card className="border-destructive/40 bg-destructive/5 text-destructive">
-          <CardHeader>
-            <CardTitle>Não foi possível carregar os processos</CardTitle>
-            <CardDescription className="text-destructive/80">
-              {processosError}
-            </CardDescription>
-          </CardHeader>
-        </Card>
-      ) : filteredProcessos.length === 0 ? (
-        <Card className="border-border/60 bg-card/60 shadow-sm">
-          <CardHeader>
-            <CardTitle>Nenhum processo encontrado</CardTitle>
-            <CardDescription>
-              Ajuste os filtros ou refine a busca para visualizar outros resultados.
-            </CardDescription>
-          </CardHeader>
-          <CardContent>
-            <p className="text-sm text-muted-foreground">
-              Você pode cadastrar um novo processo clicando no botão acima.
-            </p>
-          </CardContent>
-        </Card>
-      ) : (
-        <div className="space-y-4">
-          {filteredProcessos.map((processo) => {
-            const isSyncing = syncingProcessIds.includes(processo.id);
-            
-            return (
-              <ProcessCard
-                key={processo.id}
-                numero={processo.numero}
-                status={processo.status}
-                cliente={processo.cliente.nome}
-                dataDistribuicao={processo.dataDistribuicao}
-                jurisdicao={processo.jurisdicao}
-                orgaoJulgador={processo.orgaoJulgador}
-                isSyncing={isSyncing}
-                onView={() => handleViewProcessDetails(processo)}
-                onSync={() => {
-                  setManualSyncProcess(processo);
-                  setManualSyncWithAttachments(false);
-                  setManualSyncOnDemand(false);
-                }}
-              />
-            );
-          })}
-        </div>
-      )}
-
-      <Dialog open={manualSyncProcess !== null} onOpenChange={handleManualSyncDialogOpenChange}>
-        <DialogContent className="sm:max-w-md">
-          <DialogHeader>
-            <DialogTitle>Sincronizar processo com a Judit</DialogTitle>
-            <DialogDescription>
-              Configure os parâmetros da consulta manual antes de enviá-la para a Judit.
-            </DialogDescription>
-          </DialogHeader>
-          <div className="space-y-4 py-2">
-            <div className="space-y-1">
-              <p className="text-sm font-medium text-foreground">
-                Processo selecionado
-              </p>
-              <p className="text-sm text-muted-foreground">
-                {manualSyncProcess?.numero ?? "Nenhum processo selecionado"}
-              </p>
-            </div>
-            <div className="flex items-start space-x-3">
-              <Checkbox
-                id="manual-sync-attachments"
-                checked={manualSyncWithAttachments}
-                onCheckedChange={(checked) =>
-                  setManualSyncWithAttachments(checked === true)
-                }
-              />
-              <div className="space-y-1">
-                <Label htmlFor="manual-sync-attachments">Incluir anexos</Label>
-                <p className="text-xs text-muted-foreground">
-                  Solicitar que a Judit busque e entregue anexos disponíveis junto com o processo.
-                </p>
-              </div>
-            </div>
-            <div className="flex items-start space-x-3">
-              <Checkbox
-                id="manual-sync-on-demand"
-                checked={manualSyncOnDemand}
-                onCheckedChange={(checked) => setManualSyncOnDemand(checked === true)}
-              />
-              <div className="space-y-1">
-                <Label htmlFor="manual-sync-on-demand">Busca sob demanda</Label>
-                <p className="text-xs text-muted-foreground">
-                  Forçar uma consulta imediata ao processo na Judit, sem aguardar o rastreamento automático.
-                </p>
-              </div>
-            </div>
-          </div>
-          <DialogFooter>
-            <Button variant="outline" onClick={() => handleManualSyncDialogOpenChange(false)}>
-              Cancelar
-            </Button>
-            <Button
-              onClick={handleConfirmManualSync}
-              disabled={
-                manualSyncProcess === null ||
-                (manualSyncProcess !== null &&
-                  syncingProcessIds.includes(manualSyncProcess.id))
-              }
-            >
-              Solicitar sincronização
-            </Button>
-          </DialogFooter>
-        </DialogContent>
-      </Dialog>
-
-      <Dialog open={isDialogOpen} onOpenChange={handleDialogOpenChange}>
-        <DialogContent className="sm:max-w-3xl max-h-[90vh] overflow-y-auto">
-<<<<<<< HEAD
-=======
-
->>>>>>> 43249940
-          <DialogHeader>
-            <DialogTitle>Cadastrar processo</DialogTitle>
-            <DialogDescription>
-              Informe os dados básicos para registrar um novo processo.
-            </DialogDescription>
-          </DialogHeader>
-          <div className="grid gap-4 sm:grid-cols-2">
-            <div className="space-y-2 sm:col-span-1">
-              <Label htmlFor="process-client">Cliente</Label>
-              <Popover open={clientePopoverOpen} onOpenChange={setClientePopoverOpen}>
-                <PopoverTrigger asChild>
-                  <Button
-                    id="process-client"
-                    type="button"
-                    variant="outline"
-                    role="combobox"
-                    aria-expanded={clientePopoverOpen}
-                    className="w-full justify-between"
-                    disabled={clientesLoading && clientes.length === 0}
-                  >
-                    <span className="truncate">{clienteButtonLabel}</span>
-                    <ChevronsUpDown className="ml-2 h-4 w-4 shrink-0 opacity-50" />
-                  </Button>
-                </PopoverTrigger>
-                <PopoverContent
-                  className="w-[var(--radix-popover-trigger-width)] p-0"
-                  align="start"
-                >
-                  <Command>
-                    <CommandInput placeholder="Pesquisar cliente..." />
-                    <CommandList>
-                      <CommandEmpty>
-                        {clientesLoading
-                          ? "Carregando clientes..."
-                          : "Nenhum cliente encontrado"}
-                      </CommandEmpty>
-                      <CommandGroup>
-                        {clientes.map((cliente) => (
-                          <CommandItem
-                            key={cliente.id}
-                            value={`${cliente.nome} ${cliente.documento ?? ""}`.trim()}
-                            onSelect={() => {
-                              setProcessForm((prev) => ({
-                                ...prev,
-                                clienteId: String(cliente.id),
-                              }));
-                              setClientePopoverOpen(false);
-                            }}
-                          >
-                            <Check
-                              className={`mr-2 h-4 w-4 ${
-                                processForm.clienteId === String(cliente.id)
-                                  ? "opacity-100"
-                                  : "opacity-0"
-                              }`}
-                            />
-                            <div className="flex flex-col">
-                              <span>{cliente.nome}</span>
-                              {cliente.documento ? (
-                                <span className="text-xs text-muted-foreground">
-                                  {cliente.documento}
-                                </span>
-                              ) : null}
-                            </div>
-                          </CommandItem>
-                        ))}
-                      </CommandGroup>
-                    </CommandList>
-                  </Command>
-                </PopoverContent>
-              </Popover>
-            </div>
-            <div className="space-y-2 sm:col-span-1">
-              <Label htmlFor="process-proposta">Proposta vinculada</Label>
-              <Popover
-                open={propostasPopoverOpen}
-                onOpenChange={setPropostasPopoverOpen}
-              >
-                <PopoverTrigger asChild>
-                  <Button
-                    id="process-proposta"
-                    type="button"
-                    variant="outline"
-                    role="combobox"
-                    aria-expanded={propostasPopoverOpen}
-                    className="w-full justify-between"
-                    disabled={propostasLoading && propostas.length === 0}
-                  >
-                    <span className="truncate">{propostaButtonLabel}</span>
-                    <ChevronsUpDown className="ml-2 h-4 w-4 shrink-0 opacity-50" />
-                  </Button>
-                </PopoverTrigger>
-                <PopoverContent
-                  className="w-[var(--radix-popover-trigger-width)] p-0"
-                  align="start"
-                >
-                  <Command>
-                    <CommandInput placeholder="Buscar proposta..." />
-                    <CommandList>
-                      <CommandEmpty>
-                        {propostasLoading
-                          ? "Carregando propostas..."
-                          : propostasError ?? "Nenhuma proposta encontrada"}
-                      </CommandEmpty>
-                      <CommandGroup>
-                        <CommandItem
-                          value="Nenhuma proposta"
-                          onSelect={() => {
-                            setProcessForm((prev) => ({ ...prev, propostaId: "" }));
-                            setPropostasPopoverOpen(false);
-                          }}
-                        >
-                          <Check
-                            className={`mr-2 h-4 w-4 ${processForm.propostaId === "" ? "opacity-100" : "opacity-0"}`}
-                          />
-                          Nenhuma proposta vinculada
-                        </CommandItem>
-                        {propostas.map((proposta) => {
-                          const selected = processForm.propostaId === proposta.id;
-                          return (
-                            <CommandItem
-                              key={proposta.id}
-                              value={proposta.label}
-                              onSelect={() => {
-                                setProcessForm((prev) => ({
-                                  ...prev,
-                                  propostaId: proposta.id,
-                                }));
-                                setPropostasPopoverOpen(false);
-                              }}
-                            >
-                              <Check
-                                className={`mr-2 h-4 w-4 ${selected ? "opacity-100" : "opacity-0"}`}
-                              />
-                              <div className="flex flex-col">
-                                <span>{proposta.label}</span>
-                                {proposta.solicitante ? (
-                                  <span className="text-xs text-muted-foreground">
-                                    Solicitante: {proposta.solicitante}
-                                  </span>
-                                ) : null}
-                              </div>
-                            </CommandItem>
-                          );
-                        })}
-                      </CommandGroup>
-                    </CommandList>
-                  </Command>
-                </PopoverContent>
-              </Popover>
-              {propostasError ? (
-                <p className="text-xs text-destructive">{propostasError}</p>
-              ) : selectedProposta ? (
-                <p className="text-xs text-muted-foreground">
-                  Proposta selecionada{selectedProposta.solicitante ? ` para ${selectedProposta.solicitante}` : ""}.
-                </p>
-              ) : (
-                <p className="text-xs text-muted-foreground">
-                  Vincule uma proposta existente ao processo (opcional).
-                </p>
-              )}
-            </div>
-            <div className="space-y-2">
-              <Label htmlFor="process-uf">UF</Label>
-              <Select
-                value={processForm.uf}
-                onValueChange={(value) =>
-                  setProcessForm((prev) => ({
-                    ...prev,
-                    uf: value,
-                    municipio: "",
-                  }))
-                }
-              >
-                <SelectTrigger id="process-uf">
-                  <SelectValue placeholder="Selecione a UF" />
-                </SelectTrigger>
-                <SelectContent>
-                  {ufs.map((uf) => (
-                    <SelectItem key={uf.sigla} value={uf.sigla}>
-                      {uf.nome} ({uf.sigla})
-                    </SelectItem>
-                  ))}
-                </SelectContent>
-              </Select>
-            </div>
-            <div className="space-y-2">
-              <Label htmlFor="process-municipio">Município</Label>
-              <Select
-                value={processForm.municipio}
-                onValueChange={(value) =>
-                  setProcessForm((prev) => ({ ...prev, municipio: value }))
-                }
-              >
-                <SelectTrigger
-                  id="process-municipio"
-                  disabled={!processForm.uf || municipiosLoading}
-                >
-                  <SelectValue
-                    placeholder={
-                      !processForm.uf
-                        ? "Selecione a UF primeiro"
-                        : municipiosLoading
-                          ? "Carregando municípios..."
-                          : municipios.length > 0
-                            ? "Selecione o município"
-                            : "Nenhum município encontrado"
-                    }
-                  />
-                </SelectTrigger>
-                <SelectContent>
-                  {municipios.map((municipio) => (
-                    <SelectItem key={municipio.id} value={municipio.nome}>
-                      {municipio.nome}
-                    </SelectItem>
-                  ))}
-                </SelectContent>
-              </Select>
-            </div>
-            <div className="space-y-2 sm:col-span-2">
-              <Label>Advogados responsáveis</Label>
-              <Popover
-                open={advogadosPopoverOpen}
-                onOpenChange={setAdvogadosPopoverOpen}
-              >
-                <PopoverTrigger asChild>
-                  <Button
-                    type="button"
-                    variant="outline"
-                    role="combobox"
-                    aria-expanded={advogadosPopoverOpen}
-                    className="w-full justify-between"
-                    disabled={advogadosLoading && advogadosOptions.length === 0}
-                  >
-                    <span className="truncate">
-                      {advogadosLoading && advogadosOptions.length === 0
-                        ? "Carregando advogados..."
-                        : selectedAdvogados.length === 0
-                          ? advogadosOptions.length === 0
-                            ? "Nenhum advogado disponível"
-                            : "Selecione os advogados responsáveis"
-                          : selectedAdvogados.length === 1
-                            ? selectedAdvogados[0].nome
-                            : `${selectedAdvogados.length} advogados selecionados`}
-                    </span>
-                    <ChevronsUpDown className="ml-2 h-4 w-4 shrink-0 opacity-50" />
-                  </Button>
-                </PopoverTrigger>
-                <PopoverContent
-                  className="w-[var(--radix-popover-trigger-width)] p-0"
-                  align="start"
-                >
-                  <Command>
-                    <CommandInput placeholder="Pesquisar advogados..." />
-                    <CommandList>
-                      <CommandEmpty>
-                        {advogadosLoading
-                          ? "Carregando advogados..."
-                          : advogadosError ?? "Nenhum advogado encontrado"}
-                      </CommandEmpty>
-                      <CommandGroup>
-                        {advogadosOptions.map((advogado) => {
-                          const selected = processForm.advogados.includes(advogado.id);
-                          return (
-                            <CommandItem
-                              key={advogado.id}
-                              value={`${advogado.nome} ${advogado.descricao ?? ""}`}
-                              onSelect={() => toggleAdvogadoSelection(advogado.id)}
-                            >
-                              <Check
-                                className={`mr-2 h-4 w-4 ${selected ? "opacity-100" : "opacity-0"}`}
-                              />
-                              <div className="flex flex-col">
-                                <span>{advogado.nome}</span>
-                                {advogado.descricao ? (
-                                  <span className="text-xs text-muted-foreground">
-                                    {advogado.descricao}
-                                  </span>
-                                ) : null}
-                              </div>
-                            </CommandItem>
-                          );
-                        })}
-                      </CommandGroup>
-                    </CommandList>
-                  </Command>
-                </PopoverContent>
-              </Popover>
-              {selectedAdvogados.length > 0 ? (
-                <div className="flex flex-wrap gap-2">
-                  {selectedAdvogados.map((advogado) => (
-                    <Badge
-                      key={`selected-${advogado.id}`}
-                      variant="secondary"
-                      className="flex items-center gap-1 text-xs"
-                    >
-                      <span>{advogado.nome}</span>
-                      <button
-                        type="button"
-                        onClick={() => toggleAdvogadoSelection(advogado.id)}
-                        className="ml-1 text-muted-foreground transition hover:text-foreground"
-                        aria-label={`Remover ${advogado.nome}`}
-                      >
-                        ×
-                      </button>
-                    </Badge>
-                  ))}
-                </div>
-              ) : (
-                <p className="text-xs text-muted-foreground">
-                  {advogadosError
-                    ? advogadosError
-                    : ""}
-                </p>
-              )}
-            </div>
-<<<<<<< HEAD
-            <div className="space-y-2 sm:col-span-1">
-=======
-
-            <div className="space-y-2 sm:col-span-2 md:col-span-1">
-              <Label htmlFor="process-tipo-processo">Tipo de processo</Label>
-              <Popover
-                open={tipoProcessoPopoverOpen}
-                onOpenChange={setTipoProcessoPopoverOpen}
-              >
-                <PopoverTrigger asChild>
-                  <Button
-                    type="button"
-                    variant="outline"
-                    role="combobox"
-                    aria-expanded={tipoProcessoPopoverOpen}
-                    className="w-full justify-between"
-                    id="process-tipo-processo"
-                    disabled={tipoProcessoLoading && tipoProcessoOptions.length === 0}
-                  >
-                    <span className="truncate">{tipoProcessoButtonLabel}</span>
-                    <ChevronsUpDown className="ml-2 h-4 w-4 shrink-0 opacity-50" />
-                  </Button>
-                </PopoverTrigger>
-                <PopoverContent
-                  className="w-[var(--radix-popover-trigger-width)] p-0"
-                  align="start"
-                >
-                  <Command>
-                    <CommandInput placeholder="Pesquisar tipo..." />
-                    <CommandList>
-                      <CommandEmpty>
-                        {tipoProcessoLoading
-                          ? "Carregando tipos..."
-                          : tipoProcessoError ?? "Nenhum tipo encontrado"}
-                      </CommandEmpty>
-                      <CommandGroup>
-                        {tipoProcessoOptions.map((option) => (
-                          <CommandItem
-                            key={option.id}
-                            value={`${option.nome} ${option.id}`}
-                            onSelect={() => {
-                              setProcessForm((prev) => ({
-                                ...prev,
-                                tipoProcessoId:
-                                  prev.tipoProcessoId === option.id ? "" : option.id,
-                              }));
-                              setTipoProcessoPopoverOpen(false);
-                            }}
-                          >
-                            <Check
-                              className={`mr-2 h-4 w-4 ${
-                                processForm.tipoProcessoId === option.id
-                                  ? "opacity-100"
-                                  : "opacity-0"
-                              }`}
-                            />
-                            {option.nome}
-                          </CommandItem>
-                        ))}
-                      </CommandGroup>
-                    </CommandList>
-                  </Command>
-                </PopoverContent>
-              </Popover>
-              {tipoProcessoError ? (
-                <p className="text-xs text-destructive">{tipoProcessoError}</p>
-              ) : null}
-            </div>
-            <div className="space-y-2 sm:col-span-2 md:col-span-1">
->>>>>>> 43249940
-              <Label htmlFor="process-area-atuacao">Área de atuação</Label>
-              <Popover open={areaPopoverOpen} onOpenChange={setAreaPopoverOpen}>
-                <PopoverTrigger asChild>
-                  <Button
-                    type="button"
-                    variant="outline"
-                    role="combobox"
-                    aria-expanded={areaPopoverOpen}
-                    className="w-full justify-between"
-                    id="process-area-atuacao"
-                    disabled={areaLoading && areaOptions.length === 0}
-                  >
-                    <span className="truncate">{areaButtonLabel}</span>
-                    <ChevronsUpDown className="ml-2 h-4 w-4 shrink-0 opacity-50" />
-                  </Button>
-                </PopoverTrigger>
-                <PopoverContent
-                  className="w-[var(--radix-popover-trigger-width)] p-0"
-                  align="start"
-<<<<<<< HEAD
-                >
-                  <Command>
-                    <CommandInput placeholder="Pesquisar área..." />
-                    <CommandList>
-                      <CommandEmpty>
-                        {areaLoading
-                          ? "Carregando áreas..."
-                          : areaError ?? "Nenhuma área encontrada"}
-                      </CommandEmpty>
-                      <CommandGroup>
-                        {areaOptions.map((option) => (
-                          <CommandItem
-                            key={option.id}
-                            value={`${option.nome} ${option.id}`}
-                            onSelect={() => {
-                              setProcessForm((prev) => ({
-                                ...prev,
-                                areaAtuacaoId:
-                                  prev.areaAtuacaoId === option.id ? "" : option.id,
-                              }));
-                              setAreaPopoverOpen(false);
-                            }}
-                          >
-                            <Check
-                              className={`mr-2 h-4 w-4 ${
-                                processForm.areaAtuacaoId === option.id
-                                  ? "opacity-100"
-                                  : "opacity-0"
-                              }`}
-                            />
-                            {option.nome}
-                          </CommandItem>
-                        ))}
-                      </CommandGroup>
-                    </CommandList>
-                  </Command>
-                </PopoverContent>
-              </Popover>
-              {areaError ? (
-                <p className="text-xs text-destructive">{areaError}</p>
-              ) : null}
-=======
-
-                >
-                  <Command>
-                    <CommandInput placeholder="Pesquisar área..." />
-                    <CommandList>
-                      <CommandEmpty>
-                        {areaLoading
-                          ? "Carregando áreas..."
-                          : areaError ?? "Nenhuma área encontrada"}
-                      </CommandEmpty>
-                      <CommandGroup>
-                        {areaOptions.map((option) => (
-                          <CommandItem
-                            key={option.id}
-                            value={`${option.nome} ${option.id}`}
-                            onSelect={() => {
-                              setProcessForm((prev) => ({
-                                ...prev,
-                                areaAtuacaoId:
-                                  prev.areaAtuacaoId === option.id ? "" : option.id,
-                              }));
-                              setAreaPopoverOpen(false);
-                            }}
-                          >
-                            <Check
-                              className={`mr-2 h-4 w-4 ${
-                                processForm.areaAtuacaoId === option.id
-                                  ? "opacity-100"
-                                  : "opacity-0"
-                              }`}
-                            />
-                            {option.nome}
-                          </CommandItem>
-                        ))}
-                      </CommandGroup>
-                    </CommandList>
-                  </Command>
-                </PopoverContent>
-              </Popover>
-              {areaError ? (
-                <p className="text-xs text-destructive">{areaError}</p>
-              ) : null}
-            </div>
-            <div className="space-y-4 sm:col-span-2 md:col-span-1">
-              <div className="space-y-2">
-                <Label htmlFor="process-number">Número do processo</Label>
-                <Input
-                  id="process-number"
-                  placeholder="0000000-00.0000.0.00.0000"
-                  value={processForm.numero}
-                  onChange={(event) =>
-                    setProcessForm((prev) => ({
-                      ...prev,
-                      numero: formatProcessNumber(event.target.value),
-                    }))
-                  }
-                />
-              </div>
-              <div className="space-y-2">
-                <Label htmlFor="process-instancia">Instância do processo</Label>
-                <Select
-                  value={processForm.instancia}
-                  onValueChange={(value) =>
-                    setProcessForm((prev) => ({
-                      ...prev,
-                      instancia: value,
-                      instanciaOutro:
-                        value === INSTANCIA_OUTRO_VALUE ? prev.instanciaOutro : "",
-                    }))
-                  }
-                >
-                  <SelectTrigger id="process-instancia">
-                    <SelectValue placeholder="Selecione a instância" />
-                  </SelectTrigger>
-                  <SelectContent>
-                    {INSTANCIA_OPTIONS.map((option) => (
-                      <SelectItem key={option} value={option}>
-                        {option}
-                      </SelectItem>
-                    ))}
-                  </SelectContent>
-                </Select>
-              </div>
->>>>>>> 43249940
-            </div>
-            <div className="space-y-2 sm:col-span-1">
-              <Label htmlFor="process-tipo-processo">Tipo de processo</Label>
-              <Popover
-                open={tipoProcessoPopoverOpen}
-                onOpenChange={setTipoProcessoPopoverOpen}
-              >
-                <PopoverTrigger asChild>
-                  <Button
-                    type="button"
-                    variant="outline"
-                    role="combobox"
-                    aria-expanded={tipoProcessoPopoverOpen}
-                    className="w-full justify-between"
-                    id="process-tipo-processo"
-                    disabled={tipoProcessoLoading && tipoProcessoOptions.length === 0}
-                  >
-                    <span className="truncate">{tipoProcessoButtonLabel}</span>
-                    <ChevronsUpDown className="ml-2 h-4 w-4 shrink-0 opacity-50" />
-                  </Button>
-                </PopoverTrigger>
-                <PopoverContent
-                  className="w-[var(--radix-popover-trigger-width)] p-0"
-                  align="start"
-                >
-                  <Command>
-                    <CommandInput placeholder="Pesquisar tipo..." />
-                    <CommandList>
-                      <CommandEmpty>
-                        {tipoProcessoLoading
-                          ? "Carregando tipos..."
-                          : tipoProcessoError ?? "Nenhum tipo encontrado"}
-                      </CommandEmpty>
-                      <CommandGroup>
-                        {tipoProcessoOptions.map((option) => (
-                          <CommandItem
-                            key={option.id}
-                            value={`${option.nome} ${option.id}`}
-                            onSelect={() => {
-                              setProcessForm((prev) => ({
-                                ...prev,
-                                tipoProcessoId:
-                                  prev.tipoProcessoId === option.id ? "" : option.id,
-                              }));
-                              setTipoProcessoPopoverOpen(false);
-                            }}
-                          >
-                            <Check
-                              className={`mr-2 h-4 w-4 ${
-                                processForm.tipoProcessoId === option.id
-                                  ? "opacity-100"
-                                  : "opacity-0"
-                              }`}
-                            />
-                            {option.nome}
-                          </CommandItem>
-                        ))}
-                      </CommandGroup>
-                    </CommandList>
-                  </Command>
-                </PopoverContent>
-              </Popover>
-              {tipoProcessoError ? (
-                <p className="text-xs text-destructive">{tipoProcessoError}</p>
-              ) : null}
-            </div>
-            <div className="space-y-2 sm:col-span-2 md:col-span-1">
-              <Label htmlFor="process-number">Número do processo</Label>
-              <Input
-                id="process-number"
-                placeholder="0000000-00.0000.0.00.0000"
-                value={processForm.numero}
-                onChange={(event) =>
-                  setProcessForm((prev) => ({
-                    ...prev,
-                    numero: formatProcessNumber(event.target.value),
-                  }))
-                }
-              />
-            </div>
-            <div className="space-y-2 sm:col-span-1">
-              <Label htmlFor="process-instancia">Instância do processo</Label>
-              <Select
-                value={processForm.instancia}
-                onValueChange={(value) =>
-                  setProcessForm((prev) => ({
-                    ...prev,
-                    instancia: value,
-                    instanciaOutro:
-                      value === INSTANCIA_OUTRO_VALUE ? prev.instanciaOutro : "",
-                  }))
-                }
-              >
-                <SelectTrigger id="process-instancia">
-                  <SelectValue placeholder="Selecione a instância" />
-                </SelectTrigger>
-                <SelectContent>
-                  {INSTANCIA_OPTIONS.map((option) => (
-                    <SelectItem key={option} value={option}>
-                      {option}
-                    </SelectItem>
-                  ))}
-                </SelectContent>
-              </Select>
-            </div>
-            <div className="space-y-2 sm:col-span-1">
-<<<<<<< HEAD
-=======
-
->>>>>>> 43249940
-              <Label htmlFor="process-distribution-date">Data da distribuição</Label>
-              <Input
-                id="process-distribution-date"
-                type="date"
-                value={processForm.dataDistribuicao}
-                onChange={(event) =>
-                  setProcessForm((prev) => ({
-                    ...prev,
-                    dataDistribuicao: event.target.value,
-                  }))
-                }
-              />
-            </div>
-            {isInstanciaOutroSelected ? (
-              <div className="space-y-2 sm:col-span-2">
-                <Label htmlFor="process-instancia-outro">Especificar instância</Label>
-                <Input
-                  id="process-instancia-outro"
-                  placeholder="Descreva a instância"
-                  value={processForm.instanciaOutro}
-                  onChange={(event) =>
-                    setProcessForm((prev) => ({
-                      ...prev,
-                      instanciaOutro: event.target.value,
-                    }))
-                  }
-                />
-              </div>
-            ) : null}
-            <div className="space-y-2 sm:col-span-2 md:col-span-1">
-              <Label htmlFor="process-sistema-cnj">Sistema judicial</Label>
-              <Popover open={sistemaPopoverOpen} onOpenChange={setSistemaPopoverOpen}>
-                <PopoverTrigger asChild>
-                  <Button
-                    type="button"
-                    variant="outline"
-                    role="combobox"
-                    aria-expanded={sistemaPopoverOpen}
-                    className="w-full justify-between"
-                    id="process-sistema-cnj"
-                    disabled={sistemaLoading && sistemaOptions.length === 0}
-                  >
-                    <span className="truncate">{sistemaButtonLabel}</span>
-                    <ChevronsUpDown className="ml-2 h-4 w-4 shrink-0 opacity-50" />
-                  </Button>
-                </PopoverTrigger>
-                <PopoverContent
-                  className="w-[var(--radix-popover-trigger-width)] p-0"
-                  align="start"
-                >
-                  <Command>
-                    <CommandInput placeholder="Pesquisar sistema..." />
-                    <CommandList>
-                      <CommandEmpty>
-                        {sistemaLoading
-                          ? "Carregando sistemas..."
-                          : sistemaError ?? "Nenhum sistema encontrado"}
-                      </CommandEmpty>
-                      <CommandGroup>
-                        {sistemaOptions.map((option) => (
-                          <CommandItem
-                            key={option.id}
-                            value={`${option.nome} ${option.id}`}
-                            onSelect={() => {
-                              setProcessForm((prev) => ({
-                                ...prev,
-                                sistemaCnjId:
-                                  prev.sistemaCnjId === option.id ? "" : option.id,
-                              }));
-                              setSistemaPopoverOpen(false);
-                            }}
-                          >
-                            <Check
-                              className={`mr-2 h-4 w-4 ${
-                                processForm.sistemaCnjId === option.id
-                                  ? "opacity-100"
-                                  : "opacity-0"
-                              }`}
-                            />
-                            {option.nome}
-                          </CommandItem>
-                        ))}
-                      </CommandGroup>
-                    </CommandList>
-                  </Command>
-                </PopoverContent>
-              </Popover>
-              {sistemaError ? (
-                <p className="text-xs text-destructive">{sistemaError}</p>
-              ) : null}
-            </div>
-<<<<<<< HEAD
-=======
-
->>>>>>> 43249940
-            <div className="sm:col-span-2">
-              <div className="flex items-center justify-between rounded-md border border-border/60 px-3 py-2">
-                <div className="space-y-1">
-                  <Label htmlFor="process-monitorar" className="text-sm font-medium">
-                    Monitorar processo
-                  </Label>
-                  <p className="text-xs text-muted-foreground">
-                    Ative para acompanhar automaticamente atualizações deste processo.
-                  </p>
-                </div>
-                <Switch
-                  id="process-monitorar"
-                  checked={processForm.monitorarProcesso}
-                  onCheckedChange={(checked) =>
-                    setProcessForm((prev) => ({
-                      ...prev,
-                      monitorarProcesso: checked,
-                    }))
-                  }
-                />
-              </div>
-            </div>
-          </div>
-          {createError ? (
-            <p className="text-sm text-destructive">{createError}</p>
-          ) : null}
-          <DialogFooter className="gap-2 sm:gap-0">
-            <Button type="button" variant="outline" onClick={() => handleDialogOpenChange(false)}>
-              Cancelar
-            </Button>
-            <Button
-              type="button"
-              onClick={handleProcessCreate}
-              disabled={isCreateDisabled}
-            >
-              {creatingProcess ? "Cadastrando..." : "Cadastrar"}
-            </Button>
-          </DialogFooter>
-        </DialogContent>
-      </Dialog>
-    </div>
-  );
 }
