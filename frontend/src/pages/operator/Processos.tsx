import { useCallback, useEffect, useMemo, useState } from "react";
import { useNavigate } from "react-router-dom";
import { Button } from "@/components/ui/button";
import {
  Dialog,
  DialogContent,
  DialogDescription,
  DialogFooter,
  DialogHeader,
  DialogTitle,
} from "@/components/ui/dialog";
import { Input } from "@/components/ui/input";
import {
  Select,
  SelectContent,
  SelectItem,
  SelectTrigger,
  SelectValue,
} from "@/components/ui/select";
import { Label } from "@/components/ui/label";
import {
  Popover,
  PopoverContent,
  PopoverTrigger,
} from "@/components/ui/popover";
import {
  Command,
  CommandEmpty,
  CommandGroup,
  CommandInput,
  CommandItem,
  CommandList,
} from "@/components/ui/command";
import { getApiUrl } from "@/lib/api";
import { useToast } from "@/hooks/use-toast";
import {
  Card,
  CardContent,
  CardDescription,
  CardHeader,
  CardTitle,
} from "@/components/ui/card";
import {
  Accordion,
  AccordionContent,
  AccordionItem,
  AccordionTrigger,
} from "@/components/ui/accordion";
import { Badge } from "@/components/ui/badge";
import { Skeleton } from "@/components/ui/skeleton";
import { Tooltip, TooltipContent, TooltipTrigger } from "@/components/ui/tooltip";
import {
  Archive,
  Check,
  Calendar,
  Clock,
  FileText,
  Gavel as GavelIcon,
  Landmark,
  Loader2,
  MapPin,
  Search,
  Users as UsersIcon,
  Eye,
  ChevronsUpDown,
} from "lucide-react";

interface ProcessoCliente {
  id: number;
  nome: string;
  documento: string;
  papel: string;
}

interface ProcessoAdvogado {
  id: number;
  nome: string;
  funcao?: string;
}

interface ProcessoProposta {
  id: number;
  label: string;
  solicitante?: string | null;
}

export interface Processo {
  id: number;
  numero: string;
  dataDistribuicao: string;
  status: string;
  tipo: string;
  cliente: ProcessoCliente;
  advogados: ProcessoAdvogado[];
  classeJudicial: string;
  assunto: string;
  jurisdicao: string;
  orgaoJulgador: string;
  proposta: ProcessoProposta | null;
  ultimaSincronizacao: string | null;
  consultasApiCount: number;
  movimentacoesCount: number;
}

interface Uf {
  sigla: string;
  nome: string;
}

interface Municipio {
  id: number;
  nome: string;
}

interface ClienteResumo {
  id: number;
  nome: string;
  documento: string;
  tipo: string;
}

interface ApiCliente {
  id: number;
  nome?: string;
  documento?: string;
  tipo?: string;
}

interface ApiProcessoCliente {
  id: number;
  nome: string | null;
  documento: string | null;
  tipo: string | null;
}

interface ApiProcessoOportunidade {
  id?: number | string | null;
  sequencial_empresa?: number | string | null;
  data_criacao?: string | null;
  numero_processo_cnj?: string | null;
  numero_protocolo?: string | null;
  solicitante_id?: number | string | null;
  solicitante_nome?: string | null;
}

interface ApiProcesso {
  id: number;
  cliente_id: number;
  numero: string;
  uf: string | null;
  municipio: string | null;
  orgao_julgador: string | null;
  tipo: string | null;
  status: string | null;
  classe_judicial: string | null;
  assunto: string | null;
  jurisdicao: string | null;
  advogado_responsavel: string | null;
  data_distribuicao: string | null;
  criado_em: string | null;
  atualizado_em: string | null;
  cliente?: ApiProcessoCliente | null;
  oportunidade_id?: number | string | null;
  oportunidade?: ApiProcessoOportunidade | null;
  advogados?: ApiProcessoAdvogado[] | null;
  ultima_sincronizacao?: string | null;
  consultas_api_count?: number | string | null;
  movimentacoes_count?: number | string | null;
}

interface ApiProcessoAdvogado {
  id?: number | string | null;
  nome?: string | null;
  name?: string | null;
  funcao?: string | null;
  cargo?: string | null;
  perfil?: string | null;
  perfil_nome?: string | null;
}

interface AdvogadoOption {
  id: string;
  nome: string;
  descricao?: string;
}

interface ApiOportunidade {
  id?: number | string | null;
  sequencial_empresa?: number | string | null;
  data_criacao?: string | null;
  solicitante_nome?: string | null;
  solicitante?: { nome?: string | null } | null;
}

interface PropostaOption {
  id: string;
  label: string;
  solicitante?: string | null;
  sequencial?: number | null;
  dataCriacao?: string | null;
}

interface ProcessFormState {
  numero: string;
  uf: string;
  municipio: string;
  clienteId: string;
  advogados: string[];
  propostaId: string;
  dataDistribuicao: string;
  instancia: string;
  instanciaOutro: string;
}

const formatProcessNumber = (value: string) => {
  const digits = value.replace(/\D/g, "").slice(0, 20);
  const match = digits.match(/^(\d{0,7})(\d{0,2})(\d{0,4})(\d{0,1})(\d{0,2})(\d{0,4})$/);
  if (!match) return digits;
  const [, part1 = "", part2 = "", part3 = "", part4 = "", part5 = "", part6 = ""] = match;

  let formatted = part1;
  if (part2) formatted += `-${part2}`;
  if (part3) formatted += `.${part3}`;
  if (part4) formatted += `.${part4}`;
  if (part5) formatted += `.${part5}`;
  if (part6) formatted += `.${part6}`;
  return formatted;
};

const formatDateToPtBR = (value: string | null | undefined): string => {
  if (!value) {
    return "Não informado";
  }

  const date = new Date(value);
  if (Number.isNaN(date.getTime())) {
    return "Não informado";
  }

  return date.toLocaleDateString("pt-BR");
};

const formatDateTimeToPtBR = (value: string | null | undefined): string => {
  if (!value) {
    return "Sem registros";
  }

  const date = new Date(value);
  if (Number.isNaN(date.getTime())) {
    return "Data inválida";
  }

  return date.toLocaleString("pt-BR", {
    dateStyle: "short",
    timeStyle: "short",
  });
};

const pickFirstNonEmptyString = (
  ...values: Array<string | null | undefined>
): string | undefined => {
  for (const value of values) {
    if (!value || typeof value !== "string") {
      continue;
    }

    const trimmed = value.trim();
    if (trimmed) {
      return trimmed;
    }
  }

  return undefined;
};

const getNameFromEmail = (email: string | null | undefined): string | undefined => {
  if (!email || typeof email !== "string") {
    return undefined;
  }

  const trimmed = email.trim();
  if (!trimmed) {
    return undefined;
  }

  const [localPart] = trimmed.split("@");
  if (!localPart) {
    return undefined;
  }

  return localPart
    .replace(/[._-]+/g, " ")
    .replace(/\s+/g, " ")
    .replace(/\b\w/g, (match) => match.toUpperCase())
    .trim();
};

const parseApiInteger = (value: unknown): number => {
  if (typeof value === "number" && Number.isFinite(value)) {
    return Math.trunc(value);
  }

  if (typeof value === "string") {
    const trimmed = value.trim();
    if (!trimmed) {
      return 0;
    }

    const parsed = Number.parseInt(trimmed, 10);
    if (Number.isFinite(parsed)) {
      return parsed;
    }
  }

  return 0;
};

const parseOptionalInteger = (value: unknown): number | null => {
  if (typeof value === "number" && Number.isFinite(value)) {
    return Math.trunc(value);
  }

  if (typeof value === "string") {
    const trimmed = value.trim();
    if (!trimmed) {
      return null;
    }

    const parsed = Number.parseInt(trimmed, 10);
    if (Number.isFinite(parsed)) {
      return parsed;
    }
  }

  return null;
};

const normalizeClienteTipo = (value: string | null | undefined): string => {
  if (!value) {
    return "";
  }

  return value
    .normalize("NFD")
    .replace(/[\u0300-\u036f]/g, "")
    .toUpperCase()
    .trim();
};

const resolveClientePapel = (tipo: string | null | undefined): string => {
  const normalized = normalizeClienteTipo(tipo);

  if (
    normalized.includes("JURIDICA") ||
    ["2", "J", "PJ"].includes(normalized)
  ) {
    return "Pessoa Jurídica";
  }

  if (
    normalized.includes("FISICA") ||
    ["1", "F", "PF"].includes(normalized)
  ) {
    return "Pessoa Física";
  }

  return "Parte";
};

const formatPropostaLabel = (
  id: number,
  sequencial: number | null,
  dataCriacao: string | null,
  solicitante?: string | null,
): string => {
  const numero = sequencial && sequencial > 0 ? sequencial : id;
  let ano = new Date().getFullYear();

  if (dataCriacao) {
    const parsed = new Date(dataCriacao);
    if (!Number.isNaN(parsed.getTime())) {
      ano = parsed.getFullYear();
    }
  }

  const solicitanteNome =
    typeof solicitante === "string" && solicitante.trim().length > 0
      ? solicitante.trim()
      : "";

  return `Proposta #${numero}/${ano}${solicitanteNome ? ` - ${solicitanteNome}` : ""}`;
};

<<<<<<< HEAD
const INSTANCIA_OUTRO_VALUE = "Outro / Especificar";

=======
>>>>>>> 00a0c0b3
const INSTANCIA_OPTIONS = [
  "1ª Vara Cível",
  "2ª Vara Cível",
  "Vara Criminal",
  "Vara de Família",
  "Vara da Fazenda Pública",
  "Juizado Especial Cível",
  "Juizado Especial Criminal",
  "Vara do Trabalho",
  "Tribunal de Justiça (TJ) — 2ª Instância",
  "Tribunal Regional Federal (TRF) — 2ª Instância",
  "Tribunal Regional do Trabalho (TRT) — 2ª Instância",
  "Tribunal Regional Eleitoral (TRE) — 2ª Instância",
  "Turma Recursal (Juizados)",
  "Tribunal Superior do Trabalho (TST)",
  "Tribunal Superior Eleitoral (TSE)",
  "Superior Tribunal de Justiça (STJ)",
  "Supremo Tribunal Federal (STF)",
<<<<<<< HEAD
  INSTANCIA_OUTRO_VALUE,
=======
  "Outro / Especificar",
>>>>>>> 00a0c0b3
];

const createEmptyProcessForm = (): ProcessFormState => ({
  numero: "",
  uf: "",
  municipio: "",
  clienteId: "",
  advogados: [],
  propostaId: "",
  dataDistribuicao: "",
  instancia: "",
  instanciaOutro: "",
});

const mapApiProcessoToProcesso = (processo: ApiProcesso): Processo => {
  const clienteResumo = processo.cliente ?? null;
  const documento = clienteResumo?.documento ?? "";
  const jurisdicao =
    processo.jurisdicao ||
    [processo.municipio, processo.uf].filter(Boolean).join(" - ") ||
    "Não informado";

  const oportunidadeResumo = processo.oportunidade ?? null;
  const oportunidadeId = parseOptionalInteger(
    processo.oportunidade_id ?? oportunidadeResumo?.id ?? null,
  );
  const oportunidadeSequencial = parseOptionalInteger(
    oportunidadeResumo?.sequencial_empresa,
  );
  const oportunidadeDataCriacao =
    typeof oportunidadeResumo?.data_criacao === "string"
      ? oportunidadeResumo?.data_criacao
      : null;
  const oportunidadeSolicitante =
    typeof oportunidadeResumo?.solicitante_nome === "string"
      ? oportunidadeResumo.solicitante_nome
      : null;

  const advogados: ProcessoAdvogado[] = [];
  const seen = new Set<number>();

  if (Array.isArray(processo.advogados)) {
    for (const advogado of processo.advogados) {
      if (!advogado) {
        continue;
      }

      const idValue =
        typeof advogado.id === "number"
          ? advogado.id
          : typeof advogado.id === "string"
            ? Number.parseInt(advogado.id, 10)
            : null;

      if (!idValue || !Number.isFinite(idValue) || idValue <= 0 || seen.has(idValue)) {
        continue;
      }

      const nome =
        pickFirstNonEmptyString(advogado.nome, advogado.name, advogado.perfil_nome) ??
        `Advogado #${idValue}`;

      const funcao = pickFirstNonEmptyString(
        advogado.funcao,
        advogado.cargo,
        advogado.perfil,
        advogado.perfil_nome,
      );

      advogados.push({ id: idValue, nome, funcao });
      seen.add(idValue);
    }
  }

  if (advogados.length === 0) {
    const fallbackNome = processo.advogado_responsavel?.trim();
    if (fallbackNome) {
      advogados.push({ id: 0, nome: fallbackNome });
    }
  }

  advogados.sort((a, b) => a.nome.localeCompare(b.nome, "pt-BR"));

  const proposta: ProcessoProposta | null =
    oportunidadeId && oportunidadeId > 0
      ? {
          id: oportunidadeId,
          label: formatPropostaLabel(
            oportunidadeId,
            oportunidadeSequencial,
            oportunidadeDataCriacao,
            oportunidadeSolicitante,
          ),
          solicitante: oportunidadeSolicitante ?? null,
        }
      : null;

  return {
    id: processo.id,
    numero: processo.numero,
    dataDistribuicao:
      formatDateToPtBR(processo.data_distribuicao || processo.criado_em),
    status: processo.status?.trim() || "Não informado",
    tipo: processo.tipo?.trim() || "Não informado",
    cliente: {
      id: clienteResumo?.id ?? processo.cliente_id,
      nome: clienteResumo?.nome ?? "Cliente não informado",
      documento: documento,
      papel: resolveClientePapel(clienteResumo?.tipo),
    },
    advogados,
    classeJudicial: processo.classe_judicial?.trim() || "Não informada",
    assunto: processo.assunto?.trim() || "Não informado",
    jurisdicao,
    orgaoJulgador: processo.orgao_julgador?.trim() || "Não informado",
    proposta,
    ultimaSincronizacao: processo.ultima_sincronizacao ?? null,
    consultasApiCount: parseApiInteger(processo.consultas_api_count),
    movimentacoesCount: parseApiInteger(processo.movimentacoes_count),
  };
};

const getStatusBadgeClassName = (status: string) => {
  const normalized = status.toLowerCase();

  if (normalized.includes("andamento") || normalized.includes("ativo")) {
    return "border-emerald-200 bg-emerald-500/10 text-emerald-600";
  }

  if (normalized.includes("arquiv")) {
    return "border-slate-200 bg-slate-500/10 text-slate-600";
  }

  if (normalized.includes("urg")) {
    return "border-amber-200 bg-amber-500/10 text-amber-600";
  }

  return "border-primary/20 bg-primary/5 text-primary";
};

const getTipoBadgeClassName = (tipo: string) => {
  if (!tipo || tipo.toLowerCase() === "não informado") {
    return "border-muted-foreground/20 bg-muted text-muted-foreground";
  }

  return "border-blue-200 bg-blue-500/10 text-blue-600";
};

export default function Processos() {
  const { toast } = useToast();
  const navigate = useNavigate();
  const [processos, setProcessos] = useState<Processo[]>([]);
  const [searchTerm, setSearchTerm] = useState("");
  const [statusFilter, setStatusFilter] = useState("todos");
  const [tipoFilter, setTipoFilter] = useState("todos");
  const [isDialogOpen, setIsDialogOpen] = useState(false);
  const [processForm, setProcessForm] = useState<ProcessFormState>(
    createEmptyProcessForm,
  );
  const [advogadosOptions, setAdvogadosOptions] = useState<AdvogadoOption[]>([]);
  const [advogadosLoading, setAdvogadosLoading] = useState(false);
  const [advogadosError, setAdvogadosError] = useState<string | null>(null);
  const [advogadosPopoverOpen, setAdvogadosPopoverOpen] = useState(false);
  const [propostas, setPropostas] = useState<PropostaOption[]>([]);
  const [propostasLoading, setPropostasLoading] = useState(false);
  const [propostasError, setPropostasError] = useState<string | null>(null);
  const [propostasPopoverOpen, setPropostasPopoverOpen] = useState(false);
  const [ufs, setUfs] = useState<Uf[]>([]);
  const [municipios, setMunicipios] = useState<Municipio[]>([]);
  const [municipiosLoading, setMunicipiosLoading] = useState(false);
  const [clientes, setClientes] = useState<ClienteResumo[]>([]);
  const [clientesLoading, setClientesLoading] = useState(false);
  const [processosLoading, setProcessosLoading] = useState(false);
  const [processosError, setProcessosError] = useState<string | null>(null);
  const [createError, setCreateError] = useState<string | null>(null);
  const [creatingProcess, setCreatingProcess] = useState(false);
  useEffect(() => {
    let cancelled = false;

    const fetchUfs = async () => {
      try {
        const res = await fetch(
          "https://servicodados.ibge.gov.br/api/v1/localidades/estados?orderBy=nome",
        );
        if (!res.ok) throw new Error(`HTTP ${res.status}`);
        const data = (await res.json()) as Uf[];
        if (!cancelled) setUfs(data);
      } catch (error) {
        console.error(error);
        if (!cancelled) setUfs([]);
      }
    };

    fetchUfs();

    return () => {
      cancelled = true;
    };
  }, []);

  useEffect(() => {
    let cancelled = false;

    const fetchClientes = async () => {
      setClientesLoading(true);
      try {
        const res = await fetch(getApiUrl("clientes"), {
          headers: { Accept: "application/json" },
        });
        if (!res.ok) throw new Error(`HTTP ${res.status}`);
        const json = await res.json();
        const data: ApiCliente[] = Array.isArray(json)
          ? json
          : Array.isArray((json as { rows?: ApiCliente[] })?.rows)
            ? ((json as { rows: ApiCliente[] }).rows)
            : Array.isArray((json as { data?: { rows?: ApiCliente[] } })?.data?.rows)
              ? ((json as { data: { rows: ApiCliente[] } }).data.rows)
              : Array.isArray((json as { data?: ApiCliente[] })?.data)
                ? ((json as { data: ApiCliente[] }).data)
                : [];
        const mapped = data
          .filter((cliente) => typeof cliente.id === "number")
          .map((cliente) => ({
            id: cliente.id,
            nome: cliente.nome ?? "Sem nome",
            documento: cliente.documento ?? "",
            tipo:
              cliente.tipo === null || cliente.tipo === undefined
                ? ""
                : typeof cliente.tipo === "string"
                  ? cliente.tipo
                  : String(cliente.tipo),
          }));
        if (!cancelled) {
          setClientes(mapped);
        }
      } catch (error) {
        console.error(error);
        if (!cancelled) {
          setClientes([]);
        }
      } finally {
        if (!cancelled) {
          setClientesLoading(false);
        }
      }
    };

    fetchClientes();

    return () => {
      cancelled = true;
    };
  }, []);

  useEffect(() => {
    let cancelled = false;

    const fetchAdvogados = async () => {
      setAdvogadosLoading(true);
      setAdvogadosError(null);

      try {
        const res = await fetch(getApiUrl("usuarios/empresa"), {
          headers: { Accept: "application/json" },
        });

        let json: unknown = null;
        try {
          json = await res.json();
        } catch (error) {
          console.error("Não foi possível interpretar a resposta de advogados", error);
        }

        if (!res.ok) {
          const message =
            json && typeof json === "object" && "error" in json &&
            typeof (json as { error?: unknown }).error === "string"
              ? String((json as { error: string }).error)
              : `Não foi possível carregar os advogados (HTTP ${res.status})`;
          throw new Error(message);
        }

        const payloadArray: Record<string, unknown>[] = Array.isArray(json)
          ? (json as Record<string, unknown>[])
          : Array.isArray((json as { data?: unknown[] })?.data)
            ? ((json as { data: unknown[] }).data as Record<string, unknown>[])
            : Array.isArray((json as { rows?: unknown[] })?.rows)
              ? ((json as { rows: unknown[] }).rows as Record<string, unknown>[])
              : [];

        const options: AdvogadoOption[] = [];
        const seen = new Set<string>();

        for (const item of payloadArray) {
          if (!item) {
            continue;
          }

          const idRaw = item["id"];
          let idValue: string | null = null;

          if (typeof idRaw === "number" && Number.isFinite(idRaw)) {
            idValue = String(Math.trunc(idRaw));
          } else if (typeof idRaw === "string") {
            const trimmed = idRaw.trim();
            if (trimmed) {
              idValue = trimmed;
            }
          }

          if (!idValue || seen.has(idValue)) {
            continue;
          }

          const nome = pickFirstNonEmptyString(
            typeof item["nome_completo"] === "string" ? (item["nome_completo"] as string) : undefined,
            typeof item["nome"] === "string" ? (item["nome"] as string) : undefined,
            typeof item["nome_usuario"] === "string" ? (item["nome_usuario"] as string) : undefined,
            typeof item["nomeusuario"] === "string" ? (item["nomeusuario"] as string) : undefined,
            typeof item["email"] === "string" ? getNameFromEmail(item["email"] as string) : undefined,
          );

          if (!nome) {
            continue;
          }

          const descricao = pickFirstNonEmptyString(
            typeof item["perfil_nome"] === "string" ? (item["perfil_nome"] as string) : undefined,
            typeof item["perfil_nome_exibicao"] === "string"
              ? (item["perfil_nome_exibicao"] as string)
              : undefined,
            typeof item["funcao"] === "string" ? (item["funcao"] as string) : undefined,
            typeof item["cargo"] === "string" ? (item["cargo"] as string) : undefined,
          );

          options.push({ id: idValue, nome, descricao });
          seen.add(idValue);
        }

        options.sort((a, b) => a.nome.localeCompare(b.nome, "pt-BR"));

        if (!cancelled) {
          setAdvogadosOptions(options);
        }
      } catch (error) {
        console.error(error);
        if (!cancelled) {
          setAdvogadosOptions([]);
          setAdvogadosError(
            error instanceof Error
              ? error.message
              : "Erro ao carregar advogados",
          );
        }
      } finally {
        if (!cancelled) {
          setAdvogadosLoading(false);
        }
      }
    };

    fetchAdvogados();

    return () => {
      cancelled = true;
    };
  }, []);

  useEffect(() => {
    let cancelled = false;

    const fetchPropostas = async () => {
      setPropostasLoading(true);
      setPropostasError(null);

      try {
        const res = await fetch(getApiUrl("oportunidades"), {
          headers: { Accept: "application/json" },
        });

        let json: unknown = null;
        try {
          json = await res.json();
        } catch (error) {
          console.error("Não foi possível interpretar a resposta de propostas", error);
        }

        if (!res.ok) {
          const message =
            json && typeof json === "object" && "error" in json &&
            typeof (json as { error?: unknown }).error === "string"
              ? String((json as { error: string }).error)
              : `Não foi possível carregar as propostas (HTTP ${res.status})`;
          throw new Error(message);
        }

        const payloadArray: Record<string, unknown>[] = Array.isArray(json)
          ? (json as Record<string, unknown>[])
          : Array.isArray((json as { data?: unknown[] })?.data)
            ? ((json as { data: unknown[] }).data as Record<string, unknown>[])
            : Array.isArray((json as { rows?: unknown[] })?.rows)
              ? ((json as { rows: unknown[] }).rows as Record<string, unknown>[])
              : [];

        const options: PropostaOption[] = [];
        const seen = new Set<string>();

        for (const item of payloadArray) {
          if (!item) {
            continue;
          }

          const idParsed = parseOptionalInteger(item["id"]);
          if (!idParsed || idParsed <= 0) {
            continue;
          }

          const sequencialValue = parseOptionalInteger(
            item["sequencial_empresa"],
          );
          const dataCriacaoValue =
            typeof item["data_criacao"] === "string"
              ? (item["data_criacao"] as string)
              : null;

          const solicitanteNome =
            pickFirstNonEmptyString(
              typeof item["solicitante_nome"] === "string"
                ? (item["solicitante_nome"] as string)
                : undefined,
              typeof (item["solicitante"] as { nome?: unknown })?.nome === "string"
                ? ((item["solicitante"] as { nome?: string }).nome)
                : undefined,
            ) ?? null;

          const idValue = String(idParsed);
          if (seen.has(idValue)) {
            continue;
          }

          options.push({
            id: idValue,
            label: formatPropostaLabel(
              idParsed,
              sequencialValue,
              dataCriacaoValue,
              solicitanteNome,
            ),
            solicitante: solicitanteNome,
            sequencial: sequencialValue,
            dataCriacao: dataCriacaoValue,
          });
          seen.add(idValue);
        }

        options.sort((a, b) => a.label.localeCompare(b.label, "pt-BR"));

        if (!cancelled) {
          setPropostas(options);
        }
      } catch (error) {
        console.error(error);
        if (!cancelled) {
          setPropostas([]);
          setPropostasError(
            error instanceof Error
              ? error.message
              : "Erro ao carregar propostas",
          );
        }
      } finally {
        if (!cancelled) {
          setPropostasLoading(false);
        }
      }
    };

    fetchPropostas();

    return () => {
      cancelled = true;
    };
  }, []);

  useEffect(() => {
    setProcessForm((prev) => {
      const valid = prev.advogados.filter((id) =>
        advogadosOptions.some((option) => option.id === id)
      );

      if (valid.length === prev.advogados.length) {
        return prev;
      }

      return { ...prev, advogados: valid };
    });
  }, [advogadosOptions]);

  useEffect(() => {
    setProcessForm((prev) => {
      if (!prev.propostaId) {
        return prev;
      }

      const exists = propostas.some((option) => option.id === prev.propostaId);
      if (exists) {
        return prev;
      }

      return { ...prev, propostaId: "" };
    });
  }, [propostas]);

  const selectedAdvogados = useMemo(
    () =>
      processForm.advogados
        .map((id) => advogadosOptions.find((option) => option.id === id))
        .filter((option): option is AdvogadoOption => Boolean(option)),
    [processForm.advogados, advogadosOptions],
  );

  const selectedProposta = useMemo(
    () => propostas.find((option) => option.id === processForm.propostaId) ?? null,
    [processForm.propostaId, propostas],
  );

  const propostaButtonLabel = selectedProposta
    ? selectedProposta.label
    : propostasLoading && propostas.length === 0
      ? "Carregando propostas..."
      : processForm.propostaId
        ? `Proposta #${processForm.propostaId}`
        : propostas.length === 0
          ? "Nenhuma proposta disponível"
          : "Selecione a proposta";

  const toggleAdvogadoSelection = useCallback((id: string) => {
    setProcessForm((prev) => {
      const alreadySelected = prev.advogados.includes(id);
      const updated = alreadySelected
        ? prev.advogados.filter((advId) => advId !== id)
        : [...prev.advogados, id];

      return { ...prev, advogados: updated };
    });
  }, []);

  const loadProcessos = useCallback(async () => {
    const res = await fetch(getApiUrl("processos"), {
      headers: { Accept: "application/json" },
    });

    let json: unknown = null;
    try {
      json = await res.json();
    } catch (error) {
      console.error("Não foi possível interpretar a resposta de processos", error);
    }

    if (!res.ok) {
      const message =
        json && typeof json === "object" &&
        "error" in json &&
        typeof (json as { error: unknown }).error === "string"
          ? (json as { error: string }).error
          : `Não foi possível carregar os processos (HTTP ${res.status})`;
      throw new Error(message);
    }

    const data: ApiProcesso[] = Array.isArray(json)
      ? (json as ApiProcesso[])
      : Array.isArray((json as { rows?: ApiProcesso[] })?.rows)
        ? ((json as { rows: ApiProcesso[] }).rows)
        : Array.isArray((json as { data?: { rows?: ApiProcesso[] } })?.data?.rows)
          ? ((json as { data: { rows: ApiProcesso[] } }).data.rows)
          : Array.isArray((json as { data?: ApiProcesso[] })?.data)
            ? ((json as { data: ApiProcesso[] }).data)
            : [];

    return data.map(mapApiProcessoToProcesso);
  }, []);

  useEffect(() => {
    let active = true;

    const fetchProcessos = async () => {
      setProcessosLoading(true);
      setProcessosError(null);
      try {
        const data = await loadProcessos();
        if (!active) return;
        setProcessos(data);
      } catch (error) {
        console.error(error);
        if (!active) return;
        const message =
          error instanceof Error
            ? error.message
            : "Erro ao carregar processos";
        setProcessos([]);
        setProcessosError(message);
        toast({
          title: "Erro ao carregar processos",
          description: message,
          variant: "destructive",
        });
      } finally {
        if (active) {
          setProcessosLoading(false);
        }
      }
    };

    fetchProcessos();

    return () => {
      active = false;
    };
  }, [loadProcessos, toast]);

  useEffect(() => {
    if (
      processForm.clienteId &&
      !clientes.some((cliente) => String(cliente.id) === processForm.clienteId)
    ) {
      setProcessForm((prev) => ({ ...prev, clienteId: "" }));
    }
  }, [clientes, processForm.clienteId]);

  useEffect(() => {
    if (!processForm.uf) {
      setMunicipios([]);
      setMunicipiosLoading(false);
      return;
    }

    let cancelled = false;
    setMunicipiosLoading(true);

    const fetchMunicipios = async () => {
      try {
        const res = await fetch(
          `https://servicodados.ibge.gov.br/api/v1/localidades/estados/${processForm.uf}/municipios?orderBy=nome`,
        );
        if (!res.ok) throw new Error(`HTTP ${res.status}`);
        const data = (await res.json()) as Municipio[];
        if (!cancelled) setMunicipios(data);
      } catch (error) {
        console.error(error);
        if (!cancelled) setMunicipios([]);
      } finally {
        if (!cancelled) setMunicipiosLoading(false);
      }
    };

    fetchMunicipios();

    return () => {
      cancelled = true;
    };
  }, [processForm.uf]);

  const statusOptions = useMemo(() => {
    const values = Array.from(
      new Set(
        processos
          .map((processo) => processo.status?.trim())
          .filter((status): status is string => Boolean(status) && status !== "Não informado"),
      ),
    ).sort((a, b) => a.localeCompare(b));

    return values;
  }, [processos]);

  const tipoOptions = useMemo(() => {
    const values = Array.from(
      new Set(
        processos
          .map((processo) => processo.tipo?.trim())
          .filter((tipo): tipo is string => Boolean(tipo) && tipo !== "Não informado"),
      ),
    ).sort((a, b) => a.localeCompare(b));

    return values;
  }, [processos]);

  useEffect(() => {
    if (statusFilter !== "todos" && !statusOptions.includes(statusFilter)) {
      setStatusFilter("todos");
    }
  }, [statusFilter, statusOptions]);

  useEffect(() => {
    if (tipoFilter !== "todos" && !tipoOptions.includes(tipoFilter)) {
      setTipoFilter("todos");
    }
  }, [tipoFilter, tipoOptions]);

  const totalProcessos = useMemo(() => processos.length, [processos]);

  const processosEmAndamento = useMemo(
    () =>
      processos.filter((processo) =>
        processo.status.toLowerCase().includes("andamento") ||
        processo.status.toLowerCase().includes("ativo"),
      ).length,
    [processos],
  );

  const processosArquivados = useMemo(
    () => processos.filter((processo) => processo.status.toLowerCase().includes("arquiv")).length,
    [processos],
  );

  const clientesAtivos = useMemo(
    () => new Set(processos.map((processo) => processo.cliente.id)).size,
    [processos],
  );

  const handleDialogOpenChange = useCallback((open: boolean) => {
    setIsDialogOpen(open);
    if (!open) {
      setAdvogadosPopoverOpen(false);
      setPropostasPopoverOpen(false);
      setProcessForm(createEmptyProcessForm());
      setCreateError(null);
    }
  }, []);

  const handleProcessCreate = async () => {
    if (creatingProcess) {
      return;
    }

    if (!processForm.clienteId) {
      setCreateError("Selecione o cliente responsável pelo processo.");
      return;
    }

    const selectedCliente = clientes.find(
      (cliente) => String(cliente.id) === processForm.clienteId,
    );

    if (!selectedCliente) {
      return;
    }

    setCreateError(null);
    setCreatingProcess(true);

    try {
      const advogadosPayload = processForm.advogados
        .map((id) => Number.parseInt(id, 10))
        .filter((value) => Number.isFinite(value) && value > 0);

      const jurisdicaoPayload = [processForm.municipio, processForm.uf]
        .map((value) => value?.trim())
        .filter((value) => value && value.length > 0)
        .join(" - ");

      const payload: Record<string, unknown> = {
        cliente_id: selectedCliente.id,
        numero: processForm.numero,
        uf: processForm.uf,
        municipio: processForm.municipio,
        ...(jurisdicaoPayload ? { jurisdicao: jurisdicaoPayload } : {}),
        advogados: advogadosPayload,
      };

      const instanciaPayload =
        processForm.instancia === INSTANCIA_OUTRO_VALUE
          ? processForm.instanciaOutro.trim()
          : processForm.instancia.trim();
      if (instanciaPayload) {
        payload.orgao_julgador = instanciaPayload;
      }

      const dataDistribuicaoPayload = processForm.dataDistribuicao.trim();
      if (dataDistribuicaoPayload) {
        payload.data_distribuicao = dataDistribuicaoPayload;
      }

      const propostaId = parseOptionalInteger(processForm.propostaId);
      if (propostaId && propostaId > 0) {
        payload.oportunidade_id = propostaId;
      }

      const res = await fetch(getApiUrl("processos"), {
        method: "POST",
        headers: {
          "Content-Type": "application/json",
          Accept: "application/json",
        },
        body: JSON.stringify(payload),
      });

      let json: unknown = null;
      try {
        json = await res.json();
      } catch (error) {
        console.error("Não foi possível interpretar a resposta de criação", error);
      }

      if (!res.ok) {
        const message =
          json && typeof json === "object" &&
          "error" in json &&
          typeof (json as { error: unknown }).error === "string"
            ? (json as { error: string }).error
            : `Não foi possível cadastrar o processo (HTTP ${res.status})`;
        throw new Error(message);
      }

      if (!json || typeof json !== "object") {
        throw new Error("Resposta inválida do servidor ao cadastrar o processo");
      }

      const mapped = mapApiProcessoToProcesso(json as ApiProcesso);
      setProcessos((prev) => [mapped, ...prev.filter((p) => p.id !== mapped.id)]);
      toast({ title: "Processo cadastrado com sucesso" });
      handleDialogOpenChange(false);
    } catch (error) {
      console.error(error);
      const message =
        error instanceof Error
          ? error.message
          : "Erro ao cadastrar processo";
      setCreateError(message);
      toast({
        title: "Erro ao cadastrar processo",
        description: message,
        variant: "destructive",
      });
    } finally {
      setCreatingProcess(false);
    }
  };

  const handleViewProcessDetails = useCallback(
    (processoToView: Processo) => {
      const clienteId = processoToView.cliente?.id ?? null;

      if (!clienteId || clienteId <= 0) {
        toast({
          title: "Não foi possível abrir o processo",
          description: "Cliente relacionado ao processo não identificado.",
          variant: "destructive",
        });
        return;
      }

      navigate(`/clientes/${clienteId}/processos/${processoToView.id}`);
    },
    [navigate, toast],
  );

  const isInstanciaOutroSelected = processForm.instancia === INSTANCIA_OUTRO_VALUE;

  const isCreateDisabled =
    !processForm.numero ||
    !processForm.uf ||
    !processForm.municipio ||
    !processForm.clienteId ||
    (isInstanciaOutroSelected && processForm.instanciaOutro.trim().length === 0) ||
    creatingProcess;

  const filteredProcessos = useMemo(() => {
    const normalizedSearch = searchTerm.trim().toLowerCase();
    const numericSearch = normalizedSearch.replace(/\D/g, "");

    return processos.filter((processo) => {
      const matchesStatus =
        statusFilter === "todos" || processo.status === statusFilter;
      const matchesTipo = tipoFilter === "todos" || processo.tipo === tipoFilter;

      if (!matchesStatus || !matchesTipo) {
        return false;
      }

      if (normalizedSearch.length === 0) {
        return true;
      }

      const searchPool = [
        processo.numero,
        processo.cliente?.nome,
        processo.status,
        processo.tipo,
        processo.orgaoJulgador,
        processo.classeJudicial,
        processo.advogados.map((adv) => adv.nome).join(" "),
        processo.proposta?.label,
        processo.proposta?.solicitante ?? null,
      ];

      const hasTextMatch = searchPool.some((value) => {
        if (!value) return false;
        return value.toLowerCase().includes(normalizedSearch);
      });

      const documento = processo.cliente?.documento ?? "";
      const propostaNumero = processo.proposta?.label
        ? processo.proposta.label.replace(/\D/g, "")
        : "";
      const hasDocumentoMatch =
        numericSearch.length > 0
          ? [documento.replace(/\D/g, ""), propostaNumero]
              .filter((value) => value.length > 0)
              .some((value) => value.includes(numericSearch))
          : false;

      return hasTextMatch || hasDocumentoMatch;
    });
  }, [processos, searchTerm, statusFilter, tipoFilter]);

  return (
    <div className="p-4 sm:p-6 space-y-6">
      <div className="flex flex-col gap-4 sm:flex-row sm:items-start sm:justify-between">
        <div className="space-y-1">
          <h1 className="text-3xl font-bold text-foreground">Processos</h1>
          <p className="text-sm text-muted-foreground">
            Monitore os processos em andamento, acompanhe movimentações internas e identifique prioridades com mais clareza.
          </p>
        </div>
        <Button onClick={() => setIsDialogOpen(true)} className="self-start">
          Cadastrar processo
        </Button>
      </div>

      <div className="grid gap-4 sm:grid-cols-2 xl:grid-cols-4">
        <Card className="border-border/60 bg-card/60 shadow-sm">
          <CardContent className="flex items-center justify-between gap-4 pt-6">
            <div className="flex h-12 w-12 items-center justify-center rounded-full bg-primary/10 text-primary">
              <GavelIcon className="h-5 w-5" />
            </div>
            <div className="text-right">
              <p className="text-xs font-medium uppercase tracking-wide text-muted-foreground">
                Total de processos
              </p>
              <p className="text-2xl font-semibold">{totalProcessos}</p>
            </div>
          </CardContent>
        </Card>
        <Card className="border-border/60 bg-card/60 shadow-sm">
          <CardContent className="flex items-center justify-between gap-4 pt-6">
            <div className="flex h-12 w-12 items-center justify-center rounded-full bg-emerald-500/10 text-emerald-600">
              <Clock className="h-5 w-5" />
            </div>
            <div className="text-right">
              <p className="text-xs font-medium uppercase tracking-wide text-muted-foreground">
                Em andamento
              </p>
              <p className="text-2xl font-semibold">{processosEmAndamento}</p>
            </div>
          </CardContent>
        </Card>
        <Card className="border-border/60 bg-card/60 shadow-sm">
          <CardContent className="flex items-center justify-between gap-4 pt-6">
            <div className="flex h-12 w-12 items-center justify-center rounded-full bg-slate-500/10 text-slate-600">
              <Archive className="h-5 w-5" />
            </div>
            <div className="text-right">
              <p className="text-xs font-medium uppercase tracking-wide text-muted-foreground">
                Arquivados
              </p>
              <p className="text-2xl font-semibold">{processosArquivados}</p>
            </div>
          </CardContent>
        </Card>
        <Card className="border-border/60 bg-card/60 shadow-sm">
          <CardContent className="flex items-center justify-between gap-4 pt-6">
            <div className="flex h-12 w-12 items-center justify-center rounded-full bg-blue-500/10 text-blue-600">
              <UsersIcon className="h-5 w-5" />
            </div>
            <div className="text-right">
              <p className="text-xs font-medium uppercase tracking-wide text-muted-foreground">
                Clientes vinculados
              </p>
              <p className="text-2xl font-semibold">{clientesAtivos}</p>
            </div>
          </CardContent>
        </Card>
      </div>

      <Card className="border-border/60 bg-card/60 shadow-sm">
        <CardHeader className="flex flex-col gap-2 pb-0 sm:flex-row sm:items-end sm:justify-between">
          <div className="space-y-1">
            <CardTitle className="text-lg">Filtros inteligentes</CardTitle>
            <CardDescription>
              Refine a visualização por status, tipo de processo ou busque por cliente, número ou documento.
            </CardDescription>
          </div>
        </CardHeader>
        <CardContent className="grid gap-4 pt-4 md:grid-cols-[1.5fr,1fr,1fr]">
          <div className="relative flex items-center">
            <Search className="pointer-events-none absolute left-3 h-4 w-4 text-muted-foreground" />
            <Input
              placeholder="Pesquisar por número, cliente, CPF ou advogado"
              value={searchTerm}
              onChange={(event) => setSearchTerm(event.target.value)}
              className="h-11 pl-9"
            />
          </div>
          <Select value={statusFilter} onValueChange={setStatusFilter}>
            <SelectTrigger className="h-11">
              <SelectValue placeholder="Status do processo" />
            </SelectTrigger>
            <SelectContent>
              <SelectItem value="todos">Todos os status</SelectItem>
              {statusOptions.length === 0 ? (
                <SelectItem value="__empty" disabled>
                  Nenhum status disponível
                </SelectItem>
              ) : (
                statusOptions.map((status) => (
                  <SelectItem key={status} value={status}>
                    {status}
                  </SelectItem>
                ))
              )}
            </SelectContent>
          </Select>
          <Select value={tipoFilter} onValueChange={setTipoFilter}>
            <SelectTrigger className="h-11">
              <SelectValue placeholder="Tipo do processo" />
            </SelectTrigger>
            <SelectContent>
              <SelectItem value="todos">Todos os tipos</SelectItem>
              {tipoOptions.length === 0 ? (
                <SelectItem value="__empty" disabled>
                  Nenhum tipo disponível
                </SelectItem>
              ) : (
                tipoOptions.map((tipo) => (
                  <SelectItem key={tipo} value={tipo}>
                    {tipo}
                  </SelectItem>
                ))
              )}
            </SelectContent>
          </Select>
        </CardContent>
      </Card>

      {processosLoading ? (
        <Card className="border-border/60 bg-card/60 shadow-sm">
          <CardHeader>
            <CardTitle className="text-lg">Processos</CardTitle>
            <CardDescription>Carregando dados...</CardDescription>
          </CardHeader>
          <CardContent className="space-y-4">
            {[0, 1, 2].map((item) => (
              <div key={item} className="space-y-3 rounded-lg border border-dashed border-border/60 bg-muted/40 p-4">
                <Skeleton className="h-4 w-1/3" />
                <Skeleton className="h-4 w-1/2" />
                <Skeleton className="h-4 w-full" />
              </div>
            ))}
          </CardContent>
        </Card>
      ) : processosError ? (
        <Card className="border-destructive/40 bg-destructive/5 text-destructive">
          <CardHeader>
            <CardTitle>Não foi possível carregar os processos</CardTitle>
            <CardDescription className="text-destructive/80">
              {processosError}
            </CardDescription>
          </CardHeader>
        </Card>
      ) : filteredProcessos.length === 0 ? (
        <Card className="border-border/60 bg-card/60 shadow-sm">
          <CardHeader>
            <CardTitle>Nenhum processo encontrado</CardTitle>
            <CardDescription>
              Ajuste os filtros ou refine a busca para visualizar outros resultados.
            </CardDescription>
          </CardHeader>
          <CardContent>
            <p className="text-sm text-muted-foreground">
              Você pode cadastrar um novo processo clicando no botão acima.
            </p>
          </CardContent>
        </Card>
      ) : (
        <Accordion type="multiple" className="space-y-4">
          {filteredProcessos.map((processo) => {
            const clienteDocumento =
              processo.cliente?.documento?.trim() || "Documento não informado";
            const clientePapel = processo.cliente?.papel?.trim();
            const ultimaAtualizacaoLabel =
              processo.ultimaSincronizacao
                ? formatDateTimeToPtBR(processo.ultimaSincronizacao)
                : "Sem registros recentes";
            const movimentacoesLabel =
              processo.movimentacoesCount === 1
                ? "1 movimentação registrada"
                : `${processo.movimentacoesCount} movimentações registradas`;

            return (
              <AccordionItem
                key={processo.id}
                value={String(processo.id)}
                className="overflow-hidden rounded-xl border border-border/60 bg-card/60 text-card-foreground shadow-sm transition hover:border-primary/40 hover:shadow-md data-[state=open]:shadow-md"
              >
                <AccordionTrigger className="px-6 py-6 text-left hover:no-underline sm:px-8">
                  <div className="flex w-full flex-col gap-4 text-left">
                    <div className="flex flex-col gap-3 sm:flex-row sm:items-center sm:justify-between">
                      <div className="space-y-1">
                        <CardTitle className="text-xl font-semibold">
                          Processo {processo.numero}
                        </CardTitle>
                        <CardDescription className="text-sm text-muted-foreground">
                          {processo.cliente.nome} · {processo.classeJudicial}
                        </CardDescription>
                      </div>
                      <div className="flex flex-wrap items-center gap-2">
                        <Badge
                          variant="outline"
                          className={`rounded-full px-3 py-1 text-xs font-medium ${getStatusBadgeClassName(processo.status)}`}
                        >
                          {processo.status}
                        </Badge>
                        <Badge
                          variant="outline"
                          className={`rounded-full px-3 py-1 text-xs font-medium ${getTipoBadgeClassName(processo.tipo)}`}
                        >
                          {processo.tipo}
                        </Badge>
                    </div>
                    <div className="grid gap-2 text-xs text-muted-foreground sm:grid-cols-3">
                      <span className="flex items-center gap-1.5">
                        <Calendar className="h-3.5 w-3.5 text-primary" />
                        Distribuído em {processo.dataDistribuicao}
                      </span>
                      <span className="flex items-center gap-1.5">
                        <Clock className="h-3.5 w-3.5 text-primary" />
                        Última atualização: {ultimaAtualizacaoLabel}
                      </span>
                      <span className="flex items-center gap-1.5">
                        <FileText className="h-3.5 w-3.5 text-primary" />
                        {movimentacoesLabel}
                      </span>
                    </div>
                    </div>
                  </div>
                </AccordionTrigger>
                <AccordionContent className="border-t border-border/40 px-6 pb-6 pt-6 sm:px-8">
                  <div className="space-y-6">
                    <div className="grid gap-4 md:grid-cols-2 xl:grid-cols-3">
                      <div className="rounded-lg border border-dashed border-border/60 bg-muted/40 p-4">
                        <p className="text-xs font-semibold uppercase tracking-wide text-muted-foreground">
                          Cliente
                        </p>
                        <div className="mt-3 flex items-start justify-between gap-2">
                          <div>
                            <p className="text-sm font-medium text-foreground">
                              {processo.cliente.nome}
                            </p>
                            <p className="text-xs text-muted-foreground">{clienteDocumento}</p>
                          </div>
                          {clientePapel ? (
                            <Badge
                              variant="outline"
                              className="rounded-full border-muted-foreground/20 bg-background px-2.5 py-1 text-[10px] uppercase tracking-wide text-muted-foreground"
                            >
                              {clientePapel}
                            </Badge>
                          ) : null}
                        </div>
                      </div>
                      {processo.proposta ? (
                        <div className="rounded-lg border border-dashed border-border/60 bg-muted/40 p-4">
                          <p className="text-xs font-semibold uppercase tracking-wide text-muted-foreground">
                            Proposta vinculada
                          </p>
                          <div className="mt-3 flex items-start gap-2 text-sm text-foreground">
                            <Archive className="mt-0.5 h-4 w-4 text-muted-foreground" />
                            <div>
                              <p className="font-medium text-foreground">
                                {processo.proposta.label}
                              </p>
                              {processo.proposta.solicitante ? (
                                <p className="text-xs text-muted-foreground">
                                  Solicitante: {processo.proposta.solicitante}
                                </p>
                              ) : null}
                            </div>
                          </div>
                        </div>
                      ) : null}
                      <div className="rounded-lg border border-dashed border-border/60 bg-muted/40 p-4">
                        <p className="text-xs font-semibold uppercase tracking-wide text-muted-foreground">
                          Jurisdição
                        </p>
                        <div className="mt-3 flex items-start gap-2 text-sm text-foreground">
                          <MapPin className="mt-0.5 h-4 w-4 text-muted-foreground" />
                          <span>{processo.jurisdicao}</span>
                        </div>
                      </div>
                      <div className="rounded-lg border border-dashed border-border/60 bg-muted/40 p-4">
                        <p className="text-xs font-semibold uppercase tracking-wide text-muted-foreground">
                          Órgão julgador
                        </p>
                        <div className="mt-3 flex items-start gap-2 text-sm text-foreground">
                          <Landmark className="mt-0.5 h-4 w-4 text-muted-foreground" />
                          <span>{processo.orgaoJulgador}</span>
                        </div>
                      </div>
                      <div className="rounded-lg border border-dashed border-border/60 bg-muted/40 p-4">
                        <p className="text-xs font-semibold uppercase tracking-wide text-muted-foreground">
                          Classe judicial
                        </p>
                        <div className="mt-3 flex items-start gap-2 text-sm text-foreground">
                          <FileText className="mt-0.5 h-4 w-4 text-muted-foreground" />
                          <span>{processo.classeJudicial}</span>
                        </div>
                      </div>
                      <div className="rounded-lg border border-dashed border-border/60 bg-muted/40 p-4">
                        <p className="text-xs font-semibold uppercase tracking-wide text-muted-foreground">
                          Assunto principal
                        </p>
                        <div className="mt-3 flex items-start gap-2 text-sm text-foreground">
                          <GavelIcon className="mt-0.5 h-4 w-4 text-muted-foreground" />
                          <span>{processo.assunto}</span>
                        </div>
                      </div>
                      <div className="rounded-lg border border-dashed border-border/60 bg-muted/40 p-4">
                        <p className="text-xs font-semibold uppercase tracking-wide text-muted-foreground">
                          Data da distribuição
                        </p>
                        <div className="mt-3 flex items-start gap-2 text-sm text-foreground">
                          <Calendar className="mt-0.5 h-4 w-4 text-muted-foreground" />
                          <span>{processo.dataDistribuicao}</span>
                        </div>
                      </div>
                      <div className="rounded-lg border border-dashed border-border/60 bg-muted/40 p-4">
                        <p className="text-xs font-semibold uppercase tracking-wide text-muted-foreground">
                          Status atual
                        </p>
                        <div className="mt-3 flex flex-wrap items-center gap-2">
                          <Badge
                            variant="outline"
                            className={`rounded-full px-3 py-1 text-xs font-medium ${getStatusBadgeClassName(processo.status)}`}
                          >
                            {processo.status}
                          </Badge>
                        </div>
                      </div>
                      <div className="rounded-lg border border-dashed border-border/60 bg-muted/40 p-4">
                        <p className="text-xs font-semibold uppercase tracking-wide text-muted-foreground">
                          Tipo do processo
                        </p>
                        <div className="mt-3 flex flex-wrap items-center gap-2">
                          <Badge
                            variant="outline"
                            className={`rounded-full px-3 py-1 text-xs font-medium ${getTipoBadgeClassName(processo.tipo)}`}
                          >
                            {processo.tipo}
                          </Badge>
                        </div>
                      </div>
                    </div>
                    <div className="grid gap-4 lg:grid-cols-[1.5fr,1fr]">
                      <div className="rounded-lg border border-dashed border-border/60 bg-muted/40 p-4">
                        <p className="text-xs font-semibold uppercase tracking-wide text-muted-foreground">
                          Equipe jurídica
                        </p>
                        {processo.advogados.length > 0 ? (
                          <ul className="mt-3 space-y-2 text-sm text-foreground">
                            {processo.advogados.map((advogado) => (
                              <li
                                key={`${processo.id}-adv-${advogado.id}-${advogado.nome}`}
                                className="space-y-0.5"
                              >
                                <p className="font-medium">{advogado.nome}</p>
                                {advogado.funcao ? (
                                  <p className="text-xs text-muted-foreground">{advogado.funcao}</p>
                                ) : null}
                              </li>
                            ))}
                          </ul>
                        ) : (
                          <p className="mt-3 text-xs text-muted-foreground">
                            Nenhum advogado cadastrado para este processo.
                          </p>
                        )}
                      </div>
                    </div>
                    <div className="flex flex-wrap items-center justify-between gap-2">
                      <span className="text-xs text-muted-foreground">
                        ID interno: {processo.id}
                      </span>
                      <div className="flex flex-wrap items-center gap-2">
                        <Button
                          variant="outline"
                          size="sm"
                          onClick={() => handleViewProcessDetails(processo)}
                        >
                          <Eye className="mr-2 h-4 w-4" />
                          Visualizar detalhes
                        </Button>
                      </div>
                    </div>
                  </div>
                </AccordionContent>
              </AccordionItem>
            );
          })}
        </Accordion>
      )}

      <Dialog open={isDialogOpen} onOpenChange={handleDialogOpenChange}>
        <DialogContent className="sm:max-w-lg">
          <DialogHeader>
            <DialogTitle>Cadastrar processo</DialogTitle>
            <DialogDescription>
              Informe os dados básicos para registrar um novo processo.
            </DialogDescription>
          </DialogHeader>
          <div className="grid gap-4 sm:grid-cols-2">
            <div className="space-y-2 sm:col-span-2">
              <Label htmlFor="process-client">Cliente</Label>
              <Select
                value={processForm.clienteId}
                onValueChange={(value) =>
                  setProcessForm((prev) => ({
                    ...prev,
                    clienteId: value,
                  }))
                }
              >
                <SelectTrigger
                  id="process-client"
                  disabled={clientesLoading || clientes.length === 0}
                >
                  <SelectValue
                    placeholder={
                      clientesLoading
                        ? "Carregando clientes..."
                        : clientes.length > 0
                          ? "Selecione o cliente"
                          : "Nenhum cliente encontrado"
                    }
                  />
                </SelectTrigger>
                <SelectContent>
                  {clientes.map((cliente) => (
                    <SelectItem key={cliente.id} value={String(cliente.id)}>
                      {cliente.nome}
                      {cliente.documento ? ` (${cliente.documento})` : ""}
                    </SelectItem>
                  ))}
                </SelectContent>
              </Select>
            </div>
            <div className="space-y-2 sm:col-span-2">
              <Label htmlFor="process-proposta">Proposta vinculada</Label>
              <Popover
                open={propostasPopoverOpen}
                onOpenChange={setPropostasPopoverOpen}
              >
                <PopoverTrigger asChild>
                  <Button
                    id="process-proposta"
                    type="button"
                    variant="outline"
                    role="combobox"
                    aria-expanded={propostasPopoverOpen}
                    className="w-full justify-between"
                    disabled={propostasLoading && propostas.length === 0}
                  >
                    <span className="truncate">{propostaButtonLabel}</span>
                    <ChevronsUpDown className="ml-2 h-4 w-4 shrink-0 opacity-50" />
                  </Button>
                </PopoverTrigger>
                <PopoverContent
                  className="w-[var(--radix-popover-trigger-width)] p-0"
                  align="start"
                >
                  <Command>
                    <CommandInput placeholder="Buscar proposta..." />
                    <CommandList>
                      <CommandEmpty>
                        {propostasLoading
                          ? "Carregando propostas..."
                          : propostasError ?? "Nenhuma proposta encontrada"}
                      </CommandEmpty>
                      <CommandGroup>
                        <CommandItem
                          value="Nenhuma proposta"
                          onSelect={() => {
                            setProcessForm((prev) => ({ ...prev, propostaId: "" }));
                            setPropostasPopoverOpen(false);
                          }}
                        >
                          <Check
                            className={`mr-2 h-4 w-4 ${processForm.propostaId === "" ? "opacity-100" : "opacity-0"}`}
                          />
                          Nenhuma proposta vinculada
                        </CommandItem>
                        {propostas.map((proposta) => {
                          const selected = processForm.propostaId === proposta.id;
                          return (
                            <CommandItem
                              key={proposta.id}
                              value={proposta.label}
                              onSelect={() => {
                                setProcessForm((prev) => ({
                                  ...prev,
                                  propostaId: proposta.id,
                                }));
                                setPropostasPopoverOpen(false);
                              }}
                            >
                              <Check
                                className={`mr-2 h-4 w-4 ${selected ? "opacity-100" : "opacity-0"}`}
                              />
                              <div className="flex flex-col">
                                <span>{proposta.label}</span>
                                {proposta.solicitante ? (
                                  <span className="text-xs text-muted-foreground">
                                    Solicitante: {proposta.solicitante}
                                  </span>
                                ) : null}
                              </div>
                            </CommandItem>
                          );
                        })}
                      </CommandGroup>
                    </CommandList>
                  </Command>
                </PopoverContent>
              </Popover>
              {propostasError ? (
                <p className="text-xs text-destructive">{propostasError}</p>
              ) : selectedProposta ? (
                <p className="text-xs text-muted-foreground">
                  Proposta selecionada{selectedProposta.solicitante ? ` para ${selectedProposta.solicitante}` : ""}.
                </p>
              ) : (
                <p className="text-xs text-muted-foreground">
                  Vincule uma proposta existente ao processo (opcional).
                </p>
              )}
            </div>
            <div className="space-y-2">
              <Label htmlFor="process-uf">UF</Label>
              <Select
                value={processForm.uf}
                onValueChange={(value) =>
                  setProcessForm((prev) => ({
                    ...prev,
                    uf: value,
                    municipio: "",
                  }))
                }
              >
                <SelectTrigger id="process-uf">
                  <SelectValue placeholder="Selecione a UF" />
                </SelectTrigger>
                <SelectContent>
                  {ufs.map((uf) => (
                    <SelectItem key={uf.sigla} value={uf.sigla}>
                      {uf.nome} ({uf.sigla})
                    </SelectItem>
                  ))}
                </SelectContent>
              </Select>
            </div>
            <div className="space-y-2">
              <Label htmlFor="process-municipio">Município</Label>
              <Select
                value={processForm.municipio}
                onValueChange={(value) =>
                  setProcessForm((prev) => ({ ...prev, municipio: value }))
                }
              >
                <SelectTrigger
                  id="process-municipio"
                  disabled={!processForm.uf || municipiosLoading}
                >
                  <SelectValue
                    placeholder={
                      !processForm.uf
                        ? "Selecione a UF primeiro"
                        : municipiosLoading
                          ? "Carregando municípios..."
                          : municipios.length > 0
                            ? "Selecione o município"
                            : "Nenhum município encontrado"
                    }
                  />
                </SelectTrigger>
                <SelectContent>
                  {municipios.map((municipio) => (
                    <SelectItem key={municipio.id} value={municipio.nome}>
                      {municipio.nome}
                    </SelectItem>
                  ))}
                </SelectContent>
              </Select>
            </div>
            <div className="space-y-2 sm:col-span-2">
              <Label>Advogados responsáveis</Label>
              <Popover
                open={advogadosPopoverOpen}
                onOpenChange={setAdvogadosPopoverOpen}
              >
                <PopoverTrigger asChild>
                  <Button
                    type="button"
                    variant="outline"
                    role="combobox"
                    aria-expanded={advogadosPopoverOpen}
                    className="w-full justify-between"
                    disabled={advogadosLoading && advogadosOptions.length === 0}
                  >
                    <span className="truncate">
                      {advogadosLoading && advogadosOptions.length === 0
                        ? "Carregando advogados..."
                        : selectedAdvogados.length === 0
                          ? advogadosOptions.length === 0
                            ? "Nenhum advogado disponível"
                            : "Selecione os advogados responsáveis"
                          : selectedAdvogados.length === 1
                            ? selectedAdvogados[0].nome
                            : `${selectedAdvogados.length} advogados selecionados`}
                    </span>
                    <ChevronsUpDown className="ml-2 h-4 w-4 shrink-0 opacity-50" />
                  </Button>
                </PopoverTrigger>
                <PopoverContent
                  className="w-[var(--radix-popover-trigger-width)] p-0"
                  align="start"
                >
                  <Command>
                    <CommandInput placeholder="Pesquisar advogados..." />
                    <CommandList>
                      <CommandEmpty>
                        {advogadosLoading
                          ? "Carregando advogados..."
                          : advogadosError ?? "Nenhum advogado encontrado"}
                      </CommandEmpty>
                      <CommandGroup>
                        {advogadosOptions.map((advogado) => {
                          const selected = processForm.advogados.includes(advogado.id);
                          return (
                            <CommandItem
                              key={advogado.id}
                              value={`${advogado.nome} ${advogado.descricao ?? ""}`}
                              onSelect={() => toggleAdvogadoSelection(advogado.id)}
                            >
                              <Check
                                className={`mr-2 h-4 w-4 ${selected ? "opacity-100" : "opacity-0"}`}
                              />
                              <div className="flex flex-col">
                                <span>{advogado.nome}</span>
                                {advogado.descricao ? (
                                  <span className="text-xs text-muted-foreground">
                                    {advogado.descricao}
                                  </span>
                                ) : null}
                              </div>
                            </CommandItem>
                          );
                        })}
                      </CommandGroup>
                    </CommandList>
                  </Command>
                </PopoverContent>
              </Popover>
              {selectedAdvogados.length > 0 ? (
                <div className="flex flex-wrap gap-2">
                  {selectedAdvogados.map((advogado) => (
                    <Badge
                      key={`selected-${advogado.id}`}
                      variant="secondary"
                      className="flex items-center gap-1 text-xs"
                    >
                      <span>{advogado.nome}</span>
                      <button
                        type="button"
                        onClick={() => toggleAdvogadoSelection(advogado.id)}
                        className="ml-1 text-muted-foreground transition hover:text-foreground"
                        aria-label={`Remover ${advogado.nome}`}
                      >
                        ×
                      </button>
                    </Badge>
                  ))}
                </div>
              ) : (
                <p className="text-xs text-muted-foreground">
                  {advogadosError
                    ? advogadosError
                    : "Selecione os advogados responsáveis pelo processo (opcional)."}
                </p>
              )}
            </div>
<<<<<<< HEAD
            <div className="space-y-4 sm:col-span-2 md:col-span-1">
              <div className="space-y-2">
                <Label htmlFor="process-number">Número do processo</Label>
                <Input
                  id="process-number"
                  placeholder="0000000-00.0000.0.00.0000"
                  value={processForm.numero}
                  onChange={(event) =>
                    setProcessForm((prev) => ({
                      ...prev,
                      numero: formatProcessNumber(event.target.value),
                    }))
                  }
                />
              </div>
              <div className="space-y-2">
                <Label htmlFor="process-instancia">Instância do processo</Label>
                <Select
                  value={processForm.instancia}
                  onValueChange={(value) =>
                    setProcessForm((prev) => ({
                      ...prev,
                      instancia: value,
                      instanciaOutro:
                        value === INSTANCIA_OUTRO_VALUE ? prev.instanciaOutro : "",
                    }))
                  }
                >
                  <SelectTrigger id="process-instancia">
                    <SelectValue placeholder="Selecione a instância" />
                  </SelectTrigger>
                  <SelectContent>
                    {INSTANCIA_OPTIONS.map((option) => (
                      <SelectItem key={option} value={option}>
                        {option}
                      </SelectItem>
                    ))}
                  </SelectContent>
                </Select>
              </div>
              {isInstanciaOutroSelected ? (
                <div className="space-y-2">
                  <Label htmlFor="process-instancia-outro">Especificar instância</Label>
                  <Input
                    id="process-instancia-outro"
                    placeholder="Descreva a instância"
                    value={processForm.instanciaOutro}
                    onChange={(event) =>
                      setProcessForm((prev) => ({
                        ...prev,
                        instanciaOutro: event.target.value,
                      }))
                    }
                  />
                </div>
              ) : null}
=======
            <div className="space-y-2 sm:col-span-2 md:col-span-1">
              <Label htmlFor="process-number">Número do processo</Label>
              <Input
                id="process-number"
                placeholder="0000000-00.0000.0.00.0000"
                value={processForm.numero}
                onChange={(event) =>
                  setProcessForm((prev) => ({
                    ...prev,
                    numero: formatProcessNumber(event.target.value),
                  }))
                }
              />
            </div>
            <div className="space-y-2 sm:col-span-2 md:col-span-1">
              <Label htmlFor="process-instancia">Instância do processo</Label>
              <Select
                value={processForm.instancia}
                onValueChange={(value) =>
                  setProcessForm((prev) => ({
                    ...prev,
                    instancia: value,
                  }))
                }
              >
                <SelectTrigger id="process-instancia">
                  <SelectValue placeholder="Selecione a instância" />
                </SelectTrigger>
                <SelectContent>
                  {INSTANCIA_OPTIONS.map((option) => (
                    <SelectItem key={option} value={option}>
                      {option}
                    </SelectItem>
                  ))}
                </SelectContent>
              </Select>
>>>>>>> 00a0c0b3
            </div>
            <div className="space-y-2 sm:col-span-2 md:col-span-1">
              <Label htmlFor="process-distribution-date">Data da distribuição</Label>
              <Input
                id="process-distribution-date"
                type="date"
                value={processForm.dataDistribuicao}
                onChange={(event) =>
                  setProcessForm((prev) => ({
                    ...prev,
                    dataDistribuicao: event.target.value,
                  }))
                }
              />
            </div>
          </div>
          {createError ? (
            <p className="text-sm text-destructive">{createError}</p>
          ) : null}
          <DialogFooter className="gap-2 sm:gap-0">
            <Button type="button" variant="outline" onClick={() => handleDialogOpenChange(false)}>
              Cancelar
            </Button>
            <Button
              type="button"
              onClick={handleProcessCreate}
              disabled={isCreateDisabled}
            >
              {creatingProcess ? "Cadastrando..." : "Cadastrar"}
            </Button>
          </DialogFooter>
        </DialogContent>
      </Dialog>
    </div>
  );
}
<|MERGE_RESOLUTION|>--- conflicted
+++ resolved
@@ -391,11 +391,8 @@
   return `Proposta #${numero}/${ano}${solicitanteNome ? ` - ${solicitanteNome}` : ""}`;
 };
 
-<<<<<<< HEAD
 const INSTANCIA_OUTRO_VALUE = "Outro / Especificar";
 
-=======
->>>>>>> 00a0c0b3
 const INSTANCIA_OPTIONS = [
   "1ª Vara Cível",
   "2ª Vara Cível",
@@ -414,11 +411,8 @@
   "Tribunal Superior Eleitoral (TSE)",
   "Superior Tribunal de Justiça (STJ)",
   "Supremo Tribunal Federal (STF)",
-<<<<<<< HEAD
   INSTANCIA_OUTRO_VALUE,
-=======
-  "Outro / Especificar",
->>>>>>> 00a0c0b3
+
 ];
 
 const createEmptyProcessForm = (): ProcessFormState => ({
@@ -2019,7 +2013,6 @@
                 </p>
               )}
             </div>
-<<<<<<< HEAD
             <div className="space-y-4 sm:col-span-2 md:col-span-1">
               <div className="space-y-2">
                 <Label htmlFor="process-number">Número do processo</Label>
@@ -2076,44 +2069,7 @@
                   />
                 </div>
               ) : null}
-=======
-            <div className="space-y-2 sm:col-span-2 md:col-span-1">
-              <Label htmlFor="process-number">Número do processo</Label>
-              <Input
-                id="process-number"
-                placeholder="0000000-00.0000.0.00.0000"
-                value={processForm.numero}
-                onChange={(event) =>
-                  setProcessForm((prev) => ({
-                    ...prev,
-                    numero: formatProcessNumber(event.target.value),
-                  }))
-                }
-              />
-            </div>
-            <div className="space-y-2 sm:col-span-2 md:col-span-1">
-              <Label htmlFor="process-instancia">Instância do processo</Label>
-              <Select
-                value={processForm.instancia}
-                onValueChange={(value) =>
-                  setProcessForm((prev) => ({
-                    ...prev,
-                    instancia: value,
-                  }))
-                }
-              >
-                <SelectTrigger id="process-instancia">
-                  <SelectValue placeholder="Selecione a instância" />
-                </SelectTrigger>
-                <SelectContent>
-                  {INSTANCIA_OPTIONS.map((option) => (
-                    <SelectItem key={option} value={option}>
-                      {option}
-                    </SelectItem>
-                  ))}
-                </SelectContent>
-              </Select>
->>>>>>> 00a0c0b3
+
             </div>
             <div className="space-y-2 sm:col-span-2 md:col-span-1">
               <Label htmlFor="process-distribution-date">Data da distribuição</Label>
