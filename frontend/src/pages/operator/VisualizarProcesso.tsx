import {
  memo,
  useCallback,
  useEffect,
  useMemo,
  useState,
  type FormEvent,
  type UIEventHandler,
} from "react";
import { useLocation, useNavigate, useParams } from "react-router-dom";
import {
  AlertTriangle,
  ArrowLeft,
  ChevronDown,
  ChevronUp,
  Info,
  Loader2,
  Sparkles,
} from "lucide-react";
import { ModernTimeline } from "@/components/ui/modern-timeline";

import {
  Breadcrumb,
  BreadcrumbItem,
  BreadcrumbList,
  BreadcrumbPage,
  BreadcrumbSeparator,
} from "@/components/ui/breadcrumb";
import { Badge } from "@/components/ui/badge";
import { Button } from "@/components/ui/button";
import { Card, CardContent, CardHeader, CardTitle } from "@/components/ui/card";
import { Alert, AlertDescription, AlertTitle } from "@/components/ui/alert";
import { Skeleton } from "@/components/ui/skeleton";
import { Tabs, TabsContent, TabsList, TabsTrigger } from "@/components/ui/tabs";
import {
  Table,
  TableBody,
  TableCell,
  TableHead,
  TableHeader,
  TableRow,
} from "@/components/ui/table";
import {
  Dialog,
  DialogContent,
  DialogFooter,
  DialogHeader,
  DialogTitle,
} from "@/components/ui/dialog";
import { Input } from "@/components/ui/input";
import { Label } from "@/components/ui/label";
import { Textarea } from "@/components/ui/textarea";
import {
  Select,
  SelectContent,
  SelectItem,
  SelectTrigger,
  SelectValue,
} from "@/components/ui/select";

import { getApiUrl } from "@/lib/api";
import { fetchIntegrationApiKeys, generateAiText } from "@/lib/integrationApiKeys";
import { cn } from "@/lib/utils";

import { agruparPorMes, deduplicarMovimentacoes, normalizarTexto } from "./utils/processo-ui";
import { SafeMarkdown } from "@/components/ui/safe-markdown";
import { useToast } from "@/components/ui/use-toast";

const NAO_INFORMADO = "Não informado";
const MOVIMENTACOES_POR_LAJE = 25;
const MESES_INICIAIS = 3;
const ALTURA_ESTIMADA_ITEM = 200;
const LIMITE_CONTEUDO_RESUMO = 400;
const LIMITE_LINHAS_RESUMO = 6;

interface FiltroMovimentacaoOpcoes {
  tipo?: string | null;
  inicio?: string | null;
  fim?: string | null;
}

function normalizarDataFiltro(valor: string | null | undefined, fimDoDia = false): Date | null {
  if (!valor) {
    return null;
  }

  const data = new Date(valor);

  if (Number.isNaN(data.getTime())) {
    return null;
  }

  if (fimDoDia) {
    data.setHours(23, 59, 59, 999);
  } else {
    data.setHours(0, 0, 0, 0);
  }

  return data;
}

function normalizarTipoFiltro(valor?: string | null): string {
  if (typeof valor !== "string") {
    return "";
  }

  return valor.trim().toLowerCase();
}

export function filtrarMovimentacoes(
  movimentacoes: MovimentacaoProcesso[],
  { tipo, inicio, fim }: FiltroMovimentacaoOpcoes,
): MovimentacaoProcesso[] {
  if (!Array.isArray(movimentacoes) || movimentacoes.length === 0) {
    return [];
  }

  const tipoNormalizado = normalizarTipoFiltro(tipo);
  const inicioData = normalizarDataFiltro(inicio, false);
  const fimData = normalizarDataFiltro(fim, true);

  return movimentacoes.filter((mov) => {
    if (tipoNormalizado) {
      const tipoMov = normalizarTipoFiltro(mov.stepType);
      if (!tipoMov || tipoMov !== tipoNormalizado) {
        return false;
      }
    }

    if (inicioData || fimData) {
      if (!mov.data) {
        return false;
      }

      if (inicioData && mov.data < inicioData) {
        return false;
      }

      if (fimData && mov.data > fimData) {
        return false;
      }
    }

    return true;
  });
}

function montarPromptResumoMovimentacao(movimentacao: MovimentacaoProcesso): string {
  const partes: string[] = [
    "Você é um assistente virtual que resume despachos, decisões e sentenças judiciais. Ao receber o texto do ato judicial, gere um resumo curto, objetivo e em português jurídico claro, bem acentuado e observando as regras seguintes:",
    "1. Destaque a decisão ou comando do magistrado, os prazos processuais (indique datas ou prazo em dias) e as providências necessárias, incluindo quem deve cumpri-las.",
    "2. Omitir e não repetir cabeçalhos, títulos padronizados ou rótulos editoriais (ex.: \"Resumo De Movimentação Processual\", \"Conteúdo\", \"INTIMAÇÃO PARA SESSÃO DE JULGAMENTO\"), endereços, assinaturas, links e instruções administrativas irrelevantes.",
    "3. Não repetir o número do processo. Preserve o número do processo apenas se o usuário solicitar expressamente ou se for imprescindível para a compreensão do ato.",
    "4. Remover orientações administrativas que não alterem a decisão ou as providências, salvo quando essas orientações contiverem prazo ou obrigação relevante.",
    "5. Não acrescente opiniões, interpretações, argumentos ou comentários.",
    "6. Não use títulos, listas, tópicos, marcações HTML ou qualquer formatação adicional no texto de saída.",
    "7. Se não houver decisão no ato, responda apenas com a frase: sem decisão.",
    "8. Entregue somente o texto do resumo. A resposta pode conter múltiplos parágrafos quando necessário; não limite o número de parágrafos.",
    "Resposta final: apenas o resumo conforme as regras acima.",
  ];

  if (movimentacao.dataFormatada) {
    partes.push(`Data: ${movimentacao.dataFormatada}`);
  }

  if (movimentacao.stepType) {
    partes.push(`Tipo da movimentação: ${movimentacao.stepType}`);
  }

  const conteudoNormalizado = normalizarTexto(movimentacao.conteudo) || "Sem conteúdo textual informado.";
  partes.push(`Conteúdo:\n${conteudoNormalizado}`);

  if (movimentacao.anexos.length) {
    const listaAnexos = movimentacao.anexos
      .map((anexo) => `- ${anexo.titulo}${anexo.data ? ` (${anexo.data})` : ""}`)
      .join("\n");
    partes.push(`Anexos associados:\n${listaAnexos}`);
  }

  return partes.filter(Boolean).join("\n\n");
}

function prepararResumoIa(conteudo?: string | null): string | null {
  if (!conteudo) {
    return null;
  }

  const textoNormalizado = normalizarTexto(conteudo);

  if (!textoNormalizado) {
    return null;
  }

  const paragrafoUnico = textoNormalizado
    .split("\n")
    .map((linha) => linha.trim())
    .filter(Boolean)
    .join(" ")
    .replace(/\s{2,}/g, " ")
    .trim();

  if (!paragrafoUnico) {
    return null;
  }

  const frases = paragrafoUnico
    .split(/(?<=[.!?])\s+/)
    .filter((frase) => frase.trim().length > 0);
  const resumoConciso = frases.slice(0, 3).join(" ") || paragrafoUnico;

  const resumoLimpo = resumoConciso.replace(/\*\*/g, "");

  return resumoConciso;
}

interface ApiProcessoCounty {
  name?: string | null;
  city?: string | null;
  state?: string | null;
}

interface ApiProcessoStepTags {
  formatted?: string | null;
  [key: string]: unknown;
}

interface ApiProcessoStep {
  id?: number | string | null;
  step_id?: string | null;
  date?: string | null;
  title?: string | null;
  description?: string | null;
  type?: string | null;
  category?: string | null;
  step_date?: string | null;
  step_type?: string | null;
  tipo_andamento?: string | null;
  content?: string | null;
  private?: boolean | null;
  tags?: ApiProcessoStepTags | null;
}

interface ApiProcessoMovimentacao {
  id?: number | string | null;
  data?: string | null;
  tipo?: string | null;
  tipo_andamento?: string | null;
  tipo_publicacao?: string | null;
  classificacao_predita?: unknown;
  conteudo?: string | null;
  texto_categoria?: string | null;
  sigiloso?: unknown;
}

interface ApiProcessoAttachment {
  id?: number | string | null;
  title?: string | null;
  date?: string | null;
  url?: string | null;
  attachment_id?: number | string | null;
  attachment_name?: string | null;
  attachment_date?: string | null;
  attachment_url?: string | null;
  content?: string | null;
  status?: string | null;
  extension?: string | null;
}

interface ApiCodigoNome {
  code?: string | null;
  name?: string | null;
}

interface ApiProcessoRelatedLawsuit {
  code?: string | null;
  name?: string | null;
  phase?: string | null;
  status?: string | null;
  area?: string | null;
  instance?: string | null;
}

interface ApiProcessoLawyer {
  name?: string | null;
  document?: string | null;
}

interface ApiProcessoRepresentative {
  name?: string | null;
  document?: string | null;
}

interface ApiProcessoParticipant {
  id?: number | string | null;
  name?: string | null;
  document?: string | null;
  role?: string | null;
  side?: string | null;
  type?: string | null;
  person_type?: string | null;
  party_role?: string | null;
  representatives?: ApiProcessoRepresentative[] | null;
  lawyers?: ApiProcessoLawyer[] | null;
}

export interface ApiProcessoResponse {
  id?: number | string | null;
  code?: string | null;
  name?: string | null;
  phase?: string | null;
  status?: string | null;
  area?: string | null;
  tribunal_acronym?: string | null;
  tribunal?: string | null;
  tribunal_name?: string | null;
  county?: ApiProcessoCounty | string | null;
  instance?: string | null;
  justice_description?: string | null;
  subjects?: Array<string | ApiCodigoNome | null> | null;
  classifications?: Array<string | ApiCodigoNome | null> | null;
  steps?: ApiProcessoStep[] | null;
  attachments?: ApiProcessoAttachment[] | null;
  related_lawsuits?: ApiProcessoRelatedLawsuit[] | null;
  movimentacoes?: ApiProcessoMovimentacao[] | null;
  tags?:
    | Array<string | null>
    | ({
        list?: Array<string | null> | null;
        precatory?: boolean | string | null;
        free_justice?: boolean | string | null;
        secrecy_level?: string | null;
      } & Record<string, unknown>)
    | null;
  precatory?: boolean | string | null;
  free_justice?: boolean | string | null;
  secrecy_level?: string | null;
  amount?: string | number | null;
  distribution_date?: string | null;
  updated_at?: string | null;
  atualizado_em?: string | null;
  participants?: ApiProcessoParticipant[] | null;
  parties?: ApiProcessoParticipant[] | null;
  metadata?: Record<string, unknown> | null;
  numero?: string | null;
  classe_judicial?: string | null;
  assunto?: string | null;
  jurisdicao?: string | null;
  data_distribuicao?: string | null;
  consultas_api_count?: number | null;
  movimentacoes_count?: number | null;
  ultima_sincronizacao?: string | null;
}

interface MovimentacaoProcesso extends MovimentoComIdEData {
  id: string;
  data: Date | null;
  dataOriginal: string | null;
  dataFormatada: string | null;
  stepType: string | null;
  tipoAndamento: string | null;
  conteudo: string | null;
  privado: boolean;
  tags: ApiProcessoStepTags | null;
  anexos: AnexoProcesso[];
}

interface GrupoMovimentacao {
  chave: string;
  rotulo: string;
  ano: number | null;
  mes: number | null;
  itens: MovimentacaoProcesso[];
}

interface AnexoProcesso {
  id: string;
  titulo: string;
  data: string | null;
  url: string | null;
}

interface ParteNormalizada {
  nome: string;
  documento?: string | null;
  tipoPessoa?: string | null;
  advogados: string[];
  polo?: "ativo" | "passivo" | null;
  papel?: string | null;
}

interface PartesAgrupadas {
  ativo: ParteNormalizada[];
  passivo: ParteNormalizada[];
  testemunhas: ParteNormalizada[];
  outros: ParteNormalizada[];
  total: number;
}

interface CodigoNomeItem {
  codigo: string;
  nome: string;
}

interface DadosProcesso {
  tribunal: string;
  tribunalSigla: string;
  justiceDescription: string;
  instance: string;
  area: string;
  county: string;
  city: string;
  state: string;
  distributionDate: string;
  amount: string;
  subjects: CodigoNomeItem[];
  classifications: CodigoNomeItem[];
  tags: string[];
  precatory: string;
  freeJustice: string;
  secrecyLevel: string;
  updatedAt: string;
}

interface CabecalhoProcesso {
  codigo: string;
  nome: string;
  status: string;
  fase: string;
  area: string;
  cidadeEstado: string;
  comarca: string;
  tribunal: string;
  distribuidoEm: string;
  valorDaCausa: string;
  instance: string;
  justiceDescription: string;
  ultimaAtualizacao: string | null;
  tags: string[];
  subjects: string[];
}

interface ProcessoRelacionadoView {
  id: string;
  codigo: string;
  nome: string;
  instancia: string;
}

export interface ProcessoViewModel {
  cabecalho: CabecalhoProcesso;
  dados: DadosProcesso;
  partes: PartesAgrupadas;
  movimentacoes: MovimentacaoProcesso[];
  grupos: GrupoMovimentacao[];
  relacionados: ProcessoRelacionadoView[];
  anexos: AnexoProcesso[];
}

const TEXTO_DICA =
  "Use filtros avançados para identificar rapidamente decisões, despachos e publicações relevantes para o seu cliente.";

const formatadorMoeda = new Intl.NumberFormat("pt-BR", {
  style: "currency",
  currency: "BRL",
  minimumFractionDigits: 2,
});

function primeiroTextoValido(...valores: Array<string | null | undefined>): string {
  for (const valor of valores) {
    if (typeof valor === "string") {
      const texto = normalizarTexto(valor);
      if (texto) {
        return texto;
      }
    }
  }

  return "";
}

function formatarData(
  value: string | Date | null | undefined,
  tipo: "curta" | "longa" | "hora" = "longa",
): string | null {
  if (!value) {
    return null;
  }

  const data = value instanceof Date ? value : new Date(value);

  if (Number.isNaN(data.getTime())) {
    return null;
  }

  const dia = data.getDate().toString().padStart(2, "0");
  const mes = (data.getMonth() + 1).toString().padStart(2, "0");
  const ano = data.getFullYear().toString();
  const base = `${dia}/${mes}/${ano}`;

  if (tipo === "curta") {
    return base;
  }

  const hora = data.getHours().toString().padStart(2, "0");
  const minuto = data.getMinutes().toString().padStart(2, "0");

  return `${base} ${hora}:${minuto}`;
}

function obterChaveDia(valor: string | Date | null | undefined): string | null {
  if (!valor) {
    return null;
  }

  const data = valor instanceof Date ? valor : new Date(valor);

  if (Number.isNaN(data.getTime())) {
    return null;
  }

  const ano = data.getFullYear().toString().padStart(4, "0");
  const mes = (data.getMonth() + 1).toString().padStart(2, "0");
  const dia = data.getDate().toString().padStart(2, "0");

  return `${ano}-${mes}-${dia}`;
}

function formatarMoeda(valor?: string | number | null): string {
  if (typeof valor === "number") {
    return formatadorMoeda.format(valor);
  }

  if (typeof valor === "string") {
    const numero = Number.parseFloat(valor.replace(/[^\d,-]/g, "").replace(",", "."));
    if (Number.isFinite(numero)) {
      return formatadorMoeda.format(numero);
    }
  }

  return NAO_INFORMADO;
}

function mascararDocumento(documento?: string | null): string | null {
  if (!documento) {
    return null;
  }

  const textoNormalizado = normalizarTexto(documento);
  const numeros = textoNormalizado.replace(/\D+/g, "");

  if (!numeros) {
    return textoNormalizado || null;
  }

  if (numeros.length <= 4) {
    return numeros;
  }

  return numeros.replace(/\d(?=\d{4})/g, "*");
}

function normalizarGrau(valor?: string | null): string {
  if (!valor) {
    return NAO_INFORMADO;
  }

  const texto = normalizarTexto(valor).toUpperCase();

  if (!texto) {
    return NAO_INFORMADO;
  }

  if (/1/.test(texto) || texto.includes("PRIMEIRO")) {
    return "1º Grau";
  }

  if (/2/.test(texto) || texto.includes("SEGUNDO")) {
    return "2º Grau";
  }

  return valor;
}

function normalizarTipoPessoa(tipo?: string | null): string | null {
  const texto = normalizarTexto(tipo ?? "");

  if (!texto) {
    return null;
  }

  const upper = texto.replace(/\s+/g, "_").toUpperCase();

  if (["NATURAL_PERSON", "PESSOA_FISICA", "FISICA", "INDIVIDUAL"].includes(upper)) {
    return "Pessoa física";
  }

  if (["LEGAL_ENTITY", "LEGAL_PERSON", "PESSOA_JURIDICA", "JURIDICA", "COMPANY"].includes(upper)) {
    return "Pessoa jurídica";
  }

  if (["PUBLIC_AGENCY", "PUBLIC_ENTITY", "ORGAO_PUBLICO", "ENTIDADE_PUBLICA"].includes(upper)) {
    return "Órgão público";
  }

  return texto
    .toLowerCase()
    .replace(/[_-]+/g, " ")
    .replace(/\b\w/g, (letra) => letra.toUpperCase());
}

function normalizarSide(side?: string | null): "ativo" | "passivo" | null {
  const texto = normalizarTexto(side ?? "");

  if (!texto) {
    return null;
  }

  const upper = texto.replace(/\s+/g, "_").toUpperCase();

  if (
    [
      "ATIVO",
      "PLAINTIFF",
      "AUTHOR",
      "CLAIMANT",
      "REQUERENTE",
      "EXEQUENTE",
      "IMPETRANTE",
      "RECORRENTE",
      "AGRAVANTE",
      "APPELLANT",
    ].includes(upper)
  ) {
    return "ativo";
  }

  if (
    [
      "PASSIVO",
      "DEFENDANT",
      "RESPONDENT",
      "REQUERIDO",
      "EXECUTADO",
      "IMPUGNADO",
      "RECORRIDO",
      "AGRAVADO",
      "APPELLEE",
    ].includes(upper)
  ) {
    return "passivo";
  }

  return null;
}

function formatarRole(role?: string | null): string | null {
  const texto = normalizarTexto(role ?? "");

  if (!texto) {
    return null;
  }

  return texto
    .toLowerCase()
    .replace(/[_-]+/g, " ")
    .replace(/\b\w/g, (letra) => letra.toUpperCase());
}

function ehTestemunha(role?: string | null): boolean {
  const texto = normalizarTexto(role ?? "");

  if (!texto) {
    return false;
  }

  const upper = texto.replace(/\s+/g, "_").toUpperCase();

  return upper.includes("TESTEMUNHA") || upper.includes("WITNESS");
}

function extrairAdvogados(parte: ApiProcessoParticipant): string[] {
  const listaPrincipais = Array.isArray(parte.lawyers) ? parte.lawyers : [];
  const advogados = listaPrincipais
    .map((advogado) => {
      const nome = normalizarTexto(advogado?.name ?? "");
      const documento = mascararDocumento(advogado?.document ?? null);

      if (!nome && !documento) {
        return null;
      }

      if (nome && documento) {
        return `${nome} (${documento})`;
      }

      return nome || documento;
    })
    .filter((valor): valor is string => Boolean(valor));

  if (advogados.length > 0) {
    return advogados;
  }

  if (Array.isArray(parte.representatives)) {
    return parte.representatives
      .map((representante) => normalizarTexto(representante?.name ?? ""))
      .filter((nome): nome is string => Boolean(nome));
  }

  return [];
}

function formatarListaAssuntos(valor?: unknown): string {
  if (Array.isArray(valor)) {
    const itens = valor
      .map((item) => (typeof item === "string" ? normalizarTexto(item) : ""))
      .filter(Boolean);

    return itens.length > 0 ? itens.join(", ") : NAO_INFORMADO;
  }

  if (typeof valor === "string") {
    const texto = normalizarTexto(valor);
    return texto || NAO_INFORMADO;
  }

  return NAO_INFORMADO;
}

function mapearPartes(partes: ApiProcessoParticipant[] | null | undefined): PartesAgrupadas {
  if (!Array.isArray(partes) || partes.length === 0) {
    return { ativo: [], passivo: [], testemunhas: [], outros: [], total: 0 };
  }

  const agrupado: PartesAgrupadas = {
    ativo: [],
    passivo: [],
    testemunhas: [],
    outros: [],
    total: 0,
  };

  partes.forEach((parte) => {
    const nome = normalizarTexto(parte.name ?? "");
    if (!nome) {
      return;
    }

    const documento = mascararDocumento(parte.document ?? null);
    const tipoPessoa = normalizarTipoPessoa(parte.person_type);
    const advogados = extrairAdvogados(parte);
    const polo = normalizarSide(parte.side ?? parte.type ?? parte.role ?? "");
    const papel = formatarRole(parte.party_role ?? parte.role ?? parte.type ?? parte.side ?? "");

    const registro: ParteNormalizada = {
      nome,
      documento: documento || undefined,
      tipoPessoa: tipoPessoa || undefined,
      advogados,
      polo,
      papel: papel || undefined,
    };

    agrupado.total += 1;

    if (ehTestemunha(parte.party_role)) {
      agrupado.testemunhas.push(registro);
      return;
    }

    if (polo === "ativo") {
      agrupado.ativo.push(registro);
      return;
    }

    if (polo === "passivo") {
      agrupado.passivo.push(registro);
      return;
    }

    agrupado.outros.push(registro);
  });

  return agrupado;
}

function normalizarListaDeStrings(valores?: Array<string | null> | null): string[] {
  if (!Array.isArray(valores)) {
    return [];
  }

  return valores
    .map((valor) => normalizarTexto(valor ?? ""))
    .filter((valor): valor is string => Boolean(valor));
}

function interpretarBooleano(valor: unknown): boolean | null {
  if (typeof valor === "boolean") {
    return valor;
  }

  if (typeof valor === "number") {
    if (valor === 1) {
      return true;
    }

    if (valor === 0) {
      return false;
    }
  }

  if (typeof valor === "string") {
    const texto = normalizarTexto(valor);

    if (!texto) {
      return null;
    }

    const comparacao = texto.toLowerCase();

    if (["sim", "s", "true", "1", "yes"].includes(comparacao)) {
      return true;
    }

    if (["não", "nao", "n", "false", "0", "no"].includes(comparacao)) {
      return false;
    }
  }

  return null;
}

function formatarIndicadorBooleano(valor: unknown): string {
  const booleano = interpretarBooleano(valor);

  if (booleano === true) {
    return "Sim";
  }

  if (booleano === false) {
    return "Não";
  }

  if (typeof valor === "string") {
    const texto = normalizarTexto(valor);
    return texto || NAO_INFORMADO;
  }

  if (typeof valor === "number") {
    return String(valor);
  }

  return NAO_INFORMADO;
}

function formatarSecrecyLevel(valor: unknown): string {
  if (typeof valor === "string") {
    const texto = normalizarTexto(valor);
    return texto || NAO_INFORMADO;
  }

  return NAO_INFORMADO;
}

function mapearCodigoNomeLista(
  valores: Array<string | ApiCodigoNome | null> | null | undefined,
  prefixoFallback: string,
): CodigoNomeItem[] {
  if (!Array.isArray(valores)) {
    return [];
  }

  return valores
    .map((valor, index) => {
      if (!valor) {
        return null;
      }

      if (typeof valor === "string") {
        const texto = normalizarTexto(valor);

        if (!texto) {
          return null;
        }

        const marcador = " - ";
        const posicaoSeparador = texto.indexOf(marcador);

        if (posicaoSeparador > -1) {
          const codigo = normalizarTexto(texto.slice(0, posicaoSeparador));
          const nome = normalizarTexto(texto.slice(posicaoSeparador + marcador.length));

          return {
            codigo: codigo || `${prefixoFallback} ${index + 1}`,
            nome: nome || codigo || NAO_INFORMADO,
          };
        }

        return {
          codigo: `${prefixoFallback} ${index + 1}`,
          nome: texto,
        };
      }

      const codigo = normalizarTexto(valor.code ?? "");
      const nome = normalizarTexto(valor.name ?? "");

      if (!codigo && !nome) {
        return null;
      }

      return {
        codigo: codigo || `${prefixoFallback} ${index + 1}`,
        nome: nome || codigo || NAO_INFORMADO,
      };
    })
    .filter((item): item is CodigoNomeItem => Boolean(item));
}

function extrairTagsEIndicadores(processo: ApiProcessoResponse): {
  tags: string[];
  precatory: string;
  freeJustice: string;
  secrecyLevel: string;
} {
  const bruto = processo.tags;
  let precatoryFonte: unknown = processo.precatory;
  let freeJusticeFonte: unknown = processo.free_justice;
  let secrecyFonte: unknown = processo.secrecy_level;
  const lista: string[] = [];

  if (Array.isArray(bruto)) {
    lista.push(...normalizarListaDeStrings(bruto));
  } else if (bruto && typeof bruto === "object") {
    const objeto = bruto as Record<string, unknown>;

    if (Array.isArray(objeto.list)) {
      lista.push(...normalizarListaDeStrings(objeto.list as Array<string | null>));
    }

    if (precatoryFonte === undefined || precatoryFonte === null) {
      precatoryFonte = objeto.precatory;
    }

    if (freeJusticeFonte === undefined || freeJusticeFonte === null) {
      freeJusticeFonte = objeto.free_justice;
    }

    if (secrecyFonte === undefined || secrecyFonte === null) {
      secrecyFonte = objeto.secrecy_level;
    }

    const extras: Array<string | null> = [];

    Object.entries(objeto).forEach(([chave, valor]) => {
      if (["list", "precatory", "free_justice", "secrecy_level"].includes(chave)) {
        return;
      }

      if (typeof valor === "string" || typeof valor === "number") {
        extras.push(String(valor));
      }
    });

    if (extras.length) {
      lista.push(...normalizarListaDeStrings(extras));
    }
  }

  const tagsUnicas = Array.from(new Set(lista));

  return {
    tags: tagsUnicas,
    precatory: formatarIndicadorBooleano(precatoryFonte),
    freeJustice: formatarIndicadorBooleano(freeJusticeFonte),
    secrecyLevel: formatarSecrecyLevel(secrecyFonte),
  };
}

function extrairLocalidade(valor: ApiProcessoResponse["county"]): {
  comarca: string;
  cidade: string;
  estado: string;
  cidadeEstado: string;
} {
  const padrao = {
    comarca: NAO_INFORMADO,
    cidade: NAO_INFORMADO,
    estado: NAO_INFORMADO,
    cidadeEstado: NAO_INFORMADO,
  };

  if (!valor) {
    return padrao;
  }

  if (typeof valor === "string") {
    const texto = normalizarTexto(valor);
    if (!texto) {
      return padrao;
    }

    let cidade = texto;
    let estado = "";

    ["/", "-", "–", ","].some((separador) => {
      if (!texto.includes(separador)) {
        return false;
      }

      const partes = texto.split(separador).map((parte) => normalizarTexto(parte));
      if (partes.length < 2) {
        return false;
      }

      const ultimaParte = partes[partes.length - 1];
      if (ultimaParte && ultimaParte.length === 2) {
        estado = ultimaParte.toUpperCase();
        cidade = partes.slice(0, -1).join(" ") || cidade;
      } else {
        cidade = partes[0] ?? cidade;
        estado = partes[1] ?? estado;
      }

      return true;
    });

    const estadoNormalizado = normalizarTexto(estado).toUpperCase();
    const cidadeNormalizada = normalizarTexto(cidade);
    const cidadeEstado = cidadeNormalizada
      ? estadoNormalizado
        ? `${cidadeNormalizada}/${estadoNormalizado}`
        : cidadeNormalizada
      : estadoNormalizado || NAO_INFORMADO;

    return {
      comarca: texto,
      cidade: cidadeNormalizada || NAO_INFORMADO,
      estado: estadoNormalizado || NAO_INFORMADO,
      cidadeEstado,
    };
  }

  const cidade = primeiroTextoValido(valor.city, valor.name) || NAO_INFORMADO;
  const estado = primeiroTextoValido(valor.state) || NAO_INFORMADO;
  const comarca = primeiroTextoValido(valor.name, valor.city) || NAO_INFORMADO;
  const cidadeEstado =
    cidade !== NAO_INFORMADO && estado !== NAO_INFORMADO
      ? `${cidade}/${estado}`
      : cidade !== NAO_INFORMADO
        ? cidade
        : estado !== NAO_INFORMADO
          ? estado
          : NAO_INFORMADO;

  return { comarca, cidade, estado, cidadeEstado };
}

function parseMovimentacaoTags(valor: unknown): ApiProcessoStepTags | null {
  if (!valor) {
    return null;
  }

  if (typeof valor === "string") {
    try {
      const parsed = JSON.parse(valor);
      if (parsed && typeof parsed === "object") {
        return parsed as ApiProcessoStepTags;
      }
    } catch {
      return null;
    }

    return null;
  }

  if (typeof valor === "object") {
    return valor as ApiProcessoStepTags;
  }

  return null;
}

export function mapApiProcessoToViewModel(processo: ApiProcessoResponse): ProcessoViewModel {
  const codigo =
    primeiroTextoValido(processo.code, processo.numero) || NAO_INFORMADO;
  const nome = primeiroTextoValido(processo.name) || NAO_INFORMADO;
  const status = primeiroTextoValido(processo.status) || NAO_INFORMADO;
  const fase = primeiroTextoValido(processo.phase) || NAO_INFORMADO;
  const area = primeiroTextoValido(processo.area) || NAO_INFORMADO;

  const tribunalSigla =
    primeiroTextoValido(
      processo.tribunal_acronym,
      processo.tribunal,
    ) || NAO_INFORMADO;
  const tribunalNome =
    primeiroTextoValido(
      processo.tribunal_name,
      processo.tribunal,
      tribunalSigla,
    ) || tribunalSigla;

  const localidade = extrairLocalidade(
    processo.county ?? processo.jurisdicao ?? null,
  );
  const valorCausa = formatarMoeda(processo.amount ?? null);
  const distribuidoEm =
    formatarData(
      processo.distribution_date ??
        processo.data_distribuicao ??
        null,
      "hora",
    ) ?? NAO_INFORMADO;
  const justiceDescription =
    primeiroTextoValido(processo.justice_description) ||
    NAO_INFORMADO;
  const instance = normalizarGrau(
    primeiroTextoValido(processo.instance) || NAO_INFORMADO,
  );

  const subjectsFonte =
    (Array.isArray(processo.subjects) && processo.subjects.length > 0
      ? processo.subjects
      : null) ?? null;
  const classificationsFonte =
    (Array.isArray(processo.classifications) && processo.classifications.length > 0
      ? processo.classifications
      : null) ?? null;

  const subjectsDetalhados = mapearCodigoNomeLista(subjectsFonte, "Assunto");
  const classificationsDetalhadas = mapearCodigoNomeLista(
    classificationsFonte,
    "Classificação",
  );

  const tagsInfo = extrairTagsEIndicadores(processo);
  const tagsCabecalho = tagsInfo.tags;

  const passosOriginais: ApiProcessoStep[] =
    Array.isArray(processo.steps) && processo.steps.length > 0
      ? processo.steps
      : [];

  const movimentacoesOriginais =
    Array.isArray(processo.movimentacoes) && processo.movimentacoes.length > 0
      ? processo.movimentacoes
      : [];

  const passosDeduplicados = deduplicarMovimentacoes(
    [...passosOriginais, ...movimentacoesOriginais.map((mov) => ({
      id: mov.id,
      step_id: typeof mov.id === "string" ? mov.id : null,
      date: mov.data ?? null,
      step_date: mov.data ?? null,
      step_type: mov.tipo ?? mov.tipo_publicacao ?? null,
      type: mov.tipo ?? mov.tipo_publicacao ?? null,
      title: mov.tipo ?? mov.tipo_publicacao ?? null,
      tipo_andamento: mov.tipo_andamento ?? null,
      content: mov.conteudo ?? null,
      description: mov.conteudo ?? null,
      category: mov.texto_categoria ?? null,
      private: interpretarBooleano(mov.sigiloso),
      tags: parseMovimentacaoTags(mov.classificacao_predita),
    }))].map((step, index) => ({
      id: step.id ?? step.step_id ?? `${index}-${step.step_date ?? step.date ?? ""}`,
      data: step.step_date ?? step.date ?? null,
      tipo: step.step_type ?? step.type ?? step.title ?? null,
      conteudo: step.content ?? step.description ?? null,
      texto_categoria: step.category ?? null,
      original: step,
    })),
  );

  const anexosFonte: ApiProcessoAttachment[] =
    Array.isArray(processo.attachments) && processo.attachments.length > 0
      ? processo.attachments
      : [];

  const anexosPorDia = new Map<string, AnexoProcesso[]>();

  const anexos: AnexoProcesso[] = anexosFonte
    .map((anexo, index) => {
      const titulo =
        primeiroTextoValido(anexo.title, anexo.attachment_name, anexo.content) ||
        `Documento ${index + 1}`;
      const id =
        typeof anexo.id === "string" || typeof anexo.id === "number"
          ? String(anexo.id)
          : typeof anexo.attachment_id === "string" || typeof anexo.attachment_id === "number"
            ? String(anexo.attachment_id)
            : `${index}-${titulo}`;
      const dataOriginal = anexo.date ?? anexo.attachment_date ?? null;
      const chaveDia = obterChaveDia(dataOriginal);

      const model: AnexoProcesso = {
        id,
        titulo,
        data: formatarData(dataOriginal, "hora"),
        url: primeiroTextoValido(anexo.url, anexo.attachment_url) || null,
      };

      if (chaveDia) {
        const existentes = anexosPorDia.get(chaveDia) ?? [];
        anexosPorDia.set(chaveDia, [...existentes, model]);
      }

      return model;
    })
    .filter((anexo) => Boolean(anexo.titulo));

  const diasAnexosDistribuidos = new Set<string>();

  const movimentacoes = passosDeduplicados
    .map((item, index) => {
      const original = (item as typeof item & { original?: ApiProcessoStep }).original ?? {
        id: item.id,
        step_id: typeof item.id === "string" ? item.id : undefined,
        step_date: item.data,
        step_type: item.tipo,
        content: item.conteudo,
        category: item.texto_categoria,
      };

      const fallbackId = `${index}-${item.data ?? ""}`;
      const identificador = (() => {
        const candidatos = [
          original?.id,
          original?.step_id,
          typeof item.id === "string" ? item.id : null,
        ]
          .map((valor) =>
            typeof valor === "number" || typeof valor === "string" ? String(valor) : "",
          )
          .map((valor) => normalizarTexto(valor));

        const escolhido = candidatos.find((valor) => Boolean(valor));

        return escolhido && escolhido.length > 0 ? escolhido : fallbackId;
      })();

      const textoData = original?.step_date ?? original?.date ?? item.data ?? null;
      const dataObjeto = textoData ? new Date(textoData) : null;
      const dataValida = dataObjeto && !Number.isNaN(dataObjeto.getTime()) ? dataObjeto : null;

      const conteudoBruto =
        typeof original?.content === "string" && original.content.trim().length > 0
          ? original.content.trim()
          : typeof original?.description === "string" && original.description.trim().length > 0
            ? normalizarTexto(original.description)
            : typeof item.conteudo === "string" && item.conteudo.trim().length > 0
              ? normalizarTexto(item.conteudo)
              : null;

      const tipoPasso = primeiroTextoValido(
        original?.step_type,
        original?.type,
        item.tipo,
        original?.title,
      );

      const tipoAndamento = primeiroTextoValido(
        original?.tipo_andamento,
        item.tipo_andamento,
      );

      if (!tipoPasso && !conteudoBruto) {
        return null;
      }

      const chaveDia = obterChaveDia(dataValida ?? textoData ?? null);
      const anexosRelacionados =
        chaveDia && !diasAnexosDistribuidos.has(chaveDia)
          ? (anexosPorDia.get(chaveDia)?.slice() ?? [])
          : [];

      if (chaveDia && anexosRelacionados.length) {
        diasAnexosDistribuidos.add(chaveDia);
      }

      return {
        id: identificador,
        data: dataValida,
        dataOriginal: textoData ?? null,
        dataFormatada: formatarData(dataValida ?? textoData ?? null, "hora"),
        stepType: tipoPasso || null,
        tipoAndamento: tipoAndamento || null,
        conteudo: conteudoBruto,
        privado: Boolean(original?.private),
        tags: original?.tags ?? null,
        anexos: anexosRelacionados,
      } satisfies MovimentacaoProcesso;
    })
    .filter((mov): mov is MovimentacaoProcesso => mov !== null)
    .sort((a, b) => {
      const dataA = a.data ? a.data.getTime() : Number.NEGATIVE_INFINITY;
      const dataB = b.data ? b.data.getTime() : Number.NEGATIVE_INFINITY;

      if (dataA === dataB) {
        return a.id.localeCompare(b.id);
      }

      return dataB - dataA;
    });

  const grupos = agruparPorMes(movimentacoes);

  const ultimaMovimentacaoData = movimentacoes.reduce<Date | null>((acc, mov) => {
    if (mov.data && (!acc || mov.data > acc)) {
      return mov.data;
    }
    return acc;
  }, null);

  const ultimaAtualizacao = formatarData(
    ultimaMovimentacaoData ??
      processo.updated_at ??
      processo.atualizado_em ??
      null,
    "hora",
  );

  const partes = mapearPartes(
    processo.participants ??
      processo.parties ??
      null,
  );

  const relacionadosFonte: ApiProcessoRelatedLawsuit[] =
    Array.isArray(processo.related_lawsuits) && processo.related_lawsuits.length > 0
      ? processo.related_lawsuits
      : [];

  const relacionados: ProcessoRelacionadoView[] = relacionadosFonte
    .map((item, index) => {
      const codigoRelacionado = primeiroTextoValido(item.code) || NAO_INFORMADO;
      const id = codigoRelacionado !== NAO_INFORMADO ? codigoRelacionado : `relacionado-${index}`;

      return {
        id,
        codigo: codigoRelacionado,
        nome: primeiroTextoValido(item.name) || NAO_INFORMADO,
        instancia: normalizarGrau(primeiroTextoValido(item.instance) || NAO_INFORMADO),
      };
    })
    .filter((rel): rel is ProcessoRelacionadoView => Boolean(rel));

  const cabecalho: CabecalhoProcesso = {
    codigo,
    nome,
    status,
    fase,
    area,
    cidadeEstado: localidade.cidadeEstado,
    comarca: localidade.comarca,
    tribunal: tribunalNome,
    distribuidoEm,
    valorDaCausa: valorCausa,
    instance,
    justiceDescription,
    ultimaAtualizacao,
    tags: tagsCabecalho,
    subjects: subjectsDetalhados.map((item) => item.nome || item.codigo),
  };

  const dados: DadosProcesso = {
    tribunal: tribunalNome,
    tribunalSigla: tribunalSigla,
    justiceDescription,
    instance,
    area,
    county: localidade.comarca,
    city: localidade.cidade,
    state: localidade.estado,
    distributionDate: distribuidoEm,
    amount: valorCausa,
    subjects: subjectsDetalhados,
    classifications: classificationsDetalhadas,
    tags: tagsCabecalho,
    precatory: tagsInfo.precatory,
    freeJustice: tagsInfo.freeJustice,
    secrecyLevel: tagsInfo.secrecyLevel,
    updatedAt: ultimaAtualizacao ?? NAO_INFORMADO,
  };

  return {
    cabecalho,
    dados,
    partes,
    movimentacoes,
    grupos,
    relacionados,
    anexos,
  };
}

interface TimelineMesProps {
  grupo: GrupoMovimentacao;
  aberto: boolean;
  onToggle: (chave: string) => void;
  movimentacoesVisiveis: number;
  onVerMais: (chave: string) => void;
  virtualizado: boolean;
  onMostrarConteudo: (movimentacao: MovimentacaoProcesso) => void;
}

export const TimelineMes = memo(function TimelineMes({
  grupo,
  aberto,
  onToggle,
  movimentacoesVisiveis,
  onVerMais,
  virtualizado,
  onMostrarConteudo,
}: TimelineMesProps) {
  const [intervalo, setIntervalo] = useState({ inicio: 0, fim: movimentacoesVisiveis });

  useEffect(() => {
    if (!virtualizado) {
      setIntervalo({ inicio: 0, fim: movimentacoesVisiveis });
      return;
    }

    setIntervalo((atual) => {
      if (movimentacoesVisiveis <= atual.fim) {
        return atual;
      }

      const fim = Math.min(grupo.itens.length, movimentacoesVisiveis);
      return { inicio: atual.inicio, fim };
    });
  }, [movimentacoesVisiveis, grupo.chave, virtualizado, grupo.itens.length]);

  useEffect(() => {
    if (!aberto || !virtualizado) {
      return;
    }

    setIntervalo((atual) => {
      const fim = Math.min(grupo.itens.length, atual.inicio + Math.max(movimentacoesVisiveis, 30));
      return { inicio: atual.inicio, fim };
    });
  }, [aberto, virtualizado, movimentacoesVisiveis, grupo.itens.length]);

  const handleScroll = useCallback<UIEventHandler<HTMLDivElement>>(
    (event) => {
      if (!virtualizado) {
        return;
      }

      const alvo = event.currentTarget;
      const inicio = Math.max(0, Math.floor(alvo.scrollTop / ALTURA_ESTIMADA_ITEM) - 5);
      const capacidade = Math.ceil(alvo.clientHeight / ALTURA_ESTIMADA_ITEM) + 10;
      const fim = Math.min(grupo.itens.length, inicio + capacidade);

      setIntervalo({ inicio, fim });
    },
    [virtualizado, grupo.itens.length],
  );

  const itensRenderizados = virtualizado
    ? grupo.itens.slice(intervalo.inicio, intervalo.fim)
    : grupo.itens.slice(0, movimentacoesVisiveis);

  const paddingSuperior = virtualizado ? intervalo.inicio * ALTURA_ESTIMADA_ITEM : 0;
  const paddingInferior = virtualizado
    ? Math.max(0, (grupo.itens.length - intervalo.fim) * ALTURA_ESTIMADA_ITEM)
    : 0;

  return (
    <div className="rounded-xl border border-muted-foreground/10 bg-card shadow-sm">
      <button
        type="button"
        onClick={() => onToggle(grupo.chave)}
        className="flex w-full items-center justify-between rounded-t-xl bg-muted/60 px-4 py-3 text-left text-sm font-medium text-muted-foreground"
        aria-expanded={aberto}
      >
        <span>{grupo.rotulo}</span>
        {aberto ? <ChevronUp className="h-4 w-4" /> : <ChevronDown className="h-4 w-4" />}
      </button>
      {aberto ? (
        <div
          className={cn(
            "relative px-4 py-4",
            virtualizado ? "max-h-[520px] overflow-y-auto" : "",
          )}
          onScroll={handleScroll}
        >
          <div
            className={cn(
              "relative",
              virtualizado ? "space-y-0" : "space-y-6",
            )}
            style={
              virtualizado
                ? { paddingTop: paddingSuperior, paddingBottom: paddingInferior }
                : undefined
            }
          >
            {itensRenderizados.map((item, index) => {
              const isUltimo =
                (!virtualizado && index === itensRenderizados.length - 1 &&
                  movimentacoesVisiveis >= grupo.itens.length) ||
                (virtualizado && intervalo.inicio + index === grupo.itens.length - 1);

              const conteudo = item.conteudo ?? "";
              const linhasConteudo = conteudo ? conteudo.split(/\n+/) : [];
              const isMarkdown =
                typeof item.tags?.formatted === "string" &&
                item.tags.formatted.trim().toLowerCase() === "md";
              const isLongo =
                conteudo.length > LIMITE_CONTEUDO_RESUMO || linhasConteudo.length > LIMITE_LINHAS_RESUMO;
              return (
                <div key={item.id} className="relative flex gap-6 pb-8 last:pb-2">
                  <div className="w-28 text-right">
                    <p className="text-sm font-semibold text-primary">
                      {item.dataFormatada ?? "Data não informada"}
                    </p>
                  </div>
                  <div className="relative flex-1">
                    {!isUltimo && (
                      <span
                        className="absolute -left-6 top-4 h-[calc(100%+1rem)] w-px bg-primary/30"
                        aria-hidden
                      />
                    )}
                    <span className="absolute -left-[1.6rem] top-3 h-3 w-3 rounded-full border-2 border-background bg-primary shadow" />
                    <div className="rounded-2xl border border-muted-foreground/10 bg-card p-4 shadow-sm">
                      <div className="space-y-3 text-sm">
                        <div className="flex flex-wrap items-center gap-2">
                          {item.stepType ? (
                            <Badge variant="outline" className="rounded-full border-primary/20 bg-primary/10 text-primary">
                              {item.stepType}
                            </Badge>
                          ) : null}
                          <Badge
                            variant="secondary"
                            className={cn(
                              "rounded-full",
                              item.privado
                                ? "border-transparent bg-rose-100 text-rose-700 dark:bg-rose-500/20 dark:text-rose-100"
                                : "border-transparent bg-primary/10 text-primary dark:bg-primary/20 dark:text-primary-foreground",
                            )}
                          >
                            {item.privado ? "Privado" : "Público"}
                          </Badge>
                        </div>

                        {conteudo ? (
                          <div
                            className={cn(
                              "relative text-muted-foreground",
                              isLongo ? "max-h-48 overflow-hidden" : "",
                            )}
                          >
                            {isMarkdown ? (
                              <SafeMarkdown
                                content={conteudo}
                                className={cn(
                                  "prose prose-sm max-w-none text-muted-foreground",
                                  "dark:prose-invert",
                                )}
                              />
                            ) : (
                              <p className="whitespace-pre-wrap leading-relaxed">{conteudo}</p>
                            )}
                            {isLongo ? (
                              <div className="pointer-events-none absolute inset-x-0 bottom-0 h-16 bg-gradient-to-t from-muted/90 via-muted/40 to-transparent" />
                            ) : null}
                          </div>
                        ) : null}

                        {isLongo ? (
                          <div>
                            <Button
                              variant="ghost"
                              size="sm"
                              className="px-0 text-primary hover:text-primary/80"
                              onClick={() => onMostrarConteudo(item)}
                              data-testid={`detalhes-${item.id}`}
                            >
                              Ver conteúdo completo
                            </Button>
                          </div>
                        ) : null}

                        {item.anexos.length ? (
                          <div className="space-y-2 rounded-xl border border-primary/20 bg-primary/5 p-3">
                            <p className="text-xs font-semibold uppercase tracking-wide text-primary">
                              Anexos
                            </p>
                            <ul className="space-y-3">
                              {item.anexos.map((anexo) => (
                                <li
                                  key={`${item.id}-anexo-${anexo.id}`}
                                  className="flex flex-col gap-2 sm:flex-row sm:items-center sm:justify-between"
                                >
                                  <div className="space-y-1">
                                    <p className="text-sm font-semibold text-foreground">{anexo.titulo}</p>
                                    {anexo.data ? (
                                      <p className="text-xs text-muted-foreground">{anexo.data}</p>
                                    ) : null}
                                  </div>
                                  {anexo.url ? (
                                    <Button
                                      asChild
                                      variant="link"
                                      size="sm"
                                      className="h-auto px-0 text-primary hover:text-primary/80"
                                    >
                                      <a href={anexo.url} target="_blank" rel="noopener noreferrer">
                                        Abrir documento
                                      </a>
                                    </Button>
                                  ) : (
                                    <span className="text-xs text-muted-foreground">Link indisponível</span>
                                  )}
                                </li>
                              ))}
                            </ul>
                          </div>
                        ) : null}
                      </div>
                    </div>
                  </div>
                </div>
              );
            })}
          </div>
          {(!virtualizado && movimentacoesVisiveis < grupo.itens.length) ||
          (virtualizado && intervalo.fim < grupo.itens.length) ? (
            <div className="pt-4 text-center">
              <Button
                variant="outline"
                size="sm"
                onClick={() => onVerMais(grupo.chave)}
                aria-expanded={movimentacoesVisiveis < grupo.itens.length}
              >
                Ver mais movimentações
              </Button>
            </div>
          ) : null}
        </div>
      ) : null}
    </div>
  );
  });
interface ProcessosRelacionadosProps {
  itens: ProcessoRelacionadoView[];
  onAbrir: (identificador: string) => void;
}

function ProcessosRelacionadosTabela({ itens, onAbrir }: ProcessosRelacionadosProps) {
  if (!itens.length) {
    return (
      <div className="rounded-lg border border-dashed border-muted-foreground/40 p-6 text-center text-sm text-muted-foreground">
        Nenhum processo relacionado
      </div>
    );
  }

  return (
    <div className="rounded-lg border border-muted-foreground/10">
      <Table>
        <TableHeader>
          <TableRow>
            <TableHead>Nº PROCESSO</TableHead>
            <TableHead>INSTÂNCIA</TableHead>
          </TableRow>
        </TableHeader>
        <TableBody>
          {itens.map((item) => (
            <TableRow
              key={item.id}
              className="cursor-pointer hover:bg-muted/40"
              onClick={() => onAbrir(item.codigo)}
            >
              <TableCell>
                <div className="flex flex-col">
                  <span className="font-medium text-foreground">{item.codigo}</span>
                  <span className="text-xs text-muted-foreground">{item.nome}</span>
                </div>
              </TableCell>
              <TableCell>{item.instancia}</TableCell>
            </TableRow>
          ))}
        </TableBody>
      </Table>
    </div>
  );
}

interface InformacoesProcessoProps {
  dados: DadosProcesso;
  partes: PartesAgrupadas;
  anexos: AnexoProcesso[];
  onVerTodosAnexos?: () => void;
}

export function InformacoesProcesso({ dados, partes, anexos, onVerTodosAnexos }: InformacoesProcessoProps) {
  const anexosVisiveis = anexos.slice(0, 5);
  const possuiMaisAnexos = anexos.length > anexosVisiveis.length;

  return (
    <div className="space-y-8">
      <section aria-labelledby="anexos-processo" className="space-y-4">
        <div className="flex items-center gap-2">
          <h2 id="anexos-processo" className="text-lg font-semibold text-foreground">
            Anexos
          </h2>
          <Badge variant="outline" className="border-muted-foreground/30 text-xs">
            {anexos.length}
          </Badge>
        </div>
        {anexos.length === 0 ? (
          <p className="rounded-lg border border-dashed border-muted-foreground/40 p-4 text-sm text-muted-foreground">
            Nenhum anexo disponível.
          </p>
        ) : (
          <div className="space-y-3">
            {anexosVisiveis.map((anexo) => (
              <div
                key={anexo.id}
                className="flex flex-col gap-2 rounded-lg border border-muted-foreground/10 bg-muted/30 p-4 md:flex-row md:items-center md:justify-between"
              >
                <div>
                  <p className="text-sm font-semibold text-foreground">{anexo.titulo}</p>
                  <p className="text-xs text-muted-foreground">{anexo.data ?? NAO_INFORMADO}</p>
                </div>
                {anexo.url ? (
                  <Button asChild variant="outline" size="sm" className="w-full md:w-auto">
                    <a href={anexo.url} target="_blank" rel="noopener noreferrer">
                      Abrir documento
                    </a>
                  </Button>
                ) : (
                  <Button variant="outline" size="sm" disabled className="w-full md:w-auto">
                    Link indisponível
                  </Button>
                )}
              </div>
            ))}
            {possuiMaisAnexos && onVerTodosAnexos ? (
              <div className="pt-2">
                <Button variant="secondary" size="sm" onClick={onVerTodosAnexos}>
                  Ver todos os anexos
                </Button>
              </div>
            ) : null}
          </div>
        )}
      </section>

      <section aria-labelledby="dados-processo" className="space-y-4">
        <div className="flex items-center gap-2">
          <h2 id="dados-processo" className="text-lg font-semibold text-foreground">
            Dados do processo
          </h2>
        </div>
        <div className="grid gap-4 md:grid-cols-2">
          <CampoInformacao rotulo="Tribunal" valor={dados.tribunal} />
          <CampoInformacao rotulo="Sigla do tribunal" valor={dados.tribunalSigla} />
          <CampoInformacao rotulo="Justiça" valor={dados.justiceDescription} />
          <CampoInformacao rotulo="Instância" valor={dados.instance} />
          <CampoInformacao rotulo="Área" valor={dados.area} />
          <CampoInformacao rotulo="Comarca" valor={dados.county} />
          <CampoInformacao rotulo="Cidade" valor={dados.city} />
          <CampoInformacao rotulo="Estado" valor={dados.state} />
          <CampoInformacao rotulo="Valor da causa" valor={dados.amount} />
          <CampoInformacao rotulo="Distribuído em" valor={dados.distributionDate} />
          <CampoInformacaoLista rotulo="Assuntos" itens={dados.subjects} className="md:col-span-2" />
          <CampoInformacaoLista rotulo="Classificações" itens={dados.classifications} className="md:col-span-2" />
          <CampoInformacao rotulo="Precatorio" valor={dados.precatory} />
          <CampoInformacao rotulo="Justiça gratuita" valor={dados.freeJustice} />
          <CampoInformacao rotulo="Nível de sigilo" valor={dados.secrecyLevel} />
          <CampoInformacao
            rotulo="Tags"
            valor={dados.tags.length ? dados.tags.join(", ") : null}
            className="md:col-span-2"
          />
          <CampoInformacao rotulo="Última atualização" valor={dados.updatedAt} />
        </div>
      </section>

      <section aria-labelledby="partes-processo" className="space-y-4">
        <div className="flex items-center gap-2">
          <h2 id="partes-processo" className="text-lg font-semibold text-foreground">
            Envolvidos do processo
          </h2>
        </div>
        <div className="space-y-6">
          <SubsecaoPartes titulo="Polo ativo" itens={partes.ativo} mostrarPolo />
          <SubsecaoPartes titulo="Polo passivo" itens={partes.passivo} mostrarPolo />
          {partes.testemunhas.length ? (
            <SubsecaoPartes
              titulo="Testemunhas"
              itens={partes.testemunhas}
              mostrarPolo
              mostrarPapel
            />
          ) : null}
          {partes.outros.length ? (
            <SubsecaoPartes
              titulo="Outras partes"
              itens={partes.outros}
              mostrarPolo
              mostrarPapel
            />
          ) : null}
        </div>
      </section>
    </div>
  );
}

interface CampoInformacaoProps {
  rotulo: string;
  valor: string | null | undefined;
  className?: string;
}

function CampoInformacao({ rotulo, valor, className }: CampoInformacaoProps) {
  const exibicao = typeof valor === "string" && valor.trim() ? valor : valor ?? "";

  return (
    <div className={cn("rounded-lg border border-muted-foreground/10 bg-muted/30 p-4", className)}>
      <p className="text-xs font-semibold uppercase tracking-wide text-muted-foreground">{rotulo}</p>
      <p className="mt-1 text-sm text-foreground">{exibicao || NAO_INFORMADO}</p>
    </div>
  );
}

interface CampoInformacaoListaProps {
  rotulo: string;
  itens: CodigoNomeItem[];
  className?: string;
}

function CampoInformacaoLista({ rotulo, itens, className }: CampoInformacaoListaProps) {
  const possuiItens = itens.length > 0;

  return (
    <div className={cn("rounded-lg border border-muted-foreground/10 bg-muted/30 p-4", className)}>
      <p className="text-xs font-semibold uppercase tracking-wide text-muted-foreground">{rotulo}</p>
      {possuiItens ? (
        <ul className="mt-2 space-y-2">
          {itens.map((item, index) => (
            <li key={`${rotulo}-${item.codigo}-${index}`} className="flex flex-col text-sm text-foreground">
              <span className="font-semibold">{item.codigo}</span>
              <span className="text-xs text-muted-foreground">{item.nome}</span>
            </li>
          ))}
        </ul>
      ) : (
        <p className="mt-1 text-sm text-muted-foreground">{NAO_INFORMADO}</p>
      )}
    </div>
  );
}

interface SubsecaoPartesProps {
  titulo: string;
  itens: ParteNormalizada[];
  mostrarPolo?: boolean;
  mostrarPapel?: boolean;
}

function SubsecaoPartes({ titulo, itens, mostrarPolo, mostrarPapel }: SubsecaoPartesProps) {
  return (
    <div className="space-y-3">
      <h3 className="text-base font-semibold text-foreground">{titulo}</h3>
      {itens.length === 0 ? (
        <p className="text-sm text-muted-foreground">Nenhum registro informado.</p>
      ) : (
        <div className="space-y-2">
          {itens.map((parte, index) => (
            <div key={`${titulo}-${parte.nome}-${index}`} className="rounded-lg border border-muted-foreground/10 bg-muted/30 p-3">
              <p className="text-sm font-semibold text-foreground">{parte.nome}</p>
              {mostrarPolo && parte.polo ? (
                <p className="text-xs text-muted-foreground">
                  Polo: {parte.polo === "ativo" ? "Ativo" : "Passivo"}
                </p>
              ) : null}
              {parte.tipoPessoa ? (
                <p className="text-xs text-muted-foreground">Tipo de pessoa: {parte.tipoPessoa}</p>
              ) : null}
              {parte.documento ? (
                <p className="text-xs text-muted-foreground">Documento: {parte.documento}</p>
              ) : null}
              {mostrarPapel && parte.papel ? (
                <p className="text-xs text-muted-foreground">Papel: {parte.papel}</p>
              ) : null}
              {parte.advogados.length ? (
                <p className="text-xs text-muted-foreground">
                  Advogad{parte.advogados.length > 1 ? "os" : "o"}: {parte.advogados.join(", ")}
                </p>
              ) : null}
            </div>
          ))}
        </div>
      )}
    </div>
  );
}
export default function VisualizarProcesso() {
  const { processoId } = useParams<{ processoId: string }>();
  const navigate = useNavigate();
  const location = useLocation<{ initialTab?: string }>();
  const { toast } = useToast();
  const [loading, setLoading] = useState(true);
  const [erro, setErro] = useState<string | null>(null);
  const [viewModel, setViewModel] = useState<ProcessoViewModel | null>(null);
  const [abaAtiva, setAbaAtiva] = useState("movimentacao");
  const [mesesVisiveis, setMesesVisiveis] = useState(MESES_INICIAIS);
  const [mesesAbertos, setMesesAbertos] = useState<string[]>([]);
  const [movimentosPorMes, setMovimentosPorMes] = useState<Record<string, number>>({});
  const [mostrarTodosAnexos, setMostrarTodosAnexos] = useState(false);
  const [filtroTipo, setFiltroTipo] = useState("todos");
  const [filtroInicio, setFiltroInicio] = useState("");
  const [filtroFim, setFiltroFim] = useState("");
  const [mostrarDialogMovimentacao, setMostrarDialogMovimentacao] = useState(false);
  const [formMovimentacao, setFormMovimentacao] = useState({
    data: "",
    tipo: "",
    tipoPublicacao: "",
    textoCategoria: "",
    conteudo: "",
  });
  const [errosMovimentacao, setErrosMovimentacao] = useState<{
    data?: string;
    tipo?: string;
    conteudo?: string;
  }>({});
  const [erroMovimentacao, setErroMovimentacao] = useState<string | null>(null);
  const [salvandoMovimentacao, setSalvandoMovimentacao] = useState(false);
  const [movimentacaoSelecionada, setMovimentacaoSelecionada] = useState<MovimentacaoProcesso | null>(null);
  const [resumoIa, setResumoIa] = useState<string | null>(null);
  const [modalAberto, setModalAberto] = useState(false);
  const [carregandoResumo, setCarregandoResumo] = useState(false);
  const [erroResumo, setErroResumo] = useState<string | null>(null);
  const [gerarResumoAoAbrir, setGerarResumoAoAbrir] = useState(false);

  const aplicarModelo = useCallback(
    (modelo: ProcessoViewModel) => {
      setViewModel(modelo);
      setMesesAbertos(modelo.grupos.length ? [modelo.grupos[0].chave] : []);
      const inicial: Record<string, number> = {};
      modelo.grupos.forEach((grupo) => {
        inicial[grupo.chave] = MOVIMENTACOES_POR_LAJE;
      });
      setMovimentosPorMes(inicial);
      setMesesVisiveis(Math.min(MESES_INICIAIS, modelo.grupos.length));
    },
    [setMesesAbertos, setMovimentosPorMes, setMesesVisiveis],
  );

  const carregarProcesso = useCallback(
    async (
      options: {
        comLoading?: boolean;
        sinalCancelamento?: { cancelado: boolean };
      } = {},
    ) => {
      const { comLoading = true, sinalCancelamento } = options;

      if (!processoId) {
        if (!sinalCancelamento?.cancelado) {
          setErro("Processo não encontrado");
          if (comLoading) {
            setLoading(false);
          }
        }
        return;
      }

      if (!sinalCancelamento?.cancelado) {
        setErro(null);
        if (comLoading) {
          setLoading(true);
        }
      }

      try {
        const resposta = await fetch(getApiUrl(`processos/${processoId}`), {
          headers: { Accept: "application/json" },
        });

        if (!resposta.ok) {
          throw new Error(`Não foi possível carregar o processo (${resposta.status})`);
        }

        const json = (await resposta.json()) as ApiProcessoResponse;
        const modelo = mapApiProcessoToViewModel(json);

        if (!sinalCancelamento?.cancelado) {
          aplicarModelo(modelo);
        }
      } catch (error) {
        const mensagem = error instanceof Error ? error.message : "Erro ao carregar o processo";
        if (!sinalCancelamento?.cancelado) {
          setErro(mensagem);
          setViewModel(null);
        }
      } finally {
        if (comLoading && !sinalCancelamento?.cancelado) {
          setLoading(false);
        }
      }
    },
    [aplicarModelo, processoId],
  );

  const resetarFormularioMovimentacao = useCallback(() => {
    setFormMovimentacao({
      data: "",
      tipo: "",
      tipoPublicacao: "",
      textoCategoria: "",
      conteudo: "",
    });
    setErrosMovimentacao({});
    setErroMovimentacao(null);
  }, []);

  const handleAlterarDialogoMovimentacao = useCallback(
    (aberto: boolean) => {
      setMostrarDialogMovimentacao(aberto);
      if (!aberto) {
        resetarFormularioMovimentacao();
        setSalvandoMovimentacao(false);
      }
    },
    [resetarFormularioMovimentacao],
  );

  const handleSubmitMovimentacao = useCallback(
    async (event: FormEvent<HTMLFormElement>) => {
      event.preventDefault();

      const erros: { data?: string; tipo?: string; conteudo?: string } = {};

      if (!formMovimentacao.data) {
        erros.data = "Informe a data da movimentação.";
      }

      if (!formMovimentacao.tipo.trim()) {
        erros.tipo = "Informe o tipo da movimentação.";
      }

      if (!formMovimentacao.conteudo.trim()) {
        erros.conteudo = "Informe o conteúdo da movimentação.";
      }

      setErrosMovimentacao(erros);

      if (Object.keys(erros).length > 0) {
        return;
      }

      if (!processoId) {
        setErroMovimentacao("Processo não encontrado.");
        return;
      }

      setSalvandoMovimentacao(true);
      setErroMovimentacao(null);

      try {
        const resposta = await fetch(getApiUrl(`processos/${processoId}/movimentacoes`), {
          method: "POST",
          headers: {
            "Content-Type": "application/json",
            Accept: "application/json",
          },
          body: JSON.stringify({
            data: formMovimentacao.data,
            tipo: formMovimentacao.tipo.trim(),
            tipo_publicacao: formMovimentacao.tipoPublicacao.trim() || null,
            texto_categoria: formMovimentacao.textoCategoria.trim() || null,
            conteudo: formMovimentacao.conteudo.trim(),
          }),
        });

        if (!resposta.ok) {
          let mensagem = "Não foi possível registrar a movimentação.";
          try {
            const erroResposta = (await resposta.json()) as { error?: string };
            if (erroResposta?.error) {
              mensagem = erroResposta.error;
            }
          } catch {
            // Ignora erros ao interpretar a resposta
          }
          throw new Error(mensagem);
        }

        await carregarProcesso({ comLoading: false });
        handleAlterarDialogoMovimentacao(false);
      } catch (error) {
        const mensagem =
          error instanceof Error ? error.message : "Não foi possível registrar a movimentação.";
        setErroMovimentacao(mensagem);
      } finally {
        setSalvandoMovimentacao(false);
      }
    },
    [
      carregarProcesso,
      formMovimentacao.conteudo,
      formMovimentacao.data,
      formMovimentacao.textoCategoria,
      formMovimentacao.tipo,
      formMovimentacao.tipoPublicacao,
      processoId,
      handleAlterarDialogoMovimentacao,
    ],
  );

  useEffect(() => {
    if (location.state?.initialTab) {
      setAbaAtiva(location.state.initialTab);
    }
  }, [location.state]);

  useEffect(() => {
    const sinal = { cancelado: false };

    void carregarProcesso({ comLoading: true, sinalCancelamento: sinal });

    return () => {
      sinal.cancelado = true;
    };
  }, [carregarProcesso]);

  const tiposDisponiveis = useMemo(() => {
    if (!viewModel) {
      return [] as string[];
    }

    const conjunto = new Set<string>();
    viewModel.movimentacoes.forEach((mov) => {
      if (mov.stepType) {
        conjunto.add(mov.stepType);
      }
    });

    return Array.from(conjunto).sort((a, b) => a.localeCompare(b, "pt-BR"));
  }, [viewModel]);

  const movimentacoesFiltradas = useMemo(() => {
    if (!viewModel) {
      return [] as MovimentacaoProcesso[];
    }

    const tipoFiltro = filtroTipo === "todos" ? null : filtroTipo;

    return filtrarMovimentacoes(viewModel.movimentacoes, {
      tipo: tipoFiltro,
      inicio: filtroInicio || null,
      fim: filtroFim || null,
    });
  }, [viewModel, filtroTipo, filtroInicio, filtroFim]);

  const gruposFiltrados = useMemo(
    () => agruparPorMes(movimentacoesFiltradas),
    [movimentacoesFiltradas],
  );

  const totalMovimentacoes = movimentacoesFiltradas.length;
  const usarVirtualizacao = false;

  const gruposVisiveis = useMemo(
    () => gruposFiltrados.slice(0, mesesVisiveis),
    [gruposFiltrados, mesesVisiveis],
  );
  const totalGruposFiltrados = gruposFiltrados.length;

  useEffect(() => {
    if (!viewModel) {
      setMesesAbertos([]);
      setMovimentosPorMes({});
      setMesesVisiveis(0);
      return;
    }

    if (gruposFiltrados.length === 0) {
      setMesesAbertos([]);
      setMovimentosPorMes({});
      setMesesVisiveis(0);
      return;
    }

    setMesesAbertos((anteriores) => {
      const chavesValidas = new Set(gruposFiltrados.map((grupo) => grupo.chave));
      const ativos = anteriores.filter((chave) => chavesValidas.has(chave));
      if (ativos.length) {
        return ativos;
      }
      return [gruposFiltrados[0].chave];
    });

    setMovimentosPorMes((anteriores) => {
      const atualizado: Record<string, number> = {};
      gruposFiltrados.forEach((grupo) => {
        atualizado[grupo.chave] = anteriores[grupo.chave] ?? MOVIMENTACOES_POR_LAJE;
      });
      return atualizado;
    });

    setMesesVisiveis((valor) => {
      if (valor === 0) {
        return Math.min(MESES_INICIAIS, gruposFiltrados.length);
      }

      return valor;
    });
  }, [viewModel, gruposFiltrados]);

  const handleToggleMes = useCallback(
    (chave: string) => {
      setMesesAbertos((anteriores) =>
        anteriores.includes(chave)
          ? anteriores.filter((item) => item !== chave)
          : [...anteriores, chave],
      );
    },
    [],
  );

  const handleVerMaisMovimentos = useCallback(
    (chave: string) => {
      setMovimentosPorMes((anteriores) => ({
        ...anteriores,
        [chave]: (anteriores[chave] ?? MOVIMENTACOES_POR_LAJE) + MOVIMENTACOES_POR_LAJE,
      }));
    },
    [],
  );

  const handleCarregarMaisMeses = useCallback(() => {
    setMesesVisiveis((valor) => Math.min(totalGruposFiltrados, valor + 2));
  }, [totalGruposFiltrados]);

  const handleAbrirRelacionado = useCallback(
    (identificador: string) => {
      navigate(`/processos/${identificador}`);
    },
    [navigate],
  );

  const handleVerTodosAnexos = useCallback(() => {
    setAbaAtiva("informacoes");
    setMostrarTodosAnexos(true);
  }, []);

  const handleMostrarConteudo = useCallback((movimentacao: MovimentacaoProcesso) => {
    setMovimentacaoSelecionada(movimentacao);
    setResumoIa(null);
    setErroResumo(null);
    setCarregandoResumo(false);
    setModalAberto(true);
  }, []);

  const handleMostrarResumoIa = useCallback(
    (movimentacao: MovimentacaoProcesso) => {
      setGerarResumoAoAbrir(true);
      handleMostrarConteudo(movimentacao);
    },
    [handleMostrarConteudo],
  );

  const handleAlterarModalConteudo = useCallback((aberto: boolean) => {
    setModalAberto(aberto);
    if (!aberto) {
      setMovimentacaoSelecionada(null);
      setResumoIa(null);
      setErroResumo(null);
      setCarregandoResumo(false);
      setGerarResumoAoAbrir(false);
    }
  }, []);

  const handleGerarResumoIa = useCallback(async () => {
    if (!movimentacaoSelecionada) {
      return;
    }

    setCarregandoResumo(true);
    setErroResumo(null);
    setResumoIa(null);

    try {
      const integracoes = await fetchIntegrationApiKeys();
      const integracaoAtiva = integracoes.find(
        (integracao) =>
          integracao.active &&
          ["gemini", "openai"].includes(integracao.provider.trim().toLowerCase()),
      );

      if (!integracaoAtiva) {
        throw new Error("Nenhuma integração de IA ativa disponível.");
      }

      const promptResumo = montarPromptResumoMovimentacao(movimentacaoSelecionada);
      const resposta = await generateAiText({
        integrationId: integracaoAtiva.id,
        documentType: "Resumo:",
        prompt: promptResumo,
        mode: "summary",
      });

      const conteudoResumo = resposta.content?.trim();
      const resumoFormatado = prepararResumoIa(conteudoResumo);
      setResumoIa(resumoFormatado);
      setErroResumo(null);

      const providerLabel =
        integracaoAtiva.provider.trim().toLowerCase() === "gemini"
          ? "Gemini"
          : integracaoAtiva.provider.trim().toLowerCase() === "openai"
            ? "OpenAI"
            : integracaoAtiva.provider;

      toast({
        title: "Resumo gerado",
        description: `Resumo criado com ${providerLabel}.`,
      });
    } catch (error) {
      const mensagem =
        error instanceof Error ? error.message : "Não foi possível gerar o resumo.";
      setErroResumo(mensagem);
      toast({
        title: "Falha ao gerar resumo",
        description: mensagem,
        variant: "destructive",
      });
    } finally {
      setCarregandoResumo(false);
    }
  }, [movimentacaoSelecionada, toast]);

  useEffect(() => {
    if (gerarResumoAoAbrir && movimentacaoSelecionada && modalAberto) {
      setGerarResumoAoAbrir(false);
      void handleGerarResumoIa();
    }
  }, [gerarResumoAoAbrir, movimentacaoSelecionada, modalAberto, handleGerarResumoIa]);

  const conteudoMovimentacoes = useMemo(() => {
    if (!viewModel) {
      return null;
    }

    const temResultados = gruposFiltrados.length > 0;

    return (
      <div className="space-y-6">
        <div className="flex flex-col gap-2 sm:flex-row sm:items-center sm:justify-end">
          <Button
            type="button"
            onClick={() => {
              setErroMovimentacao(null);
              setErrosMovimentacao({});
              setMostrarDialogMovimentacao(true);
            }}
            className="w-full sm:w-auto"
          >
            Registrar movimentação
          </Button>
        </div>
        <Alert className="border-amber-300 bg-amber-50 text-amber-900">
          <AlertTitle className="flex items-center gap-2 text-sm font-semibold">
            <Info className="h-4 w-4" /> Dica
          </AlertTitle>
          <AlertDescription className="text-sm text-amber-900/80">
            {TEXTO_DICA}{" "}
            <Button variant="link" size="sm" className="h-auto p-0 align-baseline">
              Configurar filtros
            </Button>
          </AlertDescription>
        </Alert>

        <div className="grid gap-6 lg:grid-cols-[320px_minmax(0,1fr)]">
          <div className="space-y-4">
            <Card className="border border-muted-foreground/10 bg-white/90 shadow-sm backdrop-blur">
              <CardHeader className="pb-2">
                <CardTitle className="text-sm font-semibold text-muted-foreground">
                  Refinar resultados
                </CardTitle>
              </CardHeader>
              <CardContent className="space-y-4">
                <div className="space-y-2">
                  <Label
                    htmlFor="filtro-tipo"
                    className="text-xs font-semibold uppercase tracking-wide text-muted-foreground"
                  >
                    Tipo
                  </Label>
                  <Select value={filtroTipo} onValueChange={setFiltroTipo}>
                    <SelectTrigger id="filtro-tipo" className="w-full">
                      <SelectValue placeholder="Todos os tipos" />
                    </SelectTrigger>
                    <SelectContent>
                      <SelectItem value="todos">Todos os tipos</SelectItem>
                      {tiposDisponiveis.map((tipo) => (
                        <SelectItem key={tipo} value={tipo}>
                          {tipo}
                        </SelectItem>
                      ))}
                    </SelectContent>
                  </Select>
                </div>
                <div className="space-y-2">
                  <Label
                    htmlFor="filtro-inicio"
                    className="text-xs font-semibold uppercase tracking-wide text-muted-foreground"
                  >
                    Data inicial
                  </Label>
                  <Input
                    id="filtro-inicio"
                    type="date"
                    value={filtroInicio}
                    onChange={(event) => setFiltroInicio(event.target.value)}
                  />
                </div>
                <div className="space-y-2">
                  <Label
                    htmlFor="filtro-fim"
                    className="text-xs font-semibold uppercase tracking-wide text-muted-foreground"
                  >
                    Data final
                  </Label>
                  <Input
                    id="filtro-fim"
                    type="date"
                    value={filtroFim}
                    onChange={(event) => setFiltroFim(event.target.value)}
                  />
                </div>
              </CardContent>
            </Card>
          </div>

          <div className="space-y-4">
            {temResultados ? (
              <>
                <ModernTimeline
                  groups={gruposVisiveis.map((grupo) => ({
                    label: grupo.rotulo,
                    events: grupo.itens.slice(0, movimentosPorMes[grupo.chave] ?? MOVIMENTACOES_POR_LAJE).map((item) => ({
                      id: item.id,
                      date: item.dataFormatada,
                      title: item.stepType || "Movimentação",
                      description: item.conteudo,
                      type: item.stepType,
                      isPrivate: item.privado,
<<<<<<< HEAD
                      onGenerateSummary: item.tipoAndamento
                        ? () => handleMostrarResumoIa(item)
                        : undefined,
=======
                      onGenerateSummary: () => handleMostrarResumoIa(item),
>>>>>>> b7a587a1
                    })),
                  }))}
                />

                {totalGruposFiltrados > gruposVisiveis.length ? (
                  <div className="text-center">
                    <Button
                      onClick={handleCarregarMaisMeses}
                      aria-expanded={gruposVisiveis.length < totalGruposFiltrados}
                      className="font-semibold"
                    >
                      Carregar mais meses
                    </Button>
                  </div>
                ) : null}
              </>
            ) : (
              <div className="rounded-xl border border-dashed border-muted-foreground/40 bg-muted/30 p-6 text-center text-sm text-muted-foreground">
                Nenhuma movimentação encontrada para os filtros selecionados.
              </div>
            )}
          </div>
        </div>
      </div>
    );
  }, [
    viewModel,
    gruposFiltrados,
    gruposVisiveis,
    mesesAbertos,
    movimentosPorMes,
    usarVirtualizacao,
    handleToggleMes,
    handleVerMaisMovimentos,
    handleCarregarMaisMeses,
    handleMostrarConteudo,
    handleMostrarResumoIa,
    filtroTipo,
    filtroInicio,
    filtroFim,
    tiposDisponiveis,
    totalGruposFiltrados,
  ]);

  const conteudoInformacoes = viewModel ? (
    <InformacoesProcesso
      dados={viewModel.dados}
      partes={viewModel.partes}
      anexos={viewModel.anexos}
      onVerTodosAnexos={() => setMostrarTodosAnexos(true)}
    />
  ) : null;

  const conteudoRelacionados = viewModel ? (
    <ProcessosRelacionadosTabela itens={viewModel.relacionados} onAbrir={handleAbrirRelacionado} />
  ) : null;

  const primeiroAnexoDisponivel =
    movimentacaoSelecionada?.anexos.find((anexo) => Boolean(anexo.url)) ?? null;
  const isMarkdownSelecionado = Boolean(
    movimentacaoSelecionada &&
      typeof movimentacaoSelecionada.tags?.formatted === "string" &&
      movimentacaoSelecionada.tags.formatted.trim().toLowerCase() === "md",
  );
  const conteudoSelecionado = movimentacaoSelecionada?.conteudo ?? "";

  return (
    <div className="space-y-6">
      <header className="space-y-4">
        <div className="flex items-center justify-between gap-4">
          <div className="flex items-center gap-3">
            <Button variant="ghost" size="sm" onClick={() => navigate(-1)}>
              <ArrowLeft className="mr-2 h-4 w-4" /> Voltar
            </Button>
            <Breadcrumb>
              <BreadcrumbList>
                <BreadcrumbItem>
                  <BreadcrumbPage>Processos</BreadcrumbPage>
                </BreadcrumbItem>
                <BreadcrumbSeparator />
                <BreadcrumbItem>
                  <BreadcrumbPage>Visualizar</BreadcrumbPage>
                </BreadcrumbItem>
              </BreadcrumbList>
            </Breadcrumb>
          </div>
        </div>

        {loading ? (
          <div className="space-y-3">
            <Skeleton className="h-8 w-1/2" />
            <Skeleton className="h-5 w-1/3" />
          </div>
        ) : erro ? (
          <Alert variant="destructive">
            <AlertTriangle className="h-4 w-4" />
            <AlertTitle>Erro ao carregar o processo</AlertTitle>
            <AlertDescription>{erro}</AlertDescription>
          </Alert>
        ) : viewModel ? (
          <Card className="border-none bg-card shadow-sm">
            <CardContent className="space-y-4 p-6">
              <div className="flex flex-col gap-4 lg:flex-row lg:items-start lg:justify-between">
                <div className="space-y-2">
                  <p className="text-sm font-medium uppercase tracking-wide text-muted-foreground">
                    {viewModel.cabecalho.codigo}
                  </p>
                  <h1 className="text-3xl font-semibold text-foreground">{viewModel.cabecalho.nome}</h1>
                  <div className="flex flex-wrap items-center gap-2 text-sm text-muted-foreground">
                    <span>{viewModel.cabecalho.cidadeEstado}</span>
                    <span className="hidden sm:inline">•</span>
                    <span>{viewModel.cabecalho.tribunal}</span>
                    <span className="hidden sm:inline">•</span>
                    <span>{viewModel.cabecalho.instance}</span>
                    {viewModel.cabecalho.ultimaAtualizacao ? (
                      <>
                        <span className="hidden sm:inline">•</span>
                        <span>Atualizado em {viewModel.cabecalho.ultimaAtualizacao}</span>
                      </>
                    ) : null}
                  </div>
                </div>
                <div className="flex flex-wrap gap-2 lg:justify-end">
                  <Badge className="bg-primary/10 text-primary">{viewModel.cabecalho.status}</Badge>
                  <Badge variant="outline" className="border-primary/20 bg-primary/5 text-primary">
                    {viewModel.cabecalho.fase}
                  </Badge>
                  <Badge variant="secondary" className="bg-muted text-foreground">
                    {viewModel.cabecalho.area}
                  </Badge>
                </div>
              </div>
              {viewModel.cabecalho.tags.length || viewModel.cabecalho.subjects.length ? (
                <div className="flex flex-wrap gap-2">
                  {viewModel.cabecalho.tags.map((tag) => (
                    <Badge key={`tag-${tag}`} variant="secondary" className="bg-primary/10 text-primary">
                      {tag}
                    </Badge>
                  ))}
                  {viewModel.cabecalho.subjects.map((subject) => (
                    <Badge key={`subject-${subject}`} variant="outline" className="border-muted-foreground/30">
                      {subject}
                    </Badge>
                  ))}
                </div>
              ) : null}
            </CardContent>
          </Card>
        ) : null}

        {viewModel ? (
          <div className="grid gap-4 md:grid-cols-2 xl:grid-cols-3 2xl:grid-cols-6">
            <Card className="border border-muted-foreground/10 bg-card text-foreground shadow-sm">
              <CardHeader className="pb-2">
                <CardTitle className="text-xs font-semibold uppercase tracking-wide text-muted-foreground">
                  Tribunal
                </CardTitle>
              </CardHeader>
              <CardContent className="text-xl font-semibold">{viewModel.cabecalho.tribunal}</CardContent>
            </Card>
            <Card className="border border-muted-foreground/10 bg-card text-foreground shadow-sm">
              <CardHeader className="pb-2">
                <CardTitle className="text-xs font-semibold uppercase tracking-wide text-muted-foreground">
                  Cidade / Estado
                </CardTitle>
              </CardHeader>
              <CardContent className="text-xl font-semibold">{viewModel.cabecalho.cidadeEstado}</CardContent>
            </Card>
            <Card className="border border-muted-foreground/10 bg-card text-foreground shadow-sm">
              <CardHeader className="pb-2">
                <CardTitle className="text-xs font-semibold uppercase tracking-wide text-muted-foreground">
                  Instância
                </CardTitle>
              </CardHeader>
              <CardContent className="text-xl font-semibold">{viewModel.cabecalho.instance}</CardContent>
            </Card>
            <Card className="border border-muted-foreground/10 bg-card text-foreground shadow-sm">
              <CardHeader className="pb-2">
                <CardTitle className="text-xs font-semibold uppercase tracking-wide text-muted-foreground">
                  Justiça
                </CardTitle>
              </CardHeader>
              <CardContent className="text-xl font-semibold">{viewModel.cabecalho.justiceDescription}</CardContent>
            </Card>
            <Card className="border border-muted-foreground/10 bg-card text-foreground shadow-sm">
              <CardHeader className="pb-2">
                <CardTitle className="text-xs font-semibold uppercase tracking-wide text-muted-foreground">
                  Valor da causa
                </CardTitle>
              </CardHeader>
              <CardContent className="text-xl font-semibold">{viewModel.cabecalho.valorDaCausa}</CardContent>
            </Card>
            <Card className="border border-muted-foreground/10 bg-card text-foreground shadow-sm">
              <CardHeader className="pb-2">
                <CardTitle className="text-xs font-semibold uppercase tracking-wide text-muted-foreground">
                  Distribuído em
                </CardTitle>
              </CardHeader>
              <CardContent className="text-xl font-semibold">{viewModel.cabecalho.distribuidoEm}</CardContent>
            </Card>
          </div>
        ) : null}
      </header>

      <section>
        <Tabs value={abaAtiva} onValueChange={setAbaAtiva} className="space-y-4">
          <TabsList>
            <TabsTrigger value="movimentacao">Movimentação processual</TabsTrigger>
            <TabsTrigger value="informacoes">Informações</TabsTrigger>
            <TabsTrigger value="relacionados">Processos relacionados</TabsTrigger>
          </TabsList>
          <TabsContent value="movimentacao" className="space-y-4">
            {loading ? (
              <div className="space-y-4">
                {Array.from({ length: 3 }).map((_, index) => (
                  <Skeleton key={index} className="h-32 w-full" />
                ))}
              </div>
            ) : erro ? (
              <Alert variant="destructive">
                <AlertTriangle className="h-4 w-4" />
                <AlertTitle>Erro ao carregar movimentações</AlertTitle>
                <AlertDescription>{erro}</AlertDescription>
              </Alert>
            ) : (
              conteudoMovimentacoes
            )}
          </TabsContent>
          <TabsContent value="informacoes">
            {loading ? (
              <Skeleton className="h-96 w-full" />
            ) : erro ? (
              <Alert variant="destructive">
                <AlertTriangle className="h-4 w-4" />
                <AlertTitle>Erro ao carregar informações</AlertTitle>
                <AlertDescription>{erro}</AlertDescription>
              </Alert>
            ) : (
              conteudoInformacoes
            )}
          </TabsContent>
          <TabsContent value="relacionados">
            {loading ? (
              <Skeleton className="h-48 w-full" />
            ) : erro ? (
              <Alert variant="destructive">
                <AlertTriangle className="h-4 w-4" />
                <AlertTitle>Erro ao carregar relacionados</AlertTitle>
                <AlertDescription>{erro}</AlertDescription>
              </Alert>
            ) : (
              conteudoRelacionados
            )}
          </TabsContent>
        </Tabs>
      </section>

      <Dialog open={modalAberto} onOpenChange={handleAlterarModalConteudo}>
        <DialogContent className="max-h-[85vh] overflow-y-auto sm:max-w-2xl">
          <DialogHeader className="gap-3 sm:flex-row sm:items-start sm:justify-between sm:space-y-0">
            <DialogTitle>
              {movimentacaoSelecionada?.stepType || "Movimentação selecionada"}
            </DialogTitle>
            {movimentacaoSelecionada ? (
              <Button
                type="button"
                onClick={handleGerarResumoIa}
                disabled={carregandoResumo}
                className="inline-flex items-center gap-2 rounded-full bg-primary px-4 py-2 text-sm font-medium text-primary-foreground shadow-lg transition-all hover:bg-primary/90 hover:shadow-xl focus-visible:outline-none focus-visible:ring-2 focus-visible:ring-primary/70 focus-visible:ring-offset-2 disabled:cursor-not-allowed disabled:opacity-70"
              >
                {carregandoResumo ? (
                  <>
                    <Loader2 className="h-4 w-4 animate-spin" />
                    Resumindo...
                  </>
                ) : (
                  <>
                    <Sparkles className="h-4 w-4" />
                    Resumir com IA
                  </>
                )}
              </Button>
            ) : null}
          </DialogHeader>
          {movimentacaoSelecionada ? (
            <div className="space-y-4">
              <div className="text-sm text-muted-foreground">
                {movimentacaoSelecionada.dataFormatada ?? "Data não informada"}
              </div>
              {carregandoResumo ? (
                <div className="flex items-center gap-2 rounded-lg border border-primary/30 bg-primary/5 p-3 text-sm text-primary">
                  <Loader2 className="h-4 w-4 animate-spin" />
                  Gerando resumo com IA...
                </div>
              ) : null}
              {resumoIa ? (
                <div className="space-y-2 rounded-lg border border-primary/30 bg-primary/5 p-4">
                  <h3 className="text-sm font-semibold text-primary">Resumo com IA</h3>
                  <SafeMarkdown content={resumoIa} className="text-primary" />
                </div>
              ) : null}
              {erroResumo ? <p className="text-sm text-destructive">{erroResumo}</p> : null}
              <div className="space-y-2">
                <h3 className="text-sm font-semibold uppercase tracking-wide text-muted-foreground">
                  Conteúdo
                </h3>
                <div className="rounded-lg border border-muted-foreground/10 bg-muted/40 p-4">
                  {conteudoSelecionado ? (
                    isMarkdownSelecionado ? (
                      <SafeMarkdown content={conteudoSelecionado} className="text-foreground" />
                    ) : (
                      <p className="whitespace-pre-wrap text-sm leading-relaxed text-muted-foreground">
                        {conteudoSelecionado.replace(/\*\*/g, "")}
                      </p>
                    )
                  ) : (
                    <p className="text-sm text-muted-foreground">Sem conteúdo disponível.</p>
                  )}
                </div>
              </div>
              {movimentacaoSelecionada.anexos.length ? (
                <div className="space-y-2">
                  <h3 className="text-sm font-semibold uppercase tracking-wide text-muted-foreground">
                    Anexos
                  </h3>
                  <ul className="space-y-1 text-sm text-muted-foreground">
                    {movimentacaoSelecionada.anexos.map((anexo) => (
                      <li key={`${movimentacaoSelecionada.id}-anexo-${anexo.id}`}>
                        {anexo.titulo}
                        {anexo.data ? ` • ${anexo.data}` : ""}
                      </li>
                    ))}
                  </ul>
                </div>
              ) : null}
            </div>
          ) : (
            <p className="text-sm text-muted-foreground">Selecione uma movimentação para visualizar.</p>
          )}
          <DialogFooter className="flex-col gap-2 sm:flex-row sm:items-center">
            {primeiroAnexoDisponivel ? (
              <Button
                asChild
                variant="outline"
                size="sm"
                className="w-full sm:mr-auto sm:w-auto"
              >
                <a
                  href={primeiroAnexoDisponivel.url ?? undefined}
                  target="_blank"
                  rel="noopener noreferrer"
                >
                  Abrir documento
                </a>
              </Button>
            ) : null}
            <Button
              type="button"
              variant="outline"
              onClick={() => handleAlterarModalConteudo(false)}
              className="w-full sm:w-auto"
            >
              Fechar
            </Button>
          </DialogFooter>
        </DialogContent>
      </Dialog>

      <Dialog open={mostrarDialogMovimentacao} onOpenChange={handleAlterarDialogoMovimentacao}>
        <DialogContent className="sm:max-w-lg">
          <DialogHeader>
            <DialogTitle>Registrar movimentação</DialogTitle>
          </DialogHeader>
          <form onSubmit={handleSubmitMovimentacao} className="space-y-4">
            <div className="grid gap-4 sm:grid-cols-2">
              <div className="space-y-2">
                <Label htmlFor="movimentacao-data" className="text-sm font-medium">
                  Data
                </Label>
                <Input
                  id="movimentacao-data"
                  type="date"
                  value={formMovimentacao.data}
                  onChange={(event) =>
                    setFormMovimentacao((anterior) => ({
                      ...anterior,
                      data: event.target.value,
                    }))
                  }
                />
                {errosMovimentacao.data ? (
                  <p className="text-sm text-destructive">{errosMovimentacao.data}</p>
                ) : null}
              </div>
              <div className="space-y-2">
                <Label htmlFor="movimentacao-tipo" className="text-sm font-medium">
                  Tipo
                </Label>
                <Input
                  id="movimentacao-tipo"
                  value={formMovimentacao.tipo}
                  onChange={(event) =>
                    setFormMovimentacao((anterior) => ({
                      ...anterior,
                      tipo: event.target.value,
                    }))
                  }
                />
                {errosMovimentacao.tipo ? (
                  <p className="text-sm text-destructive">{errosMovimentacao.tipo}</p>
                ) : null}
              </div>
              <div className="space-y-2">
                <Label htmlFor="movimentacao-tipo-publicacao" className="text-sm font-medium">
                  Tipo de publicação
                </Label>
                <Input
                  id="movimentacao-tipo-publicacao"
                  value={formMovimentacao.tipoPublicacao}
                  onChange={(event) =>
                    setFormMovimentacao((anterior) => ({
                      ...anterior,
                      tipoPublicacao: event.target.value,
                    }))
                  }
                />
              </div>
              <div className="space-y-2">
                <Label htmlFor="movimentacao-texto-categoria" className="text-sm font-medium">
                  Categoria
                </Label>
                <Input
                  id="movimentacao-texto-categoria"
                  value={formMovimentacao.textoCategoria}
                  onChange={(event) =>
                    setFormMovimentacao((anterior) => ({
                      ...anterior,
                      textoCategoria: event.target.value,
                    }))
                  }
                />
              </div>
            </div>
            <div className="space-y-2">
              <Label htmlFor="movimentacao-conteudo" className="text-sm font-medium">
                Conteúdo
              </Label>
              <Textarea
                id="movimentacao-conteudo"
                rows={6}
                value={formMovimentacao.conteudo}
                onChange={(event) =>
                  setFormMovimentacao((anterior) => ({
                    ...anterior,
                    conteudo: event.target.value,
                  }))
                }
              />
              {errosMovimentacao.conteudo ? (
                <p className="text-sm text-destructive">{errosMovimentacao.conteudo}</p>
              ) : null}
            </div>
            {erroMovimentacao ? (
              <p className="text-sm text-destructive">{erroMovimentacao}</p>
            ) : null}
            <DialogFooter>
              <Button
                type="button"
                variant="outline"
                onClick={() => handleAlterarDialogoMovimentacao(false)}
                disabled={salvandoMovimentacao}
              >
                Cancelar
              </Button>
              <Button type="submit" disabled={salvandoMovimentacao}>
                {salvandoMovimentacao ? (
                  <>
                    <Loader2 className="mr-2 h-4 w-4 animate-spin" />
                    Salvando...
                  </>
                ) : (
                  "Salvar movimentação"
                )}
              </Button>
            </DialogFooter>
          </form>
        </DialogContent>
      </Dialog>

      <Dialog open={mostrarTodosAnexos} onOpenChange={setMostrarTodosAnexos}>
        <DialogContent className="max-h-[80vh] overflow-y-auto sm:max-w-2xl">
          <DialogHeader>
            <DialogTitle>Anexos do processo</DialogTitle>
          </DialogHeader>
          <div className="space-y-3">
            {viewModel && viewModel.anexos.length ? (
              viewModel.anexos.map((anexo) => (
                <div
                  key={anexo.id}
                  className="flex flex-col gap-2 rounded-lg border border-muted-foreground/10 bg-muted/30 p-4 sm:flex-row sm:items-center sm:justify-between"
                >
                  <div>
                    <p className="text-sm font-semibold text-foreground">{anexo.titulo}</p>
                    <p className="text-xs text-muted-foreground">{anexo.data ?? NAO_INFORMADO}</p>
                  </div>
                  {anexo.url ? (
                    <Button asChild variant="outline" size="sm" className="w-full sm:w-auto">
                      <a href={anexo.url} target="_blank" rel="noopener noreferrer">
                        Abrir documento
                      </a>
                    </Button>
                  ) : (
                    <Button variant="outline" size="sm" disabled className="w-full sm:w-auto">
                      Link indisponível
                    </Button>
                  )}
                </div>
              ))
            ) : (
              <p className="rounded-lg border border-dashed border-muted-foreground/40 p-4 text-sm text-muted-foreground">
                Nenhum anexo disponível.
              </p>
            )}
          </div>
        </DialogContent>
      </Dialog>
    </div>
  );
}<|MERGE_RESOLUTION|>--- conflicted
+++ resolved
@@ -2455,13 +2455,10 @@
                       description: item.conteudo,
                       type: item.stepType,
                       isPrivate: item.privado,
-<<<<<<< HEAD
                       onGenerateSummary: item.tipoAndamento
                         ? () => handleMostrarResumoIa(item)
                         : undefined,
-=======
-                      onGenerateSummary: () => handleMostrarResumoIa(item),
->>>>>>> b7a587a1
+
                     })),
                   }))}
                 />
