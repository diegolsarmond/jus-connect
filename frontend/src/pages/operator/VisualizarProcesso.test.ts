--- conflicted
+++ resolved
@@ -89,14 +89,11 @@
     expect(viewModel.partes.total).toBe(0);
     expect(viewModel.dados.amount).toBe("Não informado");
     expect(viewModel.movimentacoes).toHaveLength(1);
-<<<<<<< HEAD
     expect(viewModel.dados.subjects).toHaveLength(0);
     expect(viewModel.dados.precatory).toBe("Não informado");
     expect(viewModel.anexos).toHaveLength(0);
-=======
     expect(viewModel.movimentacoes[0].stepType).toBe("Despacho");
     expect(viewModel.movimentacoes[0].privado).toBe(false);
->>>>>>> cbb8f461
   });
 
   it("mapeia passos da nova API quando não há dados adicionais", () => {
