--- conflicted
+++ resolved
@@ -6,7 +6,6 @@
 import { Button } from "@/components/ui/button";
 import { Avatar, AvatarFallback } from "@/components/ui/avatar";
 import { Tabs, TabsContent, TabsList, TabsTrigger } from "@/components/ui/tabs";
-<<<<<<< HEAD
 import {
   Select,
   SelectContent,
@@ -16,9 +15,7 @@
 } from "@/components/ui/select";
 import { Input } from "@/components/ui/input";
 import { Mail, Phone, User, Building2, Trash } from "lucide-react";
-=======
-import { Mail, Phone, User, Building2 } from "lucide-react";
->>>>>>> 90ccb6c0
+
 
 const apiUrl = (import.meta.env.VITE_API_URL as string) || "http://localhost:3000";
 
@@ -206,20 +203,14 @@
         </CardContent>
       </Card>
 
-<<<<<<< HEAD
       <Tabs defaultValue="documentos" className="space-y-6">
         <TabsList className="grid w-full grid-cols-3">
           <TabsTrigger value="documentos">Documentos</TabsTrigger>
-=======
-      <Tabs defaultValue="dados" className="space-y-6">
-        <TabsList className="grid w-full grid-cols-3">
-          <TabsTrigger value="dados">Dados do Cliente</TabsTrigger>
->>>>>>> 90ccb6c0
+
           <TabsTrigger value="processos">Processos</TabsTrigger>
           <TabsTrigger value="historico">Histórico</TabsTrigger>
         </TabsList>
 
-<<<<<<< HEAD
         <TabsContent value="documentos" className="mt-4">
           <Card>
             <CardContent className="space-y-4">
@@ -273,32 +264,7 @@
                   ))}
                 </div>
               )}
-=======
-        <TabsContent value="dados" className="mt-4">
-          <Card>
-            <CardContent className="grid grid-cols-1 sm:grid-cols-2 gap-4">
-              <div>
-                <h3 className="text-sm font-medium">Contato</h3>
-                <p className="text-sm text-muted-foreground">{client.email}</p>
-                <p className="text-sm text-muted-foreground">{client.phone}</p>
-              </div>
-              <div>
-                <h3 className="text-sm font-medium">Endereço</h3>
-                <p className="text-sm text-muted-foreground">{client.address}</p>
-                <p className="text-sm text-muted-foreground">CEP: {client.cep ?? "-"}</p>
-              </div>
-              <div>
-                <h3 className="text-sm font-medium">Status</h3>
-                <p className="text-sm text-muted-foreground">{client.status}</p>
-                <p className="text-sm text-muted-foreground">
-                  Último contato: {formatDate(client.lastContact)}
-                </p>
-              </div>
-              <div>
-                <h3 className="text-sm font-medium">Outros</h3>
-                <p className="text-sm text-muted-foreground">Área: {client.area || "-"}</p>
-              </div>
->>>>>>> 90ccb6c0
+
             </CardContent>
           </Card>
         </TabsContent>
