--- conflicted
+++ resolved
@@ -121,19 +121,10 @@
 };
 
 export const deriveSessionName = (companyName?: string | null): string => {
-<<<<<<< HEAD
   const sanitized = sanitizeSessionName(companyName);
   if (sanitized) {
     return sanitized;
-=======
-  const normalizedOriginal = normalizeString(companyName);
-  if (normalizedOriginal) {
-    return normalizedOriginal;
-  }
-
-  if (!companyName) {
-    return fallbackSessionName;
->>>>>>> 6f735198
+
   }
 
   return fallbackSessionName;
