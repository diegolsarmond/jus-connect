--- conflicted
+++ resolved
@@ -19,11 +19,8 @@
   position: sticky;
   top: 0;
   z-index: 10;
-<<<<<<< HEAD
   background: linear-gradient(180deg, hsl(var(--sidebar-background)) 0%, hsl(var(--sidebar-background)) 75%, transparent 100%);
-=======
-  background: linear-gradient(180deg, hsl(var(--sidebar-background)) 0%, hsl(var(--sidebar-background)) 50%, transparent 100%);
->>>>>>> bc4071ee
+
   box-shadow: 0 1px 0 rgba(15, 23, 42, 0.05);
 }
 
