--- conflicted
+++ resolved
@@ -20,10 +20,7 @@
   top: 0;
   z-index: 10;
   background: linear-gradient(180deg, hsl(var(--sidebar-background)) 0%, hsl(var(--sidebar-background)) 75%, transparent 100%);
-<<<<<<< HEAD
-=======
-
->>>>>>> 3edb0c34
+
   box-shadow: 0 1px 0 rgba(15, 23, 42, 0.05);
 }
 
