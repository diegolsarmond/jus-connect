.wrapper {
    flex: 1;
    display: flex;
    flex-direction: column;
    background: linear-gradient(180deg, hsl(var(--background)), hsl(var(--muted) / 0.35));
<<<<<<< HEAD
=======
    height: 88%;
    width: 63%;
    max-height: 100%;
>>>>>>> a92afe56
    min-height: 0;
    position: relative;
    overflow: hidden;
    --details-panel-width: min(420px, 32vw);
}

.wrapper[data-private="true"] {
  background: linear-gradient(180deg, hsl(var(--background)), hsl(var(--muted) / 0.35));
}

.mainColumn {
  flex: 1;
  display: flex;
  flex-direction: column;
  min-height: 0;
  transition: margin-right 0.3s ease;
  overflow: hidden;
  background: linear-gradient(180deg, hsl(var(--background)) 0%, hsl(var(--background)) 55%, hsl(var(--muted) / 0.15) 100%);
  box-shadow: inset 0 1px 0 rgba(15, 23, 42, 0.04);

}

.header {
  padding: 1rem 1rem;
  border-bottom: 1px solid hsl(var(--border));
  display: flex;
  align-items: flex-start;
  justify-content: space-between;
  gap: 1rem;
  position: sticky;
  top: 0;
  z-index: 20;
  background: linear-gradient(180deg, hsl(var(--background)) 0%, hsl(var(--background)) 80%, transparent 100%);
  box-shadow: 0 4px 12px rgba(15, 23, 42, 0.05);
}

.wrapper[data-private="true"] .header {
  background: linear-gradient(180deg, hsl(var(--background)), hsl(var(--muted) / 0.35));
}

.headerInfo {
  display: flex;
  align-items: center;
  gap: 1rem;
}

.headerInfo img {
  width: 3rem;
  height: 3rem;
  border-radius: 999px;
  object-fit: cover;
}

.headerText {
  display: flex;
  flex-direction: column;
  gap: 0.45rem;
}

.headerTitleRow {
  display: flex;
  align-items: center;
  gap: 0.6rem;
}

.headerDetails {
  display: flex;
  align-items: center;
  flex-wrap: wrap;
  gap: 0.65rem;
}

.headerTitleRow h2 {
  font-size: 1.25rem;
  font-weight: 700;
  margin: 0;
}

.headerMeta {
  display: flex;
  align-items: center;
  flex-wrap: wrap;
  gap: 0.6rem;
}

.headerResponsible {
  display: inline-flex;
  align-items: center;
  gap: 0.35rem;
  padding: 0.25rem 0.75rem;
  border-radius: 999px;
  background: hsl(var(--muted));
  color: hsl(var(--muted-foreground));
  font-size: 0.8rem;
  font-weight: 600;
}

.headerTags {
  display: inline-flex;
  align-items: center;
  flex-wrap: wrap;
  gap: 0.4rem;
}

.headerTagChip {
  background: hsl(var(--accent));
  color: hsl(var(--accent-foreground));
  padding: 0.2rem 0.65rem;
  border-radius: 999px;
  font-size: 0.75rem;
  font-weight: 600;
}

.headerNoTags {
  font-size: 0.8rem;
  color: hsl(var(--muted-foreground));
}

.status {
  font-size: 0.9rem;
  color: hsl(var(--muted-foreground));
}

.phoneNumber {
  font-size: 0.85rem;
  color: hsl(var(--accent-foreground));
}

.privateIndicator {
  display: inline-flex;
  align-items: center;
  gap: 0.35rem;
  padding: 0.2rem 0.75rem;
  border-radius: 999px;
  background: hsl(var(--muted));
  color: hsl(var(--muted-foreground));
  font-size: 0.75rem;
  font-weight: 600;
}

.wrapper[data-private="true"] .privateIndicator {
  background: hsl(var(--accent));
  color: hsl(var(--accent-foreground));
}

.actions {
  display: flex;
  align-items: center;
  gap: 0.5rem;
}

.actionButton {
  border: none;
  background: hsl(var(--muted));
  color: hsl(var(--muted-foreground));
  width: 2.4rem;
  height: 2.4rem;
  border-radius: 999px;
  display: inline-flex;
  align-items: center;
  justify-content: center;
  cursor: pointer;
  transition: var(--transition-fast);
}

.actionButton:hover,
.actionButton:focus-visible {
  background: hsl(var(--accent));
  color: hsl(var(--accent-foreground));
}

.actionButton[data-active="true"] {
  background: hsl(var(--accent));
  color: hsl(var(--accent-foreground));
}

.menu {
  position: relative;
}

.menuPanel {
  position: absolute;
  right: 0;
  top: 110%;
  background: hsl(var(--card));
  border: 1px solid hsl(var(--border));
  border-radius: 0.75rem;
  box-shadow: var(--shadow-card);
  padding: 0.35rem;
  display: grid;
  gap: 0.25rem;
  min-width: 200px;
  z-index: 30;
}

.menuPanel button {
  border: none;
  background: transparent;
  padding: 0.55rem 0.75rem;
  border-radius: 0.65rem;
  text-align: left;
  cursor: pointer;
  display: flex;
  align-items: center;
  gap: 0.5rem;
  color: inherit;
}

.menuPanel button:hover,
.menuPanel button:focus-visible {
  background: hsl(var(--muted));
}

.detailsPanel {
  position: absolute;
  top: 0;
  right: 0;
  bottom: 0;
  width: var(--details-panel-width);
  background: hsl(var(--background));
  border-left: 1px solid hsl(var(--border));
  padding: 1.25rem 1.5rem;
  display: flex;
  flex-direction: column;
  transform: translateX(100%);
  transition: transform 0.3s ease;
  z-index: 40;
  box-shadow: -16px 0 40px hsl(var(--background) / 0.35);
  pointer-events: none;
}

.detailsPanelOpen {
  transform: translateX(0);
  pointer-events: auto;
}

.wrapper[data-private="true"] .detailsPanel {
  background: linear-gradient(180deg, hsl(var(--background)), hsl(var(--muted) / 0.35));
}

.detailsHeader {
  display: flex;
  align-items: center;
  justify-content: space-between;
  gap: 0.75rem;
}

.detailsHeader h3 {
  margin: 0;
  font-size: 1rem;
  font-weight: 700;
}

.detailsCloseButton {
  border: none;
  background: hsl(var(--muted));
  color: hsl(var(--muted-foreground));
  width: 2rem;
  height: 2rem;
  border-radius: 999px;
  display: inline-flex;
  align-items: center;
  justify-content: center;
  cursor: pointer;
  transition: var(--transition-fast);
}

.detailsCloseButton:hover,
.detailsCloseButton:focus-visible {
  background: hsl(var(--accent));
  color: hsl(var(--accent-foreground));
}

.detailsContent {
  margin-top: 1rem;
  flex: 1;
  overflow-y: auto;
  display: flex;
  flex-direction: column;
  gap: 1.5rem;
  padding-right: 0.25rem;
  scrollbar-gutter: stable both-edges;
}

.wrapper[data-details-open="true"] .mainColumn {
  margin-right: var(--details-panel-width);
}

.metadataRow {
  display: flex;
  flex-wrap: wrap;
  gap: 1.5rem;
}

.metadataGroup {
  display: flex;
  flex-direction: column;
  gap: 0.65rem;
  flex: 1 1 260px;
}

.metadataLabel {
  display: inline-flex;
  align-items: center;
  gap: 0.4rem;
  font-size: 0.85rem;
  font-weight: 700;
  color: hsl(var(--muted-foreground));
  text-transform: uppercase;
  letter-spacing: 0.08em;
}

.metadataSelect {
  width: 100%;
  border: 1px solid hsl(var(--border));
  border-radius: 0.75rem;
  padding: 0.55rem 0.75rem;
  background: hsl(var(--background));
  color: inherit;
  font-size: 0.95rem;
}

.metadataSelect:focus {
  outline: 2px solid hsl(var(--accent));
  outline-offset: 2px;
}

.metadataActions {
  display: flex;
  flex-wrap: wrap;
  gap: 0.6rem;
  align-items: center;
  font-size: 0.9rem;
}

.secondaryButton {
  border: 1px solid hsl(var(--border));
  background: transparent;
  color: inherit;
  border-radius: 0.75rem;
  padding: 0.35rem 0.75rem;
  font-weight: 600;
  cursor: pointer;
  transition: var(--transition-fast);
}

.secondaryButton:hover,
.secondaryButton:focus-visible {
  background: hsl(var(--muted));
}

.tagsEditor {
  display: flex;
  flex-direction: column;
  gap: 0.65rem;
}

.tagsList {
  display: flex;
  flex-wrap: wrap;
  gap: 0.5rem;
}

.tagPill {
  display: inline-flex;
  align-items: center;
  gap: 0.35rem;
  background: hsl(var(--muted));
  color: hsl(var(--muted-foreground));
  padding: 0.25rem 0.65rem;
  border-radius: 999px;
  font-size: 0.8rem;
  font-weight: 600;
}

.tagPill button {
  border: none;
  background: transparent;
  color: inherit;
  display: inline-flex;
  align-items: center;
  justify-content: center;
  cursor: pointer;
}

.tagPill button:hover,
.tagPill button:focus-visible {
  color: hsl(var(--accent-foreground));
}

.emptyHint {
  color: hsl(var(--muted-foreground));
  font-size: 0.85rem;
}

.inlineForm {
  display: flex;
  flex-wrap: wrap;
  gap: 0.5rem;
}

.inlineForm input {
  flex: 1 1 180px;
  min-width: 160px;
  border: 1px solid hsl(var(--border));
  border-radius: 0.75rem;
  padding: 0.5rem 0.75rem;
  background: hsl(var(--background));
  color: inherit;
}

.inlineForm button {
  border: none;
  border-radius: 0.75rem;
  padding: 0.5rem 1rem;
  background: hsl(var(--primary));
  color: hsl(var(--primary-foreground));
  font-weight: 600;
  cursor: pointer;
  transition: var(--transition-fast);
}

.inlineForm button:disabled {
  background: hsl(var(--muted));
  color: hsl(var(--muted-foreground));
  cursor: not-allowed;
}

.inlineForm button:not(:disabled):hover,
.inlineForm button:not(:disabled):focus-visible {
  background: hsl(var(--primary-hover));
}

.attributeList,
.noteList {
  margin: 0;
  padding: 0;
  list-style: none;
  display: flex;
  flex-direction: column;
  gap: 0.75rem;
}

.attributeList li,
.noteList li {
  display: flex;
  justify-content: space-between;
  align-items: flex-start;
  gap: 0.75rem;
  background: hsl(var(--muted));
  color: hsl(var(--muted-foreground));
  padding: 0.75rem 1rem;
  border-radius: 0.9rem;
}

.attributeList li div,
.noteContent {
  display: flex;
  flex-direction: column;
  gap: 0.3rem;
  flex: 1;
}

.attributeList li strong {
  font-size: 0.9rem;
  color: hsl(var(--foreground));
}

.attributeList li span {
  font-size: 0.85rem;
}

.attributeList li button,
.noteList li button {
  border: none;
  background: transparent;
  color: inherit;
  cursor: pointer;
  display: inline-flex;
  align-items: center;
  justify-content: center;
}

.attributeList li button:hover,
.attributeList li button:focus-visible,
.noteList li button:hover,
.noteList li button:focus-visible {
  color: hsl(var(--accent-foreground));
}

.attributeForm {
  display: flex;
  flex-wrap: wrap;
  gap: 0.5rem;
}

.attributeForm input {
  flex: 1 1 160px;
  border: 1px solid hsl(var(--border));
  border-radius: 0.75rem;
  padding: 0.5rem 0.75rem;
  background: hsl(var(--background));
  color: inherit;
}

.attributeForm button {
  border: none;
  border-radius: 0.75rem;
  padding: 0.5rem 1rem;
  background: hsl(var(--primary));
  color: hsl(var(--primary-foreground));
  font-weight: 600;
  cursor: pointer;
  transition: var(--transition-fast);
}

.attributeForm button:disabled {
  background: hsl(var(--muted));
  color: hsl(var(--muted-foreground));
  cursor: not-allowed;
}

.attributeForm button:not(:disabled):hover,
.attributeForm button:not(:disabled):focus-visible {
  background: hsl(var(--primary-hover));
}

.noteMeta {
  display: flex;
  flex-wrap: wrap;
  gap: 0.5rem;
  align-items: center;
  font-size: 0.8rem;
}

.noteMeta time {
  color: hsl(var(--muted-foreground));
}

.noteForm {
  display: flex;
  flex-direction: column;
  gap: 0.5rem;
}

.noteForm textarea {
  min-height: 80px;
  resize: vertical;
  border: 1px solid hsl(var(--border));
  border-radius: 0.75rem;
  padding: 0.75rem;
  font-family: inherit;
  background: hsl(var(--background));
  color: inherit;
}

.noteForm button {
  align-self: flex-start;
  border: none;
  border-radius: 0.75rem;
  padding: 0.5rem 1rem;
  background: hsl(var(--primary));
  color: hsl(var(--primary-foreground));
  font-weight: 600;
  cursor: pointer;
  transition: var(--transition-fast);
}

.noteForm button:disabled {
  background: hsl(var(--muted));
  color: hsl(var(--muted-foreground));
  cursor: not-allowed;
}

.noteForm button:not(:disabled):hover,
.noteForm button:not(:disabled):focus-visible {
  background: hsl(var(--primary-hover));
}

.placeholder {
  flex: 1;
  display: grid;
  place-items: center;
  text-align: center;
  color: hsl(var(--muted-foreground));
  padding: 2rem;
  gap: 1rem;
}

.placeholder h3 {
  font-size: 1.5rem;
  font-weight: 700;
}

.loadingOverlay {
  position: absolute;
  inset: 0;
  display: grid;
  place-items: center;
  background: hsl(var(--background) / 0.7);
  backdrop-filter: blur(3px);
  z-index: 40;
  font-weight: 600;
}

.viewportWrapper {
  position: relative;
  flex: 1;
  display: flex;
  min-height: 0;
  background: linear-gradient(180deg, hsl(var(--muted) / 0.15), transparent 30%), linear-gradient(90deg, rgba(255, 255, 255, 0.7), rgba(255, 255, 255, 0.9));
}

.inputContainer {
  position: sticky;
  bottom: 0;
  flex-shrink: 0;
  width: 100%;
  background: linear-gradient(0deg, hsl(var(--background)) 40%, hsl(var(--background)) 90%, transparent 100%);
  padding: 1rem 1.5rem 0;
  padding-bottom: env(safe-area-inset-bottom);
  box-shadow: 0 -6px 18px rgba(15, 23, 42, 0.08);
}

@media (max-width: 1100px) {
  .wrapper {
    --details-panel-width: min(420px, 100vw);
  }

  .wrapper[data-details-open="true"] .mainColumn {
    margin-right: 0;
  }
}

@media (max-width: 90px) {
  .header {
    padding: 0.75rem 1rem;
  }

  .headerInfo img {
    width: 2.5rem;
    height: 2.5rem;
  }

  .detailsPanel {
    padding: 1rem;
  }
}<|MERGE_RESOLUTION|>--- conflicted
+++ resolved
@@ -3,12 +3,9 @@
     display: flex;
     flex-direction: column;
     background: linear-gradient(180deg, hsl(var(--background)), hsl(var(--muted) / 0.35));
-<<<<<<< HEAD
-=======
     height: 88%;
     width: 63%;
     max-height: 100%;
->>>>>>> a92afe56
     min-height: 0;
     position: relative;
     overflow: hidden;
