.row {
  display: flex;
  align-items: flex-end;
  gap: 0.5rem;
  margin: 0.25rem 0;
}

.outgoing {
  justify-content: flex-end;
}

.incoming {
  justify-content: flex-start;
}

.bubble {
<<<<<<< HEAD
  max-width: min(72%, 480px);
=======
  max-width: min(100%, 480px);
>>>>>>> bc4071ee
  padding: 0.65rem 0.85rem 0.6rem;
  border-radius: 1rem;
  background: hsl(var(--card));
  color: hsl(var(--card-foreground));
  border: 1px solid rgba(15, 23, 42, 0.08);
  box-shadow: 0 8px 20px rgba(15, 23, 42, 0.08);
  position: relative;
  display: grid;
  gap: 0.35rem;
}

.outgoing .bubble {
  background: linear-gradient(135deg, hsl(var(--primary-light)), hsl(var(--primary)));
  color: hsl(var(--primary-foreground));
  border: none;
  box-shadow: 0 12px 24px rgba(15, 23, 42, 0.15);
}

.text {
  white-space: pre-wrap;
  word-break: break-word;
  line-height: 1.45;
}

.meta {
  display: flex;
  justify-content: flex-end;
  align-items: center;
  gap: 0.35rem;
  font-size: 0.72rem;
  opacity: 0.8;
}

.attachment {
  width: clamp(180px, 40vw, 320px);
  border-radius: 0.85rem;
  object-fit: cover;
  box-shadow: 0 10px 20px rgba(15, 23, 42, 0.2);
}

.avatar {
  width: 2.4rem;
  height: 2.4rem;
  border-radius: 999px;
  object-fit: cover;
  margin-bottom: 0.2rem;
}

.avatarPlaceholder {
  width: 2.4rem;
  height: 2.4rem;
}

.grouped {
  margin-top: 0.15rem;
}

.statusIcon {
  display: inline-flex;
  align-items: center;
  justify-content: center;
}<|MERGE_RESOLUTION|>--- conflicted
+++ resolved
@@ -14,11 +14,8 @@
 }
 
 .bubble {
-<<<<<<< HEAD
   max-width: min(72%, 480px);
-=======
-  max-width: min(100%, 480px);
->>>>>>> bc4071ee
+
   padding: 0.65rem 0.85rem 0.6rem;
   border-radius: 1rem;
   background: hsl(var(--card));
