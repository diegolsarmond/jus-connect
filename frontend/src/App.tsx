import { Suspense, lazy, type ReactElement } from "react";
import { Toaster } from "@/components/ui/toaster";
import { Toaster as Sonner } from "@/components/ui/sonner";
import { TooltipProvider } from "@/components/ui/tooltip";
import { QueryClient, QueryClientProvider } from "@tanstack/react-query";
import { BrowserRouter, Routes, Route, Navigate } from "react-router-dom";
import { Loader2 } from "lucide-react";
import { adminRelativePath, routes } from "@/config/routes";
import Landing from "./pages/Landing";
import Clientes from "./pages/Clientes";
import NovoCliente from "./pages/NovoCliente";
import EditarCliente from "./pages/EditarCliente";
import VisualizarCliente from "./pages/VisualizarCliente";
import NovoProcesso from "./pages/NovoProcesso";
import VisualizarProcesso from "./pages/VisualizarProcesso";
import ContratoPreview from "./pages/ContratoPreview";
import Pipeline from "./pages/Pipeline";
import PipelineMenu from "./pages/PipelineMenu";
import NovaOportunidade from "./pages/NovaOportunidade";
import VisualizarOportunidade from "./pages/VisualizarOportunidade";
import EditarOportunidade from "./pages/EditarOportunidade";
import Agenda from "./pages/Agenda";
import Tarefas from "./pages/Tarefas";
import Processos from "./pages/Processos";
import Intimacoes from "./pages/Intimacoes";
import LibraryPage from "./pages/LibraryPage";
import EditorPage from "./pages/EditorPage";
import FinancialFlows from "./pages/FinancialFlows";
import Relatorios from "./pages/Relatorios";
import MeuPerfil from "./pages/MeuPerfil";
import MeuPlano from "./pages/MeuPlano";
import Suporte from "./pages/Suporte";
import Conversas from "./pages/Conversas";
import AreaAtuacao from "./pages/configuracoes/parametros/AreaAtuacao";
import SituacaoProcesso from "./pages/configuracoes/parametros/SituacaoProcesso";
import TipoProcesso from "./pages/configuracoes/parametros/TipoProcesso";
import TipoEvento from "./pages/configuracoes/parametros/TipoEvento";
import TipoDocumento from "./pages/configuracoes/parametros/TipoDocumento";
import Perfis from "./pages/configuracoes/parametros/Perfis";
import SituacaoCliente from "./pages/configuracoes/parametros/SituacaoCliente";
import Setores from "./pages/configuracoes/parametros/Setores";
import Etiquetas from "./pages/configuracoes/parametros/Etiquetas";
import FluxoTrabalho from "./pages/configuracoes/parametros/FluxoTrabalho";
import SituacaoProposta from "./pages/configuracoes/parametros/SituacaoProposta";
import Empresas from "./pages/configuracoes/Empresas";
import Planos from "./pages/configuracoes/Planos";
import Integracoes from "./pages/configuracoes/Integracoes";
import Usuarios from "./pages/configuracoes/usuarios/Usuarios";
import NovoUsuario from "./pages/configuracoes/usuarios/NovoUsuario";
import NovaEmpresa from "./pages/configuracoes/NovaEmpresa";
import PerfilUsuario from "./pages/configuracoes/usuarios/PerfilUsuario";
import EditarPerfil from "./pages/configuracoes/usuarios/EditarPerfil";
import AlterarSenha from "./pages/configuracoes/usuarios/AlterarSenha";
import ConfiguracaoSeguranca from "./pages/configuracoes/usuarios/ConfiguracaoSeguranca";
import SessaoDispositivos from "./pages/configuracoes/usuarios/SessaoDispositivos";
import PrivacidadeLGPD from "./pages/configuracoes/usuarios/PrivacidadeLGPD";
import NotificacoesPreferencias from "./pages/configuracoes/usuarios/NotificacoesPreferencias";
import Login from "./pages/Login";
import Register from "./pages/Register";
import RecuperarSenha from "./pages/RecuperarSenha";
import NotFound from "./pages/NotFound";
import { AuthProvider } from "@/features/auth/AuthProvider";
import { ProtectedRoute } from "@/features/auth/ProtectedRoute";
import { RequireModule } from "@/features/auth/RequireModule";
import { RequireAdminUser } from "@/features/auth/RequireAdminUser";

const CRMLayout = lazy(() =>
  import("@/components/layout/CRMLayout").then((module) => ({ default: module.CRMLayout })),
);
const Dashboard = lazy(() => import("./pages/Dashboard"));
const AdminLayout = lazy(() => import("@/components/layout/DashboardLayout"));
const AdminDashboard = lazy(() => import("./pages/administrator/Dashboard"));
const AdminCompanies = lazy(() => import("./pages/administrator/Companies"));
const AdminNewCompany = lazy(() => import("./pages/administrator/NewCompany"));
const AdminPlans = lazy(() => import("./pages/administrator/Plans"));
const AdminNewPlan = lazy(() => import("./pages/administrator/NewPlan"));
const AdminSubscriptions = lazy(() => import("./pages/administrator/Subscriptions"));
const AdminNewSubscription = lazy(() => import("./pages/administrator/NewSubscription"));
const AdminUsers = lazy(() => import("./pages/administrator/Users"));
const AdminNewUser = lazy(() => import("./pages/administrator/NewUser"));
const AdminAnalytics = lazy(() => import("./pages/administrator/Analytics"));
const AdminSupport = lazy(() => import("./pages/administrator/Support"));
const AdminLogs = lazy(() => import("./pages/administrator/Logs"));
const AdminSettings = lazy(() => import("./pages/administrator/Settings"));
const AdminNotFound = lazy(() => import("./pages/administrator/NotFound"));

const queryClient = new QueryClient();

const withModule = (moduleId: string | string[], element: ReactElement) => (
  <RequireModule module={moduleId}>{element}</RequireModule>
);

const App = () => (
  <QueryClientProvider client={queryClient}>
    <TooltipProvider>
      <Toaster />
      <Sonner />
      <AuthProvider>
        <BrowserRouter>
          <Suspense fallback={<LandingFallback />}>
            <Routes>
              <Route path={routes.login} element={<Login />} />
              <Route path={routes.register} element={<Register />} />
              <Route path={routes.forgotPassword} element={<RecuperarSenha />} />
              <Route
                element={(
                  <ProtectedRoute>
                    <CRMLayout />
                  </ProtectedRoute>
                )}
              >
              <Route path="/" element={withModule("dashboard", <Dashboard />)} />
              <Route path="/conversas" element={withModule("conversas", <Conversas />)} />
              <Route path="/conversas/:conversationId" element={withModule("conversas", <Conversas />)} />
              <Route path="/clientes" element={withModule("clientes", <Clientes />)} />
              <Route path="/clientes/novo" element={withModule("clientes", <NovoCliente />)} />
              <Route path="/clientes/:id/editar" element={withModule("clientes", <EditarCliente />)} />
              <Route path="/clientes/:id/novo-processo" element={withModule("clientes", <NovoProcesso />)} />
              <Route
                path="/clientes/:id/processos/:processoId"
                element={withModule("clientes", <VisualizarProcesso />)}
              />
              <Route
                path="/clientes/:id/processos/:processoId/contrato"
                element={withModule("clientes", <ContratoPreview />)}
              />
              <Route path="/clientes/:id" element={withModule("clientes", <VisualizarCliente />)} />
              <Route path="/pipeline" element={withModule("pipeline", <PipelineMenu />)} />
              <Route path="/pipeline/:fluxoId" element={withModule("pipeline", <Pipeline />)} />
              <Route path="/pipeline/nova-oportunidade" element={withModule("pipeline", <NovaOportunidade />)} />
              <Route
                path="/pipeline/oportunidade/:id"
                element={withModule("pipeline", <VisualizarOportunidade />)}
              />
              <Route
                path="/pipeline/editar-oportunidade/:id"
                element={withModule("pipeline", <EditarOportunidade />)}
              />
              <Route path="/agenda" element={withModule("agenda", <Agenda />)} />
              <Route path="/tarefas" element={withModule("tarefas", <Tarefas />)} />
              <Route path="/processos" element={withModule("processos", <Processos />)} />
              <Route path="/intimacoes" element={withModule("intimacoes", <Intimacoes />)} />
              <Route path="/documentos">
                <Route index element={withModule("documentos", <LibraryPage />)} />
                <Route path="editor/novo" element={withModule("documentos", <EditorPage />)} />
                <Route path="editor/:id" element={withModule("documentos", <EditorPage />)} />
              </Route>
              <Route path="/financeiro/lancamentos" element={withModule("financeiro", <FinancialFlows />)} />
              <Route path="/relatorios" element={withModule("relatorios", <Relatorios />)} />
              <Route path="/meu-perfil" element={<MeuPerfil />} />
              <Route path="/meu-plano" element={withModule("meu-plano", <MeuPlano />)} />
              <Route path="/suporte" element={withModule("suporte", <Suporte />)} />
              <Route
                path="/configuracoes"
                element={withModule(
                  ["configuracoes", "configuracoes-usuarios", "configuracoes-integracoes", "configuracoes-parametros"],
                  <div className="p-6">
                    <h1 className="text-3xl font-bold">Configurações</h1>
                    <p className="text-muted-foreground">Em desenvolvimento</p>
                  </div>,
                )}
              />
              <Route path="/configuracoes/usuarios" element={withModule("configuracoes-usuarios", <Usuarios />)} />
              <Route path="/configuracoes/empresas" element={withModule("configuracoes", <Empresas />)} />
              <Route path="/configuracoes/empresas/nova" element={withModule("configuracoes", <NovaEmpresa />)} />
              <Route path="/configuracoes/planos" element={withModule("configuracoes", <Planos />)} />
              <Route path="/configuracoes/integracoes" element={withModule("configuracoes-integracoes", <Integracoes />)} />
              <Route path="/configuracoes/usuarios/novo" element={withModule("configuracoes-usuarios", <NovoUsuario />)} />
              <Route path="/configuracoes/usuarios/:id" element={withModule("configuracoes-usuarios", <PerfilUsuario />)} />
              <Route path="/configuracoes/usuarios/:id/editar" element={withModule("configuracoes-usuarios", <EditarPerfil />)} />
              <Route path="/configuracoes/usuarios/:id/senha" element={withModule("configuracoes-usuarios", <AlterarSenha />)} />
              <Route
                path="/configuracoes/usuarios/:id/seguranca"
                element={withModule("configuracoes-usuarios", <ConfiguracaoSeguranca />)}
              />
              <Route
                path="/configuracoes/usuarios/:id/sessoes"
                element={withModule("configuracoes-usuarios", <SessaoDispositivos />)}
              />
              <Route
                path="/configuracoes/usuarios/:id/privacidade"
                element={withModule("configuracoes-usuarios", <PrivacidadeLGPD />)}
              />
              <Route
                path="/configuracoes/usuarios/:id/notificacoes"
                element={withModule("configuracoes-usuarios", <NotificacoesPreferencias />)}
              />
              <Route
                path="/configuracoes/parametros/area-de-atuacao"
                element={withModule(
                  ["configuracoes-parametros", "configuracoes-parametros-area-atuacao"],
                  <AreaAtuacao />,
                )}
              />
              <Route
                path="/configuracoes/parametros/situacao-processo"
                element={withModule(
                  ["configuracoes-parametros", "configuracoes-parametros-situacao-processo"],
                  <SituacaoProcesso />,
                )}
              />
              <Route
                path="/configuracoes/parametros/tipo-processo"
                element={withModule(
                  ["configuracoes-parametros", "configuracoes-parametros-tipo-processo"],
                  <TipoProcesso />,
                )}
              />
              <Route
                path="/configuracoes/parametros/tipo-evento"
                element={withModule(
                  ["configuracoes-parametros", "configuracoes-parametros-tipo-evento"],
                  <TipoEvento />,
                )}
              />
              <Route
                path="/configuracoes/parametros/tipo-documento"
                element={withModule(
                  ["configuracoes-parametros", "configuracoes-parametros-tipos-documento"],
                  <TipoDocumento />,
                )}
              />
              <Route
                path="/configuracoes/parametros/perfis"
                element={withModule(
                  ["configuracoes-parametros", "configuracoes-parametros-perfis"],
                  <Perfis />,
                )}
              />
              <Route
                path="/configuracoes/parametros/setores"
                element={withModule(
                  ["configuracoes-parametros", "configuracoes-parametros-escritorios"],
                  <Setores />,
                )}
              />
              <Route
                path="/configuracoes/parametros/escritorios"
                element={withModule(
                  ["configuracoes-parametros", "configuracoes-parametros-escritorios"],
                  <Navigate to="/configuracoes/parametros/setores" replace />,
                )}
              />
              <Route
                path="/configuracoes/parametros/situacao-proposta"
                element={withModule(
                  ["configuracoes-parametros", "configuracoes-parametros-situacao-proposta"],
                  <SituacaoProposta />,
                )}
              />
              <Route
                path="/configuracoes/parametros/etiquetas"
                element={withModule(
                  ["configuracoes-parametros", "configuracoes-parametros-etiquetas"],
                  <Etiquetas />,
                )}
              />
              <Route
                path="/configuracoes/parametros/fluxo-de-trabalho"
                element={withModule(
                  ["configuracoes-parametros", "configuracoes-parametros-fluxo-trabalho"],
                  <FluxoTrabalho />,
                )}
              />
              {/* ADD ALL CUSTOM ROUTES ABOVE THE CATCH-ALL "*" ROUTE */}
              <Route path="*" element={<NotFound />} />
              </Route>
              <Route
                path={`${routes.admin.root}/*`}
                element={(
                  <ProtectedRoute>
                    <RequireAdminUser>
                      <Suspense fallback={<AdminAreaFallback />}>
                        <AdminLayout />
                      </Suspense>
                    </RequireAdminUser>
                  </ProtectedRoute>
<<<<<<< HEAD
=======

>>>>>>> 790d205a
                )}
              >
                <Route index element={<AdminDashboard />} />
                <Route path={adminRelativePath.companies} element={<AdminCompanies />} />
                <Route path={adminRelativePath.newCompany} element={<AdminNewCompany />} />
                <Route path={adminRelativePath.plans} element={<AdminPlans />} />
                <Route path={adminRelativePath.newPlan} element={<AdminNewPlan />} />
                <Route path={adminRelativePath.subscriptions} element={<AdminSubscriptions />} />
                <Route path={adminRelativePath.newSubscription} element={<AdminNewSubscription />} />
                <Route path={adminRelativePath.users} element={<AdminUsers />} />
                <Route path={adminRelativePath.newUser} element={<AdminNewUser />} />
                <Route path={adminRelativePath.analytics} element={<AdminAnalytics />} />
                <Route path={adminRelativePath.support} element={<AdminSupport />} />
                <Route path={adminRelativePath.logs} element={<AdminLogs />} />
                <Route path={adminRelativePath.settings} element={<AdminSettings />} />
                <Route path="*" element={<AdminNotFound />} />
              </Route>
            </Routes>
          </Suspense>
        </BrowserRouter>
      </AuthProvider>
    </TooltipProvider>
  </QueryClientProvider>
);

const AdminAreaFallback = () => (
  <div className="flex min-h-screen flex-col items-center justify-center gap-3 p-6 text-center" role="status" aria-live="polite">
    <Loader2 className="h-6 w-6 animate-spin text-muted-foreground" aria-hidden="true" />
    <p className="text-sm font-medium text-muted-foreground">Carregando painel administrativo...</p>
  </div>
);

const LandingFallback = () => (
  <div className="relative min-h-screen">
    <Landing />
    <div
      role="status"
      aria-live="polite"
      className="absolute inset-0 z-50 flex flex-col items-center justify-center gap-3 bg-background/80 backdrop-blur-md cursor-wait"
    >
      <Loader2 className="h-6 w-6 animate-spin text-primary" aria-hidden="true" />
      <p className="text-sm font-medium text-muted-foreground">Preparando sua experiência...</p>
    </div>
  </div>
);

export default App;<|MERGE_RESOLUTION|>--- conflicted
+++ resolved
@@ -275,10 +275,7 @@
                       </Suspense>
                     </RequireAdminUser>
                   </ProtectedRoute>
-<<<<<<< HEAD
-=======
-
->>>>>>> 790d205a
+
                 )}
               >
                 <Route index element={<AdminDashboard />} />
