import { Suspense, lazy, type ReactElement } from "react";
import { Toaster } from "@/components/ui/toaster";
import { Toaster as Sonner } from "@/components/ui/sonner";
import { TooltipProvider } from "@/components/ui/tooltip";
import { QueryClient, QueryClientProvider } from "@tanstack/react-query";
import { BrowserRouter, Routes, Route, Navigate } from "react-router-dom";
import { Loader2 } from "lucide-react";
import { adminRelativePath, routes } from "@/config/routes";
import { appConfig } from "@/config/app-config";
import Landing from "./pages/operator/Landing";
import Clientes from "./pages/operator/Clientes";
import NovoCliente from "./pages/operator/NovoCliente";
import EditarCliente from "./pages/operator/EditarCliente";
import VisualizarCliente from "./pages/operator/VisualizarCliente";
import Fornecedores from "./pages/operator/Fornecedores";
import NovoFornecedor from "./pages/operator/NovoFornecedor";
import EditarFornecedor from "./pages/operator/EditarFornecedor";
import VisualizarFornecedor from "./pages/operator/VisualizarFornecedor";
import NovoProcesso from "./pages/operator/NovoProcesso";
import EditarProcesso from "./pages/operator/EditarProcesso";
import VisualizarProcesso from "./pages/operator/VisualizarProcesso";
import ContratoPreview from "./pages/operator/ContratoPreview";
import Pipeline from "./pages/operator/Pipeline";
import PipelineMenu from "./pages/operator/PipelineMenu";
import NovaOportunidade from "./pages/operator/NovaOportunidade";
import VisualizarOportunidade from "./pages/operator/VisualizarOportunidade";
import EditarOportunidade from "./pages/operator/EditarOportunidade";
import EditarDocumentoOportunidade from "./pages/operator/EditarDocumentoOportunidade";
import Agenda from "./pages/operator/Agenda";
import Tarefas from "./pages/operator/Tarefas";
import Processos from "./pages/operator/Processos";
import Intimacoes from "./pages/operator/Intimacoes";
import LibraryPage from "./pages/operator/LibraryPage";
import EditorPage from "./pages/operator/EditorPage";
import MeusArquivos from "./pages/operator/MeusArquivos";
import FinancialFlows from "./pages/operator/FinancialFlows";
import Relatorios from "./pages/operator/Relatorios";
import MeuPerfil from "./pages/operator/MeuPerfil";
import MeuPlano from "./pages/operator/MeuPlano";
import OperatorPlans from "./pages/operator/Plans";
import ManagePlanPayment from "./pages/operator/ManagePlanPayment";
import Suporte from "./pages/operator/Suporte";
import Conversas from "./pages/operator/Conversas";
import ConsultaPublica from "./pages/operator/consultaPublica/ConsultaPublica";
import ConsultaPublicaDetalhes from "./pages/operator/consultaPublica/DetalhesProcesso";
import ConsultaPublicaListar from "./pages/operator/consultaPublica/ListarProcessos";
import AreaAtuacao from "./pages/operator/configuracoes/parametros/AreaAtuacao";
import SituacaoProcesso from "./pages/operator/configuracoes/parametros/SituacaoProcesso";
import TipoProcesso from "./pages/operator/configuracoes/parametros/TipoProcesso";
import TipoEvento from "./pages/operator/configuracoes/parametros/TipoEvento";
import TipoDocumento from "./pages/operator/configuracoes/parametros/TipoDocumento";
import Perfis from "./pages/operator/configuracoes/parametros/Perfis";
import SituacaoCliente from "./pages/operator/configuracoes/parametros/SituacaoCliente";
import Setores from "./pages/operator/configuracoes/parametros/Setores";
import Etiquetas from "./pages/operator/configuracoes/parametros/Etiquetas";
import FluxoTrabalho from "./pages/operator/configuracoes/parametros/FluxoTrabalho";
import SituacaoProposta from "./pages/operator/configuracoes/parametros/SituacaoProposta";
import Empresas from "./pages/operator/configuracoes/Empresas";
import Integracoes from "./pages/operator/configuracoes/Integracoes";
import Usuarios from "./pages/operator/configuracoes/usuarios/Usuarios";
import NovoUsuario from "./pages/operator/configuracoes/usuarios/NovoUsuario";
import NovaEmpresa from "./pages/operator/configuracoes/NovaEmpresa";
import PerfilUsuario from "./pages/operator/configuracoes/usuarios/PerfilUsuario";
import EditarPerfil from "./pages/operator/configuracoes/usuarios/EditarPerfil";
import AlterarSenha from "./pages/operator/configuracoes/usuarios/AlterarSenha";
import ConfiguracaoSeguranca from "./pages/operator/configuracoes/usuarios/ConfiguracaoSeguranca";
import SessaoDispositivos from "./pages/operator/configuracoes/usuarios/SessaoDispositivos";
import PrivacidadeLGPD from "./pages/operator/configuracoes/usuarios/PrivacidadeLGPD";
import NotificacoesPreferencias from "./pages/operator/configuracoes/usuarios/NotificacoesPreferencias";
import Login from "./pages/operator/Login";
import Register from "./pages/operator/Register";
import RecuperarSenha from "./pages/operator/RecuperarSenha";
import ConfirmEmail from "./pages/operator/ConfirmEmail";
import NotFound from "./pages/operator/NotFound";
import SiteIndex from "./pages/site/Index";
import SiteServices from "./pages/site/Services";
import SiteBlog from "./pages/site/Blog";
import SiteBlogArticle from "./pages/site/BlogArticle";
import SiteHistory from "./pages/site/NossaHistoria";
import SiteNotFound from "./pages/site/NotFound";
import SitePrivacyPolicy from "./pages/site/PrivacyPolicy";
import SitePlans from "./pages/site/Plans";
import SiteCheckout from "./pages/site/Checkout";
import OperatorSubscription from "./pages/operator/Subscription";
import SiteServiceAssistenteIA from "./pages/site/services/AssistenteIA";
import SiteServiceAutomacoes from "./pages/site/services/Automacoes";
import SiteServiceCRM from "./pages/site/services/CRM";
import SiteServiceCRMAdvocacia from "./pages/site/services/CRMAdvocacia";
import SiteServiceDesenvolvimento from "./pages/site/services/Desenvolvimento";
import SiteTermsOfUse from "./pages/site/TermsOfUse";
import { AuthProvider, useAuth } from "@/features/auth/AuthProvider";
import { ProtectedRoute } from "@/features/auth/ProtectedRoute";
import { RequireModule } from "@/features/auth/RequireModule";
import { RequireAdminUser } from "@/features/auth/RequireAdminUser";
import { PlanProvider } from "@/features/plans/PlanProvider";

const CRMLayout = lazy(() =>
  import("@/components/layout/CRMLayout").then((module) => ({ default: module.CRMLayout })),
);
const Dashboard = lazy(() => import("./pages/operator/Dashboard"));
const AdminLayout = lazy(() => import("@/components/layout/DashboardLayout"));
const AdminDashboard = lazy(() => import("./pages/administrator/Dashboard"));
const AdminCompanies = lazy(() => import("./pages/administrator/Companies"));
const AdminCompanyDetails = lazy(() => import("./pages/administrator/CompanyDetails"));
const AdminEditCompany = lazy(() => import("./pages/administrator/EditCompany"));
const AdminNewCompany = lazy(() => import("./pages/administrator/NewCompany"));
const AdminPlans = lazy(() => import("./pages/administrator/Plans"));
const AdminNewPlan = lazy(() => import("./pages/administrator/NewPlan"));
const AdminSubscriptions = lazy(() => import("./pages/administrator/Subscriptions"));
const AdminNewSubscription = lazy(() => import("./pages/administrator/NewSubscription"));
const AdminUsers = lazy(() => import("./pages/administrator/Users"));
const AdminNewUser = lazy(() => import("./pages/administrator/NewUser"));
const AdminBlogPosts = lazy(() => import("./pages/administrator/BlogPosts"));
const AdminAnalytics = lazy(() => import("./pages/administrator/Analytics"));
const AdminSupport = lazy(() => import("./pages/administrator/Support"));
const AdminLogs = lazy(() => import("./pages/administrator/Logs"));
const AdminSettingsLayout = lazy(() => import("./pages/administrator/settings/Layout"));
const AdminSettingsOverview = lazy(() => import("./pages/administrator/settings/Overview"));
const AdminSettingsCategories = lazy(() => import("./pages/administrator/settings/Categories"));
const AdminNotFound = lazy(() => import("./pages/administrator/NotFound"));

const queryClient = new QueryClient();
const routerBasename = appConfig.basePath === "/" ? undefined : appConfig.basePath;

const withModule = (moduleId: string | string[], element: ReactElement) => (
  <RequireModule module={moduleId}>{element}</RequireModule>
);

const PublicPlans = () => {
  const { user } = useAuth();

  if (user?.empresa_id) {
    return <Navigate to={routes.meuPlanoPlans} replace />;
  }

  return <SitePlans />;
};

const App = () => (
  <QueryClientProvider client={queryClient}>
    <TooltipProvider>
      <Toaster />
      <Sonner />
      <AuthProvider>
        <BrowserRouter basename={routerBasename}>

          <Suspense fallback={<LandingFallback />}>
            <Routes>
              <Route path={routes.home} element={<SiteIndex />} />
              <Route path="/blog" element={<SiteBlog />} />
              <Route path="/blog/:slug" element={<SiteBlogArticle />} />
              <Route path="/nossa-historia" element={<SiteHistory />} />
              <Route path="/servicos" element={<SiteServices />} />
              <Route path={routes.plans} element={<PublicPlans />} />
              <Route path="/checkout" element={<SiteCheckout />} />
              <Route path="/servicos/assistente-ia" element={<SiteServiceAssistenteIA />} />
              <Route path="/servicos/automacoes" element={<SiteServiceAutomacoes />} />
              <Route path="/produtos/crm" element={<SiteServiceCRM />} />
              <Route path="/produtos/crm-advocacia" element={<SiteServiceCRMAdvocacia />} />
              <Route path="/servicos/desenvolvimento" element={<SiteServiceDesenvolvimento />} />
              <Route path="/politica-de-privacidade" element={<SitePrivacyPolicy />} />
              <Route path="/termos-de-uso" element={<SiteTermsOfUse />} />
              <Route path={routes.login} element={<Login />} />
              <Route path={routes.register} element={<Register />} />
              <Route path={routes.confirmEmail} element={<ConfirmEmail />} />
              <Route path={routes.forgotPassword} element={<RecuperarSenha />} />
              <Route
                element={(
                  <ProtectedRoute>
                    <PlanProvider>
                      <CRMLayout />
                    </PlanProvider>
                  </ProtectedRoute>
                )}
              >
                <Route path={routes.dashboard} element={withModule("dashboard", <Dashboard />)} />
                <Route path="/conversas" element={withModule("conversas", <Conversas />)} />
                <Route path="/conversas/:conversationId" element={withModule("conversas", <Conversas />)} />
                <Route path="/clientes" element={withModule("clientes", <Clientes />)} />
                <Route path="/clientes/novo" element={withModule("clientes", <NovoCliente />)} />
                <Route path="/clientes/:id/editar" element={withModule("clientes", <EditarCliente />)} />
                <Route path="/clientes/:id/novo-processo" element={withModule("clientes", <NovoProcesso />)} />
                <Route
                  path="/clientes/:id/processos/:processoId"
                  element={withModule(["clientes", "processos"], <VisualizarProcesso />)}
                />
                <Route
                  path="/processos/:processoId"
                  element={withModule(["clientes", "processos"], <VisualizarProcesso />)}
                />
                <Route
                  path="/clientes/:id/processos/:processoId/contrato"
                  element={withModule("clientes", <ContratoPreview />)}
                />
                <Route path="/clientes/:id" element={withModule("clientes", <VisualizarCliente />)} />
                <Route path="/fornecedores" element={withModule("fornecedores", <Fornecedores />)} />
                <Route path="/fornecedores/novo" element={withModule("fornecedores", <NovoFornecedor />)} />
                <Route path="/fornecedores/:id/editar" element={withModule("fornecedores", <EditarFornecedor />)} />
                <Route path="/fornecedores/:id" element={withModule("fornecedores", <VisualizarFornecedor />)} />
                <Route path="/pipeline" element={withModule("pipeline", <PipelineMenu />)} />
                <Route path="/pipeline/:fluxoId" element={withModule("pipeline", <Pipeline />)} />
                <Route path="/pipeline/nova-oportunidade" element={withModule("pipeline", <NovaOportunidade />)} />
                <Route
                  path="/pipeline/oportunidade/:id"
                  element={withModule("pipeline", <VisualizarOportunidade />)}
                />
                <Route
                  path="/pipeline/oportunidade/:id/documentos/:documentId/editar"
                  element={withModule("pipeline", <EditarDocumentoOportunidade />)}
                />
                <Route
                  path="/pipeline/editar-oportunidade/:id"
                  element={withModule("pipeline", <EditarOportunidade />)}
                />
                <Route path="/agenda" element={withModule("agenda", <Agenda />)} />
                <Route path="/tarefas" element={withModule("tarefas", <Tarefas />)} />
                <Route path="/processos" element={withModule("processos", <Processos />)} />
                <Route
                  path="/processos/:processoId/editar"
                  element={withModule("processos", <EditarProcesso />)}
                />
                <Route
                  path="/consulta-publica"
                  element={(
                    <RequireModule
                      module="consulta-publica"
                      userFallbackModules="processos"
                    >
                      <ConsultaPublica />
                    </RequireModule>
                  )}
                />
                <Route
                  path="/consulta-publica/processos"
                  element={(
                    <RequireModule
                      module="consulta-publica"
                      userFallbackModules="processos"
                    >
                      <ConsultaPublicaListar />
                    </RequireModule>
                  )}
                />
                <Route
                  path="/consulta-publica/processos/:numeroProcesso"
                  element={(
                    <RequireModule
                      module="consulta-publica"
                      userFallbackModules="processos"
                    >
                      <ConsultaPublicaDetalhes />
                    </RequireModule>
                  )}
                />
                <Route path="/intimacoes" element={withModule("intimacoes", <Intimacoes />)} />
                <Route path="/documentos">
                  <Route index element={withModule("documentos", <LibraryPage />)} />
                  <Route path="editor/novo" element={withModule("documentos", <EditorPage />)} />
                  <Route path="editor/:id" element={withModule("documentos", <EditorPage />)} />
                </Route>
                <Route path="/arquivos" element={withModule("arquivos", <MeusArquivos />)} />
                <Route path="/financeiro/lancamentos" element={withModule("financeiro", <FinancialFlows />)} />
                <Route path="/relatorios" element={withModule("relatorios", <Relatorios />)} />
                <Route path="/alterar-senha" element={<AlterarSenha />} />
                <Route path="/meu-perfil" element={<MeuPerfil />} />
                <Route path="/meu-plano" element={withModule("meu-plano", <MeuPlano />)} />
                <Route
<<<<<<< HEAD
                  path={routes.meuPlanoPlans}
                  element={withModule("meu-plano", <OperatorPlans />)}
=======
                  path="/subscription/:id"
                  element={withModule("meu-plano", <OperatorSubscription />)}
>>>>>>> 29db6a87
                />
                <Route
                  path={routes.meuPlanoPayment}
                  element={withModule("meu-plano", <ManagePlanPayment />)}
                />
                <Route path="/suporte" element={withModule("suporte", <Suporte />)} />
                <Route
                  path="/configuracoes"
                  element={withModule(
                    ["configuracoes", "configuracoes-usuarios", "configuracoes-integracoes", "configuracoes-parametros"],
                    <div className="p-6">
                      <h1 className="text-3xl font-bold">Configurações</h1>
                      <p className="text-muted-foreground">Em desenvolvimento</p>
                    </div>,
                  )}
                />
                <Route path="/configuracoes/usuarios" element={withModule("configuracoes-usuarios", <Usuarios />)} />
                <Route path="/configuracoes/empresas" element={withModule("configuracoes", <Empresas />)} />
                <Route path="/configuracoes/empresas/nova" element={withModule("configuracoes", <NovaEmpresa />)} />
                <Route path="/configuracoes/integracoes" element={withModule("configuracoes-integracoes", <Integracoes />)} />
                <Route path="/configuracoes/usuarios/novo" element={withModule("configuracoes-usuarios", <NovoUsuario />)} />
                <Route path="/configuracoes/usuarios/:id" element={withModule("configuracoes-usuarios", <PerfilUsuario />)} />
                <Route path="/configuracoes/usuarios/:id/editar" element={withModule("configuracoes-usuarios", <EditarPerfil />)} />
                <Route path="/configuracoes/usuarios/:id/senha" element={withModule("configuracoes-usuarios", <AlterarSenha />)} />
                <Route
                  path="/configuracoes/usuarios/:id/seguranca"
                  element={withModule("configuracoes-usuarios", <ConfiguracaoSeguranca />)}
                />
                <Route
                  path="/configuracoes/usuarios/:id/sessoes"
                  element={withModule("configuracoes-usuarios", <SessaoDispositivos />)}
                />
                <Route
                  path="/configuracoes/usuarios/:id/privacidade"
                  element={withModule("configuracoes-usuarios", <PrivacidadeLGPD />)}
                />
                <Route
                  path="/configuracoes/usuarios/:id/notificacoes"
                  element={withModule("configuracoes-usuarios", <NotificacoesPreferencias />)}
                />
                <Route
                  path="/configuracoes/parametros/area-de-atuacao"
                  element={withModule(
                    ["configuracoes-parametros", "configuracoes-parametros-area-atuacao"],
                    <AreaAtuacao />,
                  )}
                />
                <Route
                  path="/configuracoes/parametros/situacao-processo"
                  element={withModule(
                    ["configuracoes-parametros", "configuracoes-parametros-situacao-processo"],
                    <SituacaoProcesso />,
                  )}
                />
                <Route
                  path="/configuracoes/parametros/tipo-processo"
                  element={withModule(
                    ["configuracoes-parametros", "configuracoes-parametros-tipo-processo"],
                    <TipoProcesso />,
                  )}
                />
                <Route
                  path="/configuracoes/parametros/tipo-evento"
                  element={withModule(
                    ["configuracoes-parametros", "configuracoes-parametros-tipo-evento"],
                    <TipoEvento />,
                  )}
                />
                <Route
                  path="/configuracoes/parametros/tipo-documento"
                  element={withModule(
                    ["configuracoes-parametros", "configuracoes-parametros-tipos-documento"],
                    <TipoDocumento />,
                  )}
                />
                <Route
                  path="/configuracoes/parametros/perfis"
                  element={withModule(
                    ["configuracoes-parametros", "configuracoes-parametros-perfis"],
                    <Perfis />,
                  )}
                />
                <Route
                  path="/configuracoes/parametros/setores"
                  element={withModule(
                    ["configuracoes-parametros", "configuracoes-parametros-escritorios"],
                    <Setores />,
                  )}
                />
                <Route
                  path="/configuracoes/parametros/escritorios"
                  element={withModule(
                    ["configuracoes-parametros", "configuracoes-parametros-escritorios"],
                    <Navigate to="/configuracoes/parametros/setores" replace />,
                  )}
                />
                <Route
                  path="/configuracoes/parametros/situacao-proposta"
                  element={withModule(
                    ["configuracoes-parametros", "configuracoes-parametros-situacao-proposta"],
                    <SituacaoProposta />,
                  )}
                />
                <Route
                  path="/configuracoes/parametros/etiquetas"
                  element={withModule(
                    ["configuracoes-parametros", "configuracoes-parametros-etiquetas"],
                    <Etiquetas />,
                  )}
                />
                <Route
                  path="/configuracoes/parametros/fluxo-de-trabalho"
                  element={withModule(
                    ["configuracoes-parametros", "configuracoes-parametros-fluxo-trabalho"],
                    <FluxoTrabalho />,
                  )}
                />
                {/* ADD ALL CUSTOM ROUTES ABOVE THE CATCH-ALL "*" ROUTE */}
                <Route path="*" element={<NotFound />} />
              </Route>
              <Route
                path={`${routes.admin.root}/*`}
                element={(
                  <ProtectedRoute>
                    <RequireAdminUser>
                      <PlanProvider>
                        <Suspense fallback={<AdminAreaFallback />}>
                          <AdminLayout />
                        </Suspense>
                      </PlanProvider>
                    </RequireAdminUser>
                  </ProtectedRoute>

                )}
              >
                <Route index element={<AdminDashboard />} />
                <Route path={adminRelativePath.companies} element={<AdminCompanies />} />
                <Route path={adminRelativePath.companyDetails} element={<AdminCompanyDetails />} />
                <Route path={adminRelativePath.editCompany} element={<AdminEditCompany />} />
                <Route path={adminRelativePath.newCompany} element={<AdminNewCompany />} />
                <Route path={adminRelativePath.plans} element={<AdminPlans />} />
                <Route path={adminRelativePath.newPlan} element={<AdminNewPlan />} />
                <Route path={adminRelativePath.subscriptions} element={<AdminSubscriptions />} />
                <Route path={adminRelativePath.newSubscription} element={<AdminNewSubscription />} />
                <Route path={adminRelativePath.users} element={<AdminUsers />} />
                <Route path={adminRelativePath.newUser} element={<AdminNewUser />} />
                <Route path={adminRelativePath.blog} element={<AdminBlogPosts />} />
                <Route path={adminRelativePath.analytics} element={<AdminAnalytics />} />
                <Route path={adminRelativePath.support} element={<AdminSupport />} />
                <Route path={adminRelativePath.logs} element={<AdminLogs />} />
                <Route path={adminRelativePath.settings} element={<AdminSettingsLayout />}>
                  <Route index element={<AdminSettingsOverview />} />
                  <Route
                    path="parametros/categorias"
                    element={<AdminSettingsCategories />}
                  />
                </Route>
                <Route path="*" element={<AdminNotFound />} />
              </Route>
              <Route path="*" element={<SiteNotFound />} />
            </Routes>
          </Suspense>
        </BrowserRouter>
      </AuthProvider>
    </TooltipProvider>
  </QueryClientProvider>
);

const AdminAreaFallback = () => (
  <div className="flex min-h-screen flex-col items-center justify-center gap-3 p-6 text-center" role="status" aria-live="polite">
    <Loader2 className="h-6 w-6 animate-spin text-muted-foreground" aria-hidden="true" />
    <p className="text-sm font-medium text-muted-foreground">Carregando painel administrativo...</p>
  </div>
);

const LandingFallback = () => (
  <div className="relative min-h-screen">
    <Landing />
    <div
      role="status"
      aria-live="polite"
      className="absolute inset-0 z-50 flex flex-col items-center justify-center gap-3 bg-background/80 backdrop-blur-md cursor-wait"
    >
      <Loader2 className="h-6 w-6 animate-spin text-primary" aria-hidden="true" />
      <p className="text-sm font-medium text-muted-foreground">Preparando sua experiência...</p>
    </div>
  </div>
);

export default App;<|MERGE_RESOLUTION|>--- conflicted
+++ resolved
@@ -265,13 +265,9 @@
                 <Route path="/meu-perfil" element={<MeuPerfil />} />
                 <Route path="/meu-plano" element={withModule("meu-plano", <MeuPlano />)} />
                 <Route
-<<<<<<< HEAD
                   path={routes.meuPlanoPlans}
                   element={withModule("meu-plano", <OperatorPlans />)}
-=======
-                  path="/subscription/:id"
-                  element={withModule("meu-plano", <OperatorSubscription />)}
->>>>>>> 29db6a87
+
                 />
                 <Route
                   path={routes.meuPlanoPayment}
