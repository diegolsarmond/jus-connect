--- conflicted
+++ resolved
@@ -7,7 +7,6 @@
 export function CRMLayout() {
   const location = useLocation();
   const isConversationsRoute = location.pathname.startsWith("/conversas");
-<<<<<<< HEAD
   const rootClassName = cn(
     "flex w-full",
     isConversationsRoute ? "h-dvh overflow-hidden" : "min-h-screen bg-background",
@@ -20,19 +19,14 @@
     "flex-1 flex flex-col min-h-0",
     isConversationsRoute ? "h-full overflow-hidden" : "overflow-auto",
   );
-=======
-  const mainClassName = `flex-1 bg-background flex flex-col min-h-0 ${isConversationsRoute ? "overflow-hidden" : "overflow-auto"}`;
->>>>>>> 0ce22c58
+
 
   return (
     <SidebarProvider>
       <div className={rootClassName}>
         <Sidebar />
-<<<<<<< HEAD
         <div className={containerClassName}>
-=======
-        <div className="flex-1 flex min-h-0 flex-col">
->>>>>>> 0ce22c58
+
           <Header />
           <main className={mainClassName}>
             <Outlet />
