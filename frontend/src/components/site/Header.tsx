import { useEffect, useRef, useState } from "react";
import { Link, useLocation } from "react-router-dom";
import { Menu, X } from "lucide-react";

import quantumLogo from "@/assets/quantum-logo.png";
import { routes } from "@/config/routes";
import { Button } from "@/components/ui/button";
import { cn } from "@/lib/utils";

type HeaderNavItem = {
  label: string;
  href?: string;
  children?: HeaderNavItem[];
};

const NAV_ITEMS: HeaderNavItem[] = [
  { label: "Início", href: "#hero" },
  { label: "Serviços", href: "#servicos" },
  {
    label: "Nossos Produtos",
    children: [
      { label: "CRMs", href: "#crm" },
      { label: "Assistentes Virtuais", href: "/servicos/assistente-ia" },
    ],
  },
  { label: "Sobre", href: "#sobre" },
  { label: "Blog", href: "#blog" },
  { label: "Contato", href: "#contato" },
];

const Header = () => {
  const location = useLocation();
  const [isMenuOpen, setIsMenuOpen] = useState(false);
  const [activeDropdown, setActiveDropdown] = useState<string | null>(null);
  const closeTimeoutRef = useRef<ReturnType<typeof setTimeout> | null>(null);

  const toggleMenu = () => setIsMenuOpen((previous) => !previous);
  const closeMenu = () => setIsMenuOpen(false);

  const clearCloseTimeout = () => {
    if (closeTimeoutRef.current) {
      clearTimeout(closeTimeoutRef.current);
      closeTimeoutRef.current = null;
    }
  };

  const openDropdown = (label: string) => {
    clearCloseTimeout();
    setActiveDropdown(label);
  };

  const scheduleCloseDropdown = () => {
    clearCloseTimeout();
    closeTimeoutRef.current = setTimeout(() => {
      setActiveDropdown(null);
      closeTimeoutRef.current = null;
    }, 200);
  };

  useEffect(() => {
    return () => {
      clearCloseTimeout();
    };
  }, []);

  return (
    <header className="sticky top-0 z-50 w-full border-b border-border/40 bg-background/70 backdrop-blur supports-[backdrop-filter]:bg-background/50">
      <div className="container flex h-16 items-center justify-between gap-6 px-4">
        <Link to="/" className="flex items-center gap-3" onClick={closeMenu}>
          <img src={quantumLogo} alt="Quantum Tecnologia" className="h-8 w-8" />
          <span className="font-semibold tracking-tight text-lg text-foreground">Quantum Tecnologia</span>
        </Link>

        <nav className="hidden items-center gap-1 md:flex" aria-label="Navegação principal">
          {NAV_ITEMS.map((item) =>
            item.children && item.children.length > 0 ? (
<<<<<<< HEAD
              <div
                key={item.label}
                className="relative"
                onMouseEnter={() => openDropdown(item.label)}
                onMouseLeave={scheduleCloseDropdown}
                onFocus={() => openDropdown(item.label)}
                onBlur={(event) => {
                  const nextTarget = event.relatedTarget as Node | null;
                  if (!nextTarget || !event.currentTarget.contains(nextTarget)) {
                    scheduleCloseDropdown();
                  }
                }}
              >
=======
              <div key={item.label} className="group relative">
>>>>>>> 469e22b4
                <button
                  type="button"
                  className="flex items-center gap-1 rounded-md px-3 py-2 text-sm font-medium text-muted-foreground transition-colors hover:text-foreground"
                  aria-haspopup="menu"
<<<<<<< HEAD
                  aria-expanded={activeDropdown === item.label}
                >
                  {item.label}
                </button>
                <div
                  className={cn(
                    "pointer-events-auto absolute left-0 top-full z-50 mt-2 min-w-[12rem] rounded-md border border-border/40 bg-background/95 p-1 text-sm shadow-lg transition duration-150 ease-in-out",
                    activeDropdown === item.label
                      ? "visible translate-y-0 opacity-100"
                      : "invisible translate-y-1 opacity-0",
                  )}
                  role="menu"
                  aria-hidden={activeDropdown !== item.label}
                >
=======
                  aria-expanded="false"
                >
                  {item.label}
                </button>
                <div className="invisible absolute left-0 top-full z-50 mt-2 min-w-[12rem] rounded-md border border-border/40 bg-background/95 p-1 text-sm opacity-0 shadow-lg transition duration-150 ease-in-out group-hover:visible group-hover:opacity-100">
>>>>>>> 469e22b4
                  {item.children.map((child) => (
                    <a
                      key={child.label}
                      href={child.href}
                      className="block rounded-md px-3 py-2 text-muted-foreground transition-colors hover:bg-muted hover:text-foreground"
<<<<<<< HEAD
                      onFocus={() => openDropdown(item.label)}
=======
>>>>>>> 469e22b4
                    >
                      {child.label}
                    </a>
                  ))}
                </div>
              </div>
            ) : item.href ? (
              <a
                key={item.href}
                href={item.href}
                className={cn(
                  "rounded-md px-3 py-2 text-sm font-medium text-muted-foreground transition-colors hover:text-foreground",
                  location.pathname === "/" && location.hash === item.href && "text-foreground",
                )}
              >
                {item.label}
              </a>
            ) : null,
          )}
        </nav>

        <div className="flex items-center gap-3">
          <Button asChild variant="ghost" className="hidden text-sm font-medium text-muted-foreground hover:text-foreground md:inline-flex">
            <Link to="#contato">Falar com especialista</Link>
          </Button>
          <Button asChild className="text-sm font-semibold">
            <Link to={routes.login}>Entrar</Link>
          </Button>
          <Button
            type="button"
            variant="ghost"
            className="inline-flex items-center justify-center md:hidden"
            onClick={toggleMenu}
            aria-expanded={isMenuOpen}
            aria-controls="mobile-menu"
            aria-label="Alternar menu"
          >
            {isMenuOpen ? <X className="h-5 w-5" /> : <Menu className="h-5 w-5" />}
          </Button>
        </div>
      </div>

      {isMenuOpen ? (
        <div id="mobile-menu" className="border-t border-border/40 bg-background/95 backdrop-blur md:hidden">
          <div className="container flex flex-col gap-2 px-4 py-3">
            {NAV_ITEMS.map((item) =>
              item.children && item.children.length > 0 ? (
                <div key={item.label} className="flex flex-col gap-1">
                  <span className="px-3 py-2 text-sm font-semibold text-foreground">{item.label}</span>
                  {item.children.map((child) => (
                    <a
                      key={child.label}
                      href={child.href}
                      className="rounded-md px-3 py-2 text-sm font-medium text-muted-foreground transition hover:bg-muted"
                      onClick={closeMenu}
                    >
                      {child.label}
                    </a>
                  ))}
                </div>
              ) : item.href ? (
                <a
                  key={item.href}
                  href={item.href}
                  className="rounded-md px-3 py-2 text-sm font-medium text-muted-foreground transition hover:bg-muted"
                  onClick={closeMenu}
                >
                  {item.label}
                </a>
              ) : null,
            )}
            <Button asChild className="mt-2" onClick={closeMenu}>
              <Link to={routes.login}>Entrar</Link>
            </Button>
          </div>
        </div>
      ) : null}
    </header>
  );
};

export default Header;<|MERGE_RESOLUTION|>--- conflicted
+++ resolved
@@ -74,7 +74,6 @@
         <nav className="hidden items-center gap-1 md:flex" aria-label="Navegação principal">
           {NAV_ITEMS.map((item) =>
             item.children && item.children.length > 0 ? (
-<<<<<<< HEAD
               <div
                 key={item.label}
                 className="relative"
@@ -88,14 +87,11 @@
                   }
                 }}
               >
-=======
-              <div key={item.label} className="group relative">
->>>>>>> 469e22b4
+
                 <button
                   type="button"
                   className="flex items-center gap-1 rounded-md px-3 py-2 text-sm font-medium text-muted-foreground transition-colors hover:text-foreground"
                   aria-haspopup="menu"
-<<<<<<< HEAD
                   aria-expanded={activeDropdown === item.label}
                 >
                   {item.label}
@@ -110,22 +106,14 @@
                   role="menu"
                   aria-hidden={activeDropdown !== item.label}
                 >
-=======
-                  aria-expanded="false"
-                >
-                  {item.label}
-                </button>
-                <div className="invisible absolute left-0 top-full z-50 mt-2 min-w-[12rem] rounded-md border border-border/40 bg-background/95 p-1 text-sm opacity-0 shadow-lg transition duration-150 ease-in-out group-hover:visible group-hover:opacity-100">
->>>>>>> 469e22b4
+
                   {item.children.map((child) => (
                     <a
                       key={child.label}
                       href={child.href}
                       className="block rounded-md px-3 py-2 text-muted-foreground transition-colors hover:bg-muted hover:text-foreground"
-<<<<<<< HEAD
                       onFocus={() => openDropdown(item.label)}
-=======
->>>>>>> 469e22b4
+
                     >
                       {child.label}
                     </a>
