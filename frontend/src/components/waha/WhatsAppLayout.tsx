import { useEffect, useMemo, useRef, useState } from "react";
import { useWAHA } from "@/hooks/useWAHA";
import { SessionStatus } from "./SessionStatus";
import { ChatSidebar as CRMChatSidebar } from "@/features/chat/components/ChatSidebar";
import { ChatWindow as CRMChatWindow } from "@/features/chat/components/ChatWindow";
import type {
  ConversationSummary,
  Message as CRMMessage,
  SendMessageInput,
  UpdateConversationPayload,
} from "@/features/chat/types";
import { teamMembers } from "@/features/chat/data/teamMembers";
import type { ChatOverview, Message as WAHAMessage } from "@/types/waha";
import WAHAService from "@/services/waha";

const ensureIsoTimestamp = (value?: number): string => {
  if (!value) {
    return new Date().toISOString();
  }
  const timestamp = value < 1_000_000_000_000 ? value * 1000 : value;
  return new Date(timestamp).toISOString();
};

const mapAckToStatus = (ack?: string | number) => {
  if (typeof ack === "string") {
    const normalized = ack.toUpperCase();
    if (normalized === "READ") return "read";
    if (normalized === "DELIVERED") return "delivered";
    return "sent";
  }
  if (typeof ack === "number") {
    if (ack >= 3) return "read";
    if (ack === 2) return "delivered";
    return "sent";
  }
  return "sent";
};

const createAvatarUrl = (name: string) =>
  `https://ui-avatars.com/api/?name=${encodeURIComponent(name)}&background=1D4ED8&color=FFFFFF`;

const mergeOverrides = (
  base: ConversationSummary,
  overrides?: Partial<ConversationSummary>,
): ConversationSummary => {
  if (!overrides) {
    return base;
  }
  return {
    ...base,
    ...overrides,
    tags: overrides.tags ?? base.tags,
    customAttributes: overrides.customAttributes ?? base.customAttributes,
    internalNotes: overrides.internalNotes ?? base.internalNotes,
    responsible:
      overrides.responsible !== undefined ? overrides.responsible : base.responsible ?? null,
    phoneNumber: overrides.phoneNumber ?? base.phoneNumber,
    clientName: overrides.clientName ?? base.clientName,
    isLinkedToClient: overrides.isLinkedToClient ?? base.isLinkedToClient,
    isPrivate: overrides.isPrivate ?? base.isPrivate,
  };
};

const mapChatToConversation = (
  chat: ChatOverview,
  overrides?: Partial<ConversationSummary>,
): ConversationSummary => {
  const fallbackName = WAHAService.extractPhoneFromWhatsAppId(chat.id);
  const normalizedName = chat.name?.trim() || fallbackName || chat.id;
  const avatar = chat.avatar && chat.avatar.trim().length > 0
    ? chat.avatar
    : createAvatarUrl(normalizedName);

  const lastMessage = chat.lastMessage
    ? {
        id: chat.lastMessage.id ?? `${chat.id}-last`,
        content: chat.lastMessage.body ?? "",
        preview:
          chat.lastMessage.body?.trim().length
            ? chat.lastMessage.body
            : chat.lastMessage.type === "image"
              ? "Imagem"
              : "Nova conversa",
        timestamp: ensureIsoTimestamp(chat.lastMessage.timestamp),
        sender: chat.lastMessage.fromMe ? "me" : "contact",
        type: chat.lastMessage.type === "image" ? "image" : "text",
        status: mapAckToStatus(chat.lastMessage.ackName ?? chat.lastMessage.ack),
      }
    : undefined;

  const base: ConversationSummary = {
    id: chat.id,
    name: normalizedName,
    avatar,
    shortStatus: chat.isGroup ? "Conversa em grupo" : "Conversa no WhatsApp",
    description: lastMessage?.content || undefined,
    unreadCount: chat.unreadCount ?? 0,
    pinned: chat.pinned ?? false,
    lastMessage,
    phoneNumber: WAHAService.extractPhoneFromWhatsAppId(chat.id),
    responsible: null,
    tags: [],
    isLinkedToClient: false,
    clientName: null,
    customAttributes: [],
    isPrivate: false,
    internalNotes: [],
  };

  return mergeOverrides(base, overrides);
};

const mapMessageToCRM = (message: WAHAMessage): CRMMessage => {
  const hasMedia = Boolean(message.hasMedia && message.mediaUrl);
  const attachments = hasMedia && message.mediaUrl
    ? [
        {
          id: `${message.id}-attachment`,
          type: "image" as const,
          url: message.mediaUrl,
          name: message.filename ?? "Anexo",
        },
      ]
    : undefined;

  const content = hasMedia
    ? message.caption ?? message.body ?? message.mediaUrl ?? ""
    : message.body ?? message.caption ?? "";

  return {
    id: message.id,
    conversationId: message.chatId,
    sender: message.fromMe ? "me" : "contact",
    content,
    timestamp: ensureIsoTimestamp(message.timestamp),
    status: mapAckToStatus(message.ack),
    type: attachments ? "image" : "text",
    attachments,
  };
};

export const WhatsAppLayout = () => {
  const [searchValue, setSearchValue] = useState("");
  const [responsibleFilter, setResponsibleFilter] = useState("all");
  const [messagesLoading, setMessagesLoading] = useState(false);
  const [conversationOverrides, setConversationOverrides] = useState<
    Record<string, Partial<ConversationSummary>>
  >({});
  const searchInputRef = useRef<HTMLInputElement>(null);
  const wahaState = useWAHA();
  const { addMessage } = wahaState;

  // Set up webhook receiver for demo purposes
  useEffect(() => {
    window.wahaWebhookReceived = (message) => {
      addMessage(message);
    };

    return () => {
      delete window.wahaWebhookReceived;
    };
  }, [addMessage]);

  useEffect(() => {
    const activeId = wahaState.activeChatId ?? undefined;
    if (!activeId) {
      setMessagesLoading(false);
      return;
    }
    if (wahaState.messages[activeId]) {
      setMessagesLoading(false);
    }
  }, [wahaState.activeChatId, wahaState.messages]);

  const conversations = useMemo(() => {
    const mapped = wahaState.chats.map((chat) =>
      mapChatToConversation(chat, conversationOverrides[chat.id]),
    );
    return mapped.sort((a, b) => {
      const timeA = a.lastMessage ? new Date(a.lastMessage.timestamp).getTime() : 0;
      const timeB = b.lastMessage ? new Date(b.lastMessage.timestamp).getTime() : 0;
      return timeB - timeA;
    });
  }, [wahaState.chats, conversationOverrides]);

  const activeConversationId = wahaState.activeChatId ?? undefined;

  const activeConversation = useMemo(
    () => conversations.find((conversation) => conversation.id === activeConversationId),
    [conversations, activeConversationId],
  );

  const rawMessages = useMemo(
    () => (activeConversationId ? wahaState.messages[activeConversationId] ?? [] : []),
    [activeConversationId, wahaState.messages],
  );

  const messages = useMemo(() => rawMessages.map(mapMessageToCRM), [rawMessages]);

  const handleSelectConversation = async (conversationId: string) => {
    setMessagesLoading(true);
    try {
      await wahaState.selectChat(conversationId);
    } finally {
      setMessagesLoading(false);
    }
  };

  const handleSendMessage = async (payload: SendMessageInput) => {
    if (!activeConversationId) {
      return;
    }
    const text = payload.content.trim();
    if (!text) {
      return;
    }
    await wahaState.sendMessage(activeConversationId, text);
  };

  const handleUpdateConversation = async (
    conversationId: string,
    changes: UpdateConversationPayload,
  ) => {
    setConversationOverrides((previous) => {
      const current = previous[conversationId] ?? {};
      const next: Partial<ConversationSummary> = { ...current };

      if ("responsibleId" in changes) {
        const member = changes.responsibleId
          ? teamMembers.find((item) => item.id === changes.responsibleId) ?? null
          : null;
        next.responsible = member;
      }
      if ("tags" in changes) {
        next.tags = changes.tags ?? [];
      }
      if ("phoneNumber" in changes) {
        next.phoneNumber = changes.phoneNumber;
      }
      if ("isLinkedToClient" in changes) {
        next.isLinkedToClient = changes.isLinkedToClient ?? false;
      }
      if ("clientName" in changes) {
        next.clientName = changes.clientName ?? null;
      }
      if ("customAttributes" in changes) {
        next.customAttributes = changes.customAttributes ?? [];
      }
      if ("isPrivate" in changes) {
        next.isPrivate = Boolean(changes.isPrivate);
      }
      if ("internalNotes" in changes) {
        next.internalNotes = changes.internalNotes ?? [];
      }

      return { ...previous, [conversationId]: next };
    });
  };

  return (
    <div className="relative flex h-full min-h-0 bg-background overflow-hidden">
      <SessionStatus
        status={wahaState.sessionStatus}
        onRefresh={wahaState.checkSessionStatus}
      />

<<<<<<< HEAD
      <div className="h-full pt-14 box-border flex-shrink-0">
        <CRMChatSidebar
          conversations={conversations}
          activeConversationId={activeConversationId}
          searchValue={searchValue}
          onSearchChange={setSearchValue}
          responsibleFilter={responsibleFilter}
          responsibleOptions={teamMembers}
          onResponsibleFilterChange={setResponsibleFilter}
          onSelectConversation={handleSelectConversation}
          onNewConversation={() => {
            void wahaState.loadChats();
          }}
          searchInputRef={searchInputRef}
          loading={wahaState.loading}
        />
      </div>

      <div className="flex flex-1 min-w-0 min-h-0 pt-14 box-border overflow-hidden">
        <CRMChatWindow
          conversation={activeConversation}
          messages={messages}
          hasMore={false}
          isLoading={messagesLoading}
          isLoadingMore={false}
          onSendMessage={handleSendMessage}
          onLoadOlder={async () => []}
          onUpdateConversation={handleUpdateConversation}
          isUpdatingConversation={false}
        />
=======
      <div className="flex flex-1 h-full overflow-hidden pt-14 box-border">
        <div className="h-full">
          <CRMChatSidebar
            conversations={conversations}
            activeConversationId={activeConversationId}
            searchValue={searchValue}
            onSearchChange={setSearchValue}
            responsibleFilter={responsibleFilter}
            responsibleOptions={teamMembers}
            onResponsibleFilterChange={setResponsibleFilter}
            onSelectConversation={handleSelectConversation}
            onNewConversation={() => {
              void wahaState.loadChats();
            }}
            searchInputRef={searchInputRef}
            loading={wahaState.loading}
          />
        </div>

        <div className="flex-1 min-w-0">
          <CRMChatWindow
            conversation={activeConversation}
            messages={messages}
            hasMore={false}
            isLoading={messagesLoading}
            isLoadingMore={false}
            onSendMessage={handleSendMessage}
            onLoadOlder={async () => []}
            onUpdateConversation={handleUpdateConversation}
            isUpdatingConversation={false}
          />
        </div>
>>>>>>> d0d5be32
      </div>
    </div>
  );
};<|MERGE_RESOLUTION|>--- conflicted
+++ resolved
@@ -264,7 +264,6 @@
         onRefresh={wahaState.checkSessionStatus}
       />
 
-<<<<<<< HEAD
       <div className="h-full pt-14 box-border flex-shrink-0">
         <CRMChatSidebar
           conversations={conversations}
@@ -295,40 +294,7 @@
           onUpdateConversation={handleUpdateConversation}
           isUpdatingConversation={false}
         />
-=======
-      <div className="flex flex-1 h-full overflow-hidden pt-14 box-border">
-        <div className="h-full">
-          <CRMChatSidebar
-            conversations={conversations}
-            activeConversationId={activeConversationId}
-            searchValue={searchValue}
-            onSearchChange={setSearchValue}
-            responsibleFilter={responsibleFilter}
-            responsibleOptions={teamMembers}
-            onResponsibleFilterChange={setResponsibleFilter}
-            onSelectConversation={handleSelectConversation}
-            onNewConversation={() => {
-              void wahaState.loadChats();
-            }}
-            searchInputRef={searchInputRef}
-            loading={wahaState.loading}
-          />
-        </div>
-
-        <div className="flex-1 min-w-0">
-          <CRMChatWindow
-            conversation={activeConversation}
-            messages={messages}
-            hasMore={false}
-            isLoading={messagesLoading}
-            isLoadingMore={false}
-            onSendMessage={handleSendMessage}
-            onLoadOlder={async () => []}
-            onUpdateConversation={handleUpdateConversation}
-            isUpdatingConversation={false}
-          />
-        </div>
->>>>>>> d0d5be32
+
       </div>
     </div>
   );
