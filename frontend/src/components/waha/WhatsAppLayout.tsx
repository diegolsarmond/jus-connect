import { useCallback, useEffect, useMemo, useRef, useState } from "react";
import { useWAHA } from "@/hooks/useWAHA";
import { SessionStatus } from "./SessionStatus";
import { ChatSidebar as CRMChatSidebar } from "@/features/chat/components/ChatSidebar";
import { ChatWindow as CRMChatWindow } from "@/features/chat/components/ChatWindow";
import { NewConversationModal } from "@/features/chat/components/NewConversationModal";
import type {
  ConversationSummary,
  Message as CRMMessage,
  SendMessageInput,
  UpdateConversationPayload,
} from "@/features/chat/types";
import { teamMembers } from "@/features/chat/data/teamMembers";
import type { ChatOverview, Message as WAHAMessage } from "@/types/waha";
import WAHAService from "@/services/waha";

const ensureIsoTimestamp = (value?: number): string => {
  if (!value) {
    return new Date().toISOString();
  }
  const timestamp = value < 1_000_000_000_000 ? value * 1000 : value;
  return new Date(timestamp).toISOString();
};

const mapAckToStatus = (ack?: string | number) => {
  if (typeof ack === "string") {
    const normalized = ack.toUpperCase();
    if (normalized === "READ") return "read";
    if (normalized === "DELIVERED") return "delivered";
    return "sent";
  }
  if (typeof ack === "number") {
    if (ack >= 3) return "read";
    if (ack === 2) return "delivered";
    return "sent";
  }
  return "sent";
};

const createAvatarUrl = (name: string) =>
  `https://ui-avatars.com/api/?name=${encodeURIComponent(name)}&background=1D4ED8&color=FFFFFF`;

const defaultTagPalettes = [
  ["Novo lead", "WhatsApp"],
  ["Prioritário", "Processo civil"],
  ["Financeiro", "Follow-up"],
  ["Documentos", "Urgente"],
  ["Onboarding", "Cliente ativo"],
  ["Reunião", "Retorno agendado"],
  ["Atendimento", "Triagem"],
  ["Consultoria", "Revisar contrato"],
];

const deterministicIndex = (seed: string, length: number) => {
  if (length <= 0) {
    return 0;
  }
  let hash = 0;
  for (let index = 0; index < seed.length; index += 1) {
    hash = (hash << 5) - hash + seed.charCodeAt(index);
    hash |= 0; // Converte para inteiro de 32 bits
  }
  return Math.abs(hash) % length;
};

const pickDefaultResponsible = (chatId: string) => {
  if (!teamMembers.length) {
    return null;
  }
  return teamMembers[deterministicIndex(chatId, teamMembers.length)] ?? null;
};

const pickDefaultTags = (chatId: string) => {
  if (!defaultTagPalettes.length) {
    return [];
  }
  const palette = defaultTagPalettes[deterministicIndex(`${chatId}-tags`, defaultTagPalettes.length)];
  return palette ? [...palette] : [];
};

const mergeOverrides = (
  base: ConversationSummary,
  overrides?: Partial<ConversationSummary>,
): ConversationSummary => {
  if (!overrides) {
    return base;
  }
  return {
    ...base,
    ...overrides,
    tags: overrides.tags ?? base.tags,
    customAttributes: overrides.customAttributes ?? base.customAttributes,
    internalNotes: overrides.internalNotes ?? base.internalNotes,
    responsible:
      overrides.responsible !== undefined ? overrides.responsible : base.responsible ?? null,
    phoneNumber: overrides.phoneNumber ?? base.phoneNumber,
    clientName: overrides.clientName ?? base.clientName,
    isLinkedToClient: overrides.isLinkedToClient ?? base.isLinkedToClient,
    isPrivate: overrides.isPrivate ?? base.isPrivate,
  };
};

const mapChatToConversation = (
  chat: ChatOverview,
  overrides?: Partial<ConversationSummary>,
): ConversationSummary => {
  const fallbackName = WAHAService.extractPhoneFromWhatsAppId(chat.id);
  const normalizedName = chat.name?.trim() || fallbackName || chat.id;
  const avatar = chat.avatar && chat.avatar.trim().length > 0
    ? chat.avatar
    : createAvatarUrl(normalizedName);

  const lastMessage = chat.lastMessage
    ? {
        id: chat.lastMessage.id ?? `${chat.id}-last`,
        content: chat.lastMessage.body ?? "",
        preview:
          chat.lastMessage.body?.trim().length
            ? chat.lastMessage.body
            : chat.lastMessage.type === "image"
              ? "Imagem"
              : "Nova conversa",
        timestamp: ensureIsoTimestamp(chat.lastMessage.timestamp),
        sender: chat.lastMessage.fromMe ? "me" : "contact",
        type: chat.lastMessage.type === "image" ? "image" : "text",
        status: mapAckToStatus(chat.lastMessage.ackName ?? chat.lastMessage.ack),
      }
    : undefined;

  const base: ConversationSummary = {
    id: chat.id,
    name: normalizedName,
    avatar,
    shortStatus: chat.isGroup ? "Conversa em grupo" : "Conversa no WhatsApp",
    description: lastMessage?.content || undefined,
    unreadCount: chat.unreadCount ?? 0,
    pinned: chat.pinned ?? false,
    lastMessage,
    phoneNumber: WAHAService.extractPhoneFromWhatsAppId(chat.id),
    responsible: pickDefaultResponsible(chat.id),
    tags: pickDefaultTags(chat.id),
    isLinkedToClient: false,
    clientName: null,
    customAttributes: [],
    isPrivate: false,
    internalNotes: [],
  };

  return mergeOverrides(base, overrides);
};

const mapMessageToCRM = (message: WAHAMessage): CRMMessage => {
  const hasMedia = Boolean(message.hasMedia && message.mediaUrl);
  const attachments = hasMedia && message.mediaUrl
    ? [
        {
          id: `${message.id}-attachment`,
          type: "image" as const,
          url: message.mediaUrl,
          name: message.filename ?? "Anexo",
        },
      ]
    : undefined;

  const content = hasMedia
    ? message.caption ?? message.body ?? message.mediaUrl ?? ""
    : message.body ?? message.caption ?? "";

  return {
    id: message.id,
    conversationId: message.chatId,
    sender: message.fromMe ? "me" : "contact",
    content,
    timestamp: ensureIsoTimestamp(message.timestamp),
    status: mapAckToStatus(message.ack),
    type: attachments ? "image" : "text",
    attachments,
  };
};

interface WhatsAppLayoutProps {
  conversationIdFromRoute?: string;
  onConversationRouteChange?: (conversationId: string | null) => void;
}

export const WhatsAppLayout = ({
  conversationIdFromRoute,
  onConversationRouteChange,
}: WhatsAppLayoutProps) => {
  const [searchValue, setSearchValue] = useState("");
  const [responsibleFilter, setResponsibleFilter] = useState("all");
  const [messagesLoading, setMessagesLoading] = useState(false);
  const [conversationOverrides, setConversationOverrides] = useState<
    Record<string, Partial<ConversationSummary>>
  >({});
  const [isNewConversationOpen, setIsNewConversationOpen] = useState(false);
  const searchInputRef = useRef<HTMLInputElement>(null);
  const wahaState = useWAHA();
  const {
    chats: rawChats,
    messages: messageMap,
    addMessage,
    selectChat,
    loadMessages,
    loadChats,
    loadMoreChats,
    activeChatId,
    checkSessionStatus,
    loading,
    hasMoreChats,
    isLoadingMoreChats,
  } = wahaState;

  // Set up webhook receiver for demo purposes
  useEffect(() => {
    window.wahaWebhookReceived = (message) => {
      addMessage(message);
    };

    return () => {
      delete window.wahaWebhookReceived;
    };
  }, [addMessage]);

  useEffect(() => {
    const activeId = activeChatId ?? undefined;
    if (!activeId) {
      setMessagesLoading(false);
      return;
    }
    if (wahaState.messages[activeId]) {
      setMessagesLoading(false);
    }
  }, [activeChatId, wahaState.messages]);

  const conversations = useMemo(() => {
    const mapped = rawChats.map((chat) =>
      mapChatToConversation(chat, conversationOverrides[chat.id]),
    );
    return mapped.sort((a, b) => {
      const timeA = a.lastMessage ? new Date(a.lastMessage.timestamp).getTime() : 0;
      const timeB = b.lastMessage ? new Date(b.lastMessage.timestamp).getTime() : 0;
      return timeB - timeA;
    });
  }, [rawChats, conversationOverrides]);

  const activeConversationId = activeChatId ?? undefined;

  const activeConversation = useMemo(
    () => conversations.find((conversation) => conversation.id === activeConversationId),
    [conversations, activeConversationId],
  );

  const rawMessages = useMemo(
    () => (activeConversationId ? messageMap[activeConversationId] ?? [] : []),
    [activeConversationId, messageMap],
  );

  const messages = useMemo(() => rawMessages.map(mapMessageToCRM), [rawMessages]);

  const handleSelectConversation = useCallback(
    async (conversationId: string, options?: { skipNavigation?: boolean }) => {
      setMessagesLoading(true);
      try {
        await selectChat(conversationId);
        if (!options?.skipNavigation) {
          onConversationRouteChange?.(conversationId);
        }
      } finally {
        setMessagesLoading(false);
      }
    },
    [onConversationRouteChange, selectChat],
  );

  useEffect(() => {
    if (!conversationIdFromRoute) {
      return;
    }
    if (conversationIdFromRoute === activeChatId) {
      return;
    }
    void handleSelectConversation(conversationIdFromRoute, { skipNavigation: true });
  }, [conversationIdFromRoute, handleSelectConversation, activeChatId]);

  const handleSendMessage = async (payload: SendMessageInput) => {
    if (!activeConversationId) {
      return;
    }
    const text = payload.content.trim();
    if (!text) {
      return;
    }
    await wahaState.sendMessage(activeConversationId, text);
  };

  const handleUpdateConversation = async (
    conversationId: string,
    changes: UpdateConversationPayload,
  ) => {
    setConversationOverrides((previous) => {
      const current = previous[conversationId] ?? {};
      const next: Partial<ConversationSummary> = { ...current };

      if ("responsibleId" in changes) {
        const member = changes.responsibleId
          ? teamMembers.find((item) => item.id === changes.responsibleId) ?? null
          : null;
        next.responsible = member;
      }
      if ("tags" in changes) {
        next.tags = changes.tags ?? [];
      }
      if ("phoneNumber" in changes) {
        next.phoneNumber = changes.phoneNumber;
      }
      if ("isLinkedToClient" in changes) {
        next.isLinkedToClient = changes.isLinkedToClient ?? false;
      }
      if ("clientName" in changes) {
        next.clientName = changes.clientName ?? null;
      }
      if ("customAttributes" in changes) {
        next.customAttributes = changes.customAttributes ?? [];
      }
      if ("isPrivate" in changes) {
        next.isPrivate = Boolean(changes.isPrivate);
      }
      if ("internalNotes" in changes) {
        next.internalNotes = changes.internalNotes ?? [];
      }

      return { ...previous, [conversationId]: next };
    });
  };

  const conversationSuggestions = useMemo(
    () => conversations.slice(0, 60),
    [conversations],
  );

  const handleModalSelect = useCallback(
    async (conversationId: string) => {
      setIsNewConversationOpen(false);
      await handleSelectConversation(conversationId);
    },
    [handleSelectConversation],
  );

  const handleReload = useCallback(() => {
    void checkSessionStatus();
    void loadChats({ reset: true });
    if (activeConversationId) {
      void loadMessages(activeConversationId);
    }
  }, [activeConversationId, checkSessionStatus, loadChats, loadMessages]);
<<<<<<< HEAD

  return (
    <div
      className="flex min-h-screen flex-col items-center overflow-hidden px-3 py-6 sm:px-6"
      style={{
        background:
          "radial-gradient(circle at -20% -20%, rgba(59,130,246,0.16), transparent 55%)," +
          "radial-gradient(circle at 110% -10%, rgba(14,165,233,0.18), transparent 50%)," +
          "linear-gradient(180deg, rgba(241,245,249,0.92) 0%, rgba(226,232,240,0.75) 45%, rgba(226,232,240,0.55) 100%)",
      }}
    >
      <div
        className="flex w-full flex-1 flex-col gap-4 sm:gap-6"
        style={{ width: "min(100%, clamp(360px, 50vw, 1100px))" }}
      >
        <SessionStatus status={wahaState.sessionStatus} onRefresh={handleReload} />

        <div className="flex flex-1 min-h-0 flex-col overflow-hidden rounded-[32px] border border-white/40 bg-white/60 shadow-[0_32px_56px_rgba(15,23,42,0.18)] backdrop-blur-xl">
          <div className="flex flex-1 min-h-0 flex-col overflow-hidden lg:flex-row">
            <div className="flex h-full min-h-0 w-full min-w-0 flex-shrink-0 flex-col overflow-hidden border-b border-border/40 bg-sidebar/90 backdrop-blur-sm lg:w-[34%] lg:min-w-[300px] lg:max-w-md lg:border-b-0 lg:border-r">
              <CRMChatSidebar
                conversations={conversations}
                activeConversationId={activeConversationId}
                searchValue={searchValue}
                onSearchChange={setSearchValue}
                responsibleFilter={responsibleFilter}
                responsibleOptions={teamMembers}
                onResponsibleFilterChange={setResponsibleFilter}
                onSelectConversation={handleSelectConversation}
                onNewConversation={() => {
                  void loadChats({ reset: true });
                  setIsNewConversationOpen(true);
                }}
                searchInputRef={searchInputRef}
                loading={loading}
                hasMore={hasMoreChats}
                isLoadingMore={isLoadingMoreChats}
                onLoadMore={() => {
                  void loadMoreChats();
                }}
              />
            </div>

            <div className="relative flex h-full min-w-0 flex-1 flex-col overflow-hidden bg-transparent">
              <CRMChatWindow
                conversation={activeConversation}
                messages={messages}
                hasMore={false}
                isLoading={messagesLoading}
                isLoadingMore={false}
                onSendMessage={handleSendMessage}
                onLoadOlder={async () => []}
                onUpdateConversation={handleUpdateConversation}
                isUpdatingConversation={false}
              />
            </div>
          </div>
=======

  return (
    <div
      className="flex min-h-screen flex-col overflow-hidden"
      style={{
        background:
          "radial-gradient(circle at -20% -20%, rgba(59,130,246,0.16), transparent 55%)," +
          "radial-gradient(circle at 110% -10%, rgba(14,165,233,0.18), transparent 50%)," +
          "linear-gradient(180deg, rgba(241,245,249,0.92) 0%, rgba(226,232,240,0.75) 45%, rgba(226,232,240,0.55) 100%)",
      }}
    >
      <SessionStatus status={wahaState.sessionStatus} onRefresh={handleReload} />

      <div className="flex flex-1 min-h-0 flex-col overflow-hidden lg:flex-row">
        <div className="flex h-full min-h-0 w-full min-w-0 flex-shrink-0 flex-col overflow-hidden border-b border-border/40 bg-sidebar/90 shadow-[0_12px_24px_rgba(15,23,42,0.06)] backdrop-blur-sm lg:w-[34%] lg:min-w-[300px] lg:max-w-md lg:border-b-0 lg:border-r">
          <CRMChatSidebar
            conversations={conversations}
            activeConversationId={activeConversationId}
            searchValue={searchValue}
            onSearchChange={setSearchValue}
            responsibleFilter={responsibleFilter}
            responsibleOptions={teamMembers}
            onResponsibleFilterChange={setResponsibleFilter}
            onSelectConversation={handleSelectConversation}
            onNewConversation={() => {
              void loadChats({ reset: true });
              setIsNewConversationOpen(true);
            }}
            searchInputRef={searchInputRef}
            loading={loading}
            hasMore={hasMoreChats}
            isLoadingMore={isLoadingMoreChats}
            onLoadMore={() => {
              void loadMoreChats();
            }}
          />
        </div>

        <div className="relative flex h-full min-w-0 flex-1 flex-col overflow-hidden bg-transparent">
          <CRMChatWindow
            conversation={activeConversation}
            messages={messages}
            hasMore={false}
            isLoading={messagesLoading}
            isLoadingMore={false}
            onSendMessage={handleSendMessage}
            onLoadOlder={async () => []}
            onUpdateConversation={handleUpdateConversation}
            isUpdatingConversation={false}
          />
>>>>>>> 0a18f3b3
        </div>
      </div>

      <NewConversationModal
        open={isNewConversationOpen}
        suggestions={conversationSuggestions}
        onClose={() => setIsNewConversationOpen(false)}
        onSelectConversation={(conversationId) => {
          void handleModalSelect(conversationId);
        }}
        onCreateConversation={async () => null}
        allowCreate={false}
      />
    </div>
  );
};<|MERGE_RESOLUTION|>--- conflicted
+++ resolved
@@ -354,7 +354,6 @@
       void loadMessages(activeConversationId);
     }
   }, [activeConversationId, checkSessionStatus, loadChats, loadMessages]);
-<<<<<<< HEAD
 
   return (
     <div
@@ -412,58 +411,7 @@
               />
             </div>
           </div>
-=======
-
-  return (
-    <div
-      className="flex min-h-screen flex-col overflow-hidden"
-      style={{
-        background:
-          "radial-gradient(circle at -20% -20%, rgba(59,130,246,0.16), transparent 55%)," +
-          "radial-gradient(circle at 110% -10%, rgba(14,165,233,0.18), transparent 50%)," +
-          "linear-gradient(180deg, rgba(241,245,249,0.92) 0%, rgba(226,232,240,0.75) 45%, rgba(226,232,240,0.55) 100%)",
-      }}
-    >
-      <SessionStatus status={wahaState.sessionStatus} onRefresh={handleReload} />
-
-      <div className="flex flex-1 min-h-0 flex-col overflow-hidden lg:flex-row">
-        <div className="flex h-full min-h-0 w-full min-w-0 flex-shrink-0 flex-col overflow-hidden border-b border-border/40 bg-sidebar/90 shadow-[0_12px_24px_rgba(15,23,42,0.06)] backdrop-blur-sm lg:w-[34%] lg:min-w-[300px] lg:max-w-md lg:border-b-0 lg:border-r">
-          <CRMChatSidebar
-            conversations={conversations}
-            activeConversationId={activeConversationId}
-            searchValue={searchValue}
-            onSearchChange={setSearchValue}
-            responsibleFilter={responsibleFilter}
-            responsibleOptions={teamMembers}
-            onResponsibleFilterChange={setResponsibleFilter}
-            onSelectConversation={handleSelectConversation}
-            onNewConversation={() => {
-              void loadChats({ reset: true });
-              setIsNewConversationOpen(true);
-            }}
-            searchInputRef={searchInputRef}
-            loading={loading}
-            hasMore={hasMoreChats}
-            isLoadingMore={isLoadingMoreChats}
-            onLoadMore={() => {
-              void loadMoreChats();
-            }}
-          />
-        </div>
-
-        <div className="relative flex h-full min-w-0 flex-1 flex-col overflow-hidden bg-transparent">
-          <CRMChatWindow
-            conversation={activeConversation}
-            messages={messages}
-            hasMore={false}
-            isLoading={messagesLoading}
-            isLoadingMore={false}
-            onSendMessage={handleSendMessage}
-            onLoadOlder={async () => []}
-            onUpdateConversation={handleUpdateConversation}
-            isUpdatingConversation={false}
-          />
->>>>>>> 0a18f3b3
+
         </div>
       </div>
 
