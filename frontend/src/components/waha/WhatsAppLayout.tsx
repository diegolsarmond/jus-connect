--- conflicted
+++ resolved
@@ -494,12 +494,9 @@
     chats: rawChats,
     messages: messageMap,
     addMessage,
-<<<<<<< HEAD
     updateMessageStatus,
     updateChatUnreadCount,
-=======
     updateMessageAck,
->>>>>>> 2f7e3a92
     selectChat,
     loadMessages,
     loadOlderMessages,
@@ -583,8 +580,7 @@
     }
   }, [hasStartedLoading, loading]);
 
-<<<<<<< HEAD
-=======
+
   // Set up webhook receiver for demo purposes
   useEffect(() => {
     window.wahaWebhookReceived = (message) => {
@@ -617,7 +613,6 @@
     };
   }, [addMessage, updateMessageAck]);
 
->>>>>>> 2f7e3a92
   useEffect(() => {
     const activeId = activeChatId ?? undefined;
     if (!activeId) {
