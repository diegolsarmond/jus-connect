--- conflicted
+++ resolved
@@ -258,12 +258,8 @@
   };
 
   return (
-<<<<<<< HEAD
     <div className="flex min-h-screen flex-col overflow-hidden bg-muted/20">
-=======
-    <div className="flex h-full min-h-0 flex-col overflow-hidden bg-muted/20">
-
->>>>>>> 3edb0c34
+
       <SessionStatus
         status={wahaState.sessionStatus}
         onRefresh={wahaState.checkSessionStatus}
@@ -271,10 +267,7 @@
 
       <div className="flex flex-1 min-h-0 overflow-hidden">
         <div className="flex h-full min-h-0 w-[30%] min-w-[300px] max-w-md flex-shrink-0 flex-col overflow-hidden border-r border-border/50 bg-sidebar shadow-[0_12px_24px_rgba(15,23,42,0.06)]">
-<<<<<<< HEAD
-=======
-
->>>>>>> 3edb0c34
+
           <CRMChatSidebar
             conversations={conversations}
             activeConversationId={activeConversationId}
