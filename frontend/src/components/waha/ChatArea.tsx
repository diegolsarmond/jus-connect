--- conflicted
+++ resolved
@@ -44,17 +44,14 @@
   onOpenDetails
 }: ChatAreaProps) => {
   const [sendingMessage, setSendingMessage] = useState(false);
-<<<<<<< HEAD
   const [isSearchOpen, setIsSearchOpen] = useState(false);
   const [searchTerm, setSearchTerm] = useState('');
   const [matchIndices, setMatchIndices] = useState<number[]>([]);
   const [currentMatch, setCurrentMatch] = useState(0);
-=======
   const [isOptionsOpen, setIsOptionsOpen] = useState(false);
   const [pendingAction, setPendingAction] = useState<
     'markAsUnread' | 'deleteChat' | 'openDetails' | null
   >(null);
->>>>>>> 7db64f4f
   const messagesEndRef = useRef<HTMLDivElement>(null);
   const messageRefs = useRef<(HTMLDivElement | null)[]>([]);
 
