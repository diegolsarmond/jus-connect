--- conflicted
+++ resolved
@@ -247,7 +247,6 @@
 
 const FLOW_ID_UUID_REGEX =
   /^[0-9a-f]{8}-[0-9a-f]{4}-[1-5][0-9a-f]{3}-[89ab][0-9a-f]{3}-[0-9a-f]{12}$/i;
-<<<<<<< HEAD
 const FLOW_ID_INTEGER_REGEX = /^-?\d+$/;
 
 export function normalizeFlowId(id: Flow['id']): string | null {
@@ -259,16 +258,12 @@
     return id.toString();
   }
 
-=======
-
-export function normalizeFlowId(id: Flow['id']): string | null {
->>>>>>> bf6ee29b
+
   if (typeof id !== 'string') {
     return null;
   }
 
   const trimmed = id.trim();
-<<<<<<< HEAD
   if (FLOW_ID_UUID_REGEX.test(trimmed)) {
     return trimmed;
   }
@@ -281,9 +276,7 @@
   }
 
   return null;
-=======
-  return FLOW_ID_UUID_REGEX.test(trimmed) ? trimmed : null;
->>>>>>> bf6ee29b
+
 }
 
 export async function settleFlow(id: Flow['id'], pagamentoData: string): Promise<Flow> {
