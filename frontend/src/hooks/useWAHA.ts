--- conflicted
+++ resolved
@@ -40,7 +40,6 @@
     return nameA.localeCompare(nameB);
   });
 
-<<<<<<< HEAD
 const normalizeChatName = (chat: ChatOverview): ChatOverview => {
   const trimmedName = typeof chat.name === 'string' ? chat.name.trim() : '';
   return {
@@ -52,8 +51,7 @@
   };
 };
 
-=======
->>>>>>> 8d8b6c75
+
 const readStringProperty = (
   record: Record<string, unknown> | undefined,
   key: string,
@@ -200,7 +198,6 @@
         if (!isMountedRef.current) {
           return;
         }
-<<<<<<< HEAD
 
         setChats((previousChats) => {
           const baseChats = reset ? [] : previousChats;
@@ -246,31 +243,7 @@
           }
           setIsLoadingMoreChats(false);
         }
-=======
-        setChats(
-          sortChatsByRecency(
-            enriched.map((chat) => ({
-              ...chat,
-              name: chat.name ?? WAHAService.extractPhoneFromWhatsAppId(chat.id),
-            })),
-          ),
-        );
-      }
-    } catch (err) {
-      const errorMessage = err instanceof Error ? err.message : 'Failed to load chats';
-      console.error('❌ Erro ao carregar chats:', err);
-      if (isMountedRef.current) {
-        setError(errorMessage);
-      }
-      toast({
-        title: 'Error',
-        description: errorMessage,
-        variant: 'destructive',
-      });
-    } finally {
-      if (isMountedRef.current) {
-        setLoading(false);
->>>>>>> 8d8b6c75
+
       }
     },
     [enrichChatWithInfo, resetChatPagination, toast],
