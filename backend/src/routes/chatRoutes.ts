--- conflicted
+++ resolved
@@ -172,10 +172,7 @@
  *         error:
  *           type: string
  *           description: Mensagem detalhando o motivo do erro
-<<<<<<< HEAD
-=======
-
->>>>>>> 9f5025e9
+
  *     WahaIntegrationConfig:
  *       type: object
  *       required:
@@ -213,7 +210,6 @@
  * @swagger
  * /api/conversations:
  *   get:
-<<<<<<< HEAD
  *     summary: Lista conversas sincronizadas com o WAHA
  *     tags: [Conversas]
  *     parameters:
@@ -235,10 +231,8 @@
  *           type: string
  *           enum: [waha, local]
  *         description: Define a origem dos dados. Utilize `local` para ignorar o WAHA e retornar apenas registros persistidos.
-=======
  *     summary: Lista todas as conversas cadastradas
  *     tags: [Conversas]
->>>>>>> 9f5025e9
  *     responses:
  *       200:
  *         description: Lista de conversas ordenadas pela atividade mais recente
@@ -248,7 +242,6 @@
  *               type: array
  *               items:
  *                 $ref: '#/components/schemas/ConversationSummary'
-<<<<<<< HEAD
  *       400:
  *         description: Parâmetros inválidos para consulta remota
  *         content:
@@ -261,8 +254,7 @@
  *           application/json:
  *             schema:
  *               $ref: '#/components/schemas/ErrorResponse'
-=======
->>>>>>> 9f5025e9
+
  *       500:
  *         description: Erro interno ao listar conversas
  *         content:
@@ -270,10 +262,7 @@
  *             schema:
  *               $ref: '#/components/schemas/ErrorResponse'
  */
-<<<<<<< HEAD
-=======
-
->>>>>>> 9f5025e9
+
 router.get('/conversations', listConversationsHandler);
 
 /**
@@ -536,10 +525,7 @@
  *           application/json:
  *             schema:
  *               $ref: '#/components/schemas/ErrorResponse'
-<<<<<<< HEAD
-=======
-
->>>>>>> 9f5025e9
+
  */
 router.get('/integrations/waha', getWahaConfigHandler);
 
@@ -592,10 +578,7 @@
  *           application/json:
  *             schema:
  *               $ref: '#/components/schemas/ErrorResponse'
-<<<<<<< HEAD
-=======
-
->>>>>>> 9f5025e9
+
  */
 router.put('/integrations/waha', updateWahaConfigHandler);
 
