import pool from './db';
import { MissingDependencyError } from './errors';
import { publishIntegrationWebhookEvent } from './integrationWebhookDispatcher';
import { notifyIntimacaoSyncTargets } from './intimacaoSyncTargetNotifier';

interface IntimacaoOabMonitorRow {
  id: number;
  empresa_id: number;
  usuario_id: number | null;
  uf: string;
  numero: string;
  created_at: string | null;
  updated_at: string | null;
  usuario_nome: string | null;
  usuario_oab_numero: string | null;
  usuario_oab_uf: string | null;
  dias_semana: unknown;
}

export interface IntimacaoOabMonitor {
  id: number;
  uf: string;
  numero: string;
  usuarioId: number | null;
  usuarioNome: string | null;
  usuarioOabNumero: string | null;
  usuarioOabUf: string | null;
  createdAt: string | null;
  updatedAt: string | null;
  diasSemana: number[] | null;
}

let ensureTablePromise: Promise<void> | null = null;
let dependencyWarningLogged = false;

const ensureTable = async (): Promise<void> => {
  if (!ensureTablePromise) {
    ensureTablePromise = (async () => {
      const client = await pool.connect();
      let inTransaction = false;

      try {
        const dependencyResult = (await client.query(
          "SELECT to_regclass('public.empresas') AS empresas"
        )) as {
          rows?: Array<{ empresas?: unknown }>;
        };

        const hasEmpresas =
          Array.isArray(dependencyResult.rows) && typeof dependencyResult.rows[0]?.empresas === 'string';

        if (!hasEmpresas) {
          if (!dependencyWarningLogged) {
            dependencyWarningLogged = true;
            console.warn(
              'Ignorando a criação da tabela oab_monitoradas: tabela public.empresas ausente no banco de dados.'
            );
          }

          throw new MissingDependencyError(
            'Tabela public.empresas ausente; não é possível inicializar o schema de oab_monitoradas.',
          );
        }

        await client.query('BEGIN');
        inTransaction = true;
        await client.query("SELECT pg_advisory_xact_lock(hashtext('oab_monitoradas_schema'));");
        await client.query(`
        CREATE TABLE IF NOT EXISTS public.oab_monitoradas (
          id BIGSERIAL PRIMARY KEY,
          empresa_id INTEGER NOT NULL REFERENCES public.empresas(id) ON DELETE CASCADE,
          usuario_id INTEGER REFERENCES public.usuarios(id),
          tipo TEXT NOT NULL,
          uf CHAR(2) NOT NULL,
          numero VARCHAR(20) NOT NULL,
          dias_semana SMALLINT[],
          created_at TIMESTAMPTZ NOT NULL DEFAULT NOW(),
          updated_at TIMESTAMPTZ NOT NULL DEFAULT NOW()
        );
        CREATE UNIQUE INDEX IF NOT EXISTS oab_monitoradas_empresa_tipo_uf_numero_idx
          ON public.oab_monitoradas (empresa_id, tipo, uf, numero);
        ALTER TABLE public.oab_monitoradas
          ADD COLUMN IF NOT EXISTS usuario_id INTEGER REFERENCES public.usuarios(id);
        ALTER TABLE public.oab_monitoradas
          ADD COLUMN IF NOT EXISTS dias_semana SMALLINT[];
        ALTER TABLE public.oab_monitoradas
          ADD COLUMN IF NOT EXISTS tipo TEXT;
        ALTER TABLE public.oab_monitoradas
          ALTER COLUMN tipo SET NOT NULL;
        DO $$
        DECLARE
          processo_has_dias_semana BOOLEAN := EXISTS (
            SELECT 1
            FROM information_schema.columns
            WHERE table_schema = 'public'
              AND table_name = 'processo_oab_monitoradas'
              AND column_name = 'dias_semana'
          );
          intimacoes_has_dias_semana BOOLEAN := EXISTS (
            SELECT 1
            FROM information_schema.columns
            WHERE table_schema = 'public'
              AND table_name = 'intimacoes_oab_monitoradas'
              AND column_name = 'dias_semana'
          );
        BEGIN
          IF to_regclass('public.processo_oab_monitoradas') IS NOT NULL THEN
            IF processo_has_dias_semana THEN
              EXECUTE '
                INSERT INTO public.oab_monitoradas (
                  empresa_id,
                  usuario_id,
                  tipo,
                  uf,
                  numero,
                  dias_semana,
                  created_at,
                  updated_at
                )
                SELECT
                  empresa_id,
                  usuario_id,
                  ''processo'',
                  uf,
                  numero,
                  dias_semana,
                  created_at,
                  updated_at
                  FROM public.processo_oab_monitoradas
                ON CONFLICT (empresa_id, tipo, uf, numero) DO UPDATE
                  SET usuario_id = EXCLUDED.usuario_id,
                      dias_semana = COALESCE(EXCLUDED.dias_semana, public.oab_monitoradas.dias_semana),
                      created_at = LEAST(public.oab_monitoradas.created_at, EXCLUDED.created_at),
                      updated_at = GREATEST(public.oab_monitoradas.updated_at, EXCLUDED.updated_at);
              ';
            ELSE
              EXECUTE '
                INSERT INTO public.oab_monitoradas (
                  empresa_id,
                  usuario_id,
                  tipo,
                  uf,
                  numero,
                  dias_semana,
                  created_at,
                  updated_at
                )
                SELECT
                  empresa_id,
                  usuario_id,
                  ''processo'',
                  uf,
                  numero,
                  NULL::smallint[],
                  created_at,
                  updated_at
                  FROM public.processo_oab_monitoradas
                ON CONFLICT (empresa_id, tipo, uf, numero) DO UPDATE
                  SET usuario_id = EXCLUDED.usuario_id,
                      dias_semana = COALESCE(EXCLUDED.dias_semana, public.oab_monitoradas.dias_semana),
                      created_at = LEAST(public.oab_monitoradas.created_at, EXCLUDED.created_at),
                      updated_at = GREATEST(public.oab_monitoradas.updated_at, EXCLUDED.updated_at);
              ';
            END IF;
            EXECUTE '
              WITH seq AS (
                SELECT COALESCE(MAX(id), 0) AS max_id FROM public.oab_monitoradas
              )
              SELECT setval(
                ''public.oab_monitoradas_id_seq'',
                CASE WHEN seq.max_id = 0 THEN 1 ELSE seq.max_id END,
                seq.max_id <> 0
              )
              FROM seq;
            ';
            EXECUTE 'DROP TABLE IF EXISTS public.processo_oab_monitoradas;';
          END IF;
          IF to_regclass('public.intimacoes_oab_monitoradas') IS NOT NULL THEN
            IF intimacoes_has_dias_semana THEN
              EXECUTE '
                INSERT INTO public.oab_monitoradas (
                  empresa_id,
                  usuario_id,
                  tipo,
                  uf,
                  numero,
                  dias_semana,
                  created_at,
                  updated_at
                )
                SELECT
                  empresa_id,
                  usuario_id,
                  ''intimacao'',
                  uf,
                  numero,
                  dias_semana,
                  created_at,
                  updated_at
                  FROM public.intimacoes_oab_monitoradas
                ON CONFLICT (empresa_id, tipo, uf, numero) DO UPDATE
                  SET usuario_id = EXCLUDED.usuario_id,
                      dias_semana = COALESCE(EXCLUDED.dias_semana, public.oab_monitoradas.dias_semana),
                      created_at = LEAST(public.oab_monitoradas.created_at, EXCLUDED.created_at),
                      updated_at = GREATEST(public.oab_monitoradas.updated_at, EXCLUDED.updated_at);
              ';
            ELSE
              EXECUTE '
                INSERT INTO public.oab_monitoradas (
                  empresa_id,
                  usuario_id,
                  tipo,
                  uf,
                  numero,
                  dias_semana,
                  created_at,
                  updated_at
                )
                SELECT
                  empresa_id,
                  usuario_id,
                  ''intimacao'',
                  uf,
                  numero,
                  NULL::smallint[],
                  created_at,
                  updated_at
                  FROM public.intimacoes_oab_monitoradas
                ON CONFLICT (empresa_id, tipo, uf, numero) DO UPDATE
                  SET usuario_id = EXCLUDED.usuario_id,
                      dias_semana = COALESCE(EXCLUDED.dias_semana, public.oab_monitoradas.dias_semana),
                      created_at = LEAST(public.oab_monitoradas.created_at, EXCLUDED.created_at),
                      updated_at = GREATEST(public.oab_monitoradas.updated_at, EXCLUDED.updated_at);
              ';
            END IF;
            EXECUTE '
              WITH seq AS (
                SELECT COALESCE(MAX(id), 0) AS max_id FROM public.oab_monitoradas
              )
              SELECT setval(
                ''public.oab_monitoradas_id_seq'',
                CASE WHEN seq.max_id = 0 THEN 1 ELSE seq.max_id END,
                seq.max_id <> 0
              )
              FROM seq;
            ';
            EXECUTE 'DROP TABLE IF EXISTS public.intimacoes_oab_monitoradas;';
          END IF;
        END
        $$;

      `);
        await client.query('COMMIT');
        inTransaction = false;
      } catch (error) {
        if (inTransaction) {
          await client.query('ROLLBACK').catch(() => undefined);
        }
        throw error;
      } finally {
        client.release();
      }
    })()
      .catch((error) => {
        ensureTablePromise = null;
        throw error;
      });
  }

  await ensureTablePromise;
};

export const bootstrapIntimacaoOabMonitoradas = async (): Promise<void> => {
  try {
    await ensureTable();
  } catch (error) {
    if (error instanceof MissingDependencyError) {
      return;
    }

    throw error;
  }
};

const sanitizeUf = (input: string): string => input.replace(/[^a-zA-Z]/g, '').slice(0, 2).toUpperCase();

const sanitizeNumero = (input: string): string => input.replace(/\D/g, '').slice(0, 12);

const parseDiasSemanaColumn = (value: unknown): number[] | null => {
  if (!value && value !== 0) {
    return null;
  }

  const collect = (items: unknown[]): number[] => {
    const set = new Set<number>();

    for (const item of items) {
      let parsed: number | null = null;

      if (typeof item === 'number' && Number.isInteger(item)) {
        parsed = item;
      } else if (typeof item === 'string') {
        const trimmed = item.trim();
        if (trimmed) {
          const candidate = Number.parseInt(trimmed, 10);
          if (Number.isInteger(candidate)) {
            parsed = candidate;
          }
        }
      }

      if (parsed != null && parsed >= 1 && parsed <= 7) {
        set.add(parsed);
      }
    }

    if (set.size === 0) {
      return [];
    }

    return Array.from(set).sort((a, b) => a - b);
  };

  if (Array.isArray(value)) {
    return collect(value);
  }

  if (typeof value === 'string') {
    const trimmed = value.trim();
    if (!trimmed) {
      return [];
    }

    const normalized = trimmed.replace(/[{}]/g, '');
    if (!normalized) {
      return [];
    }

    return collect(normalized.split(',').map((item) => item.trim()));
  }

  return null;
};

const sanitizeDiasSemana = (diasSemana: number[] | null | undefined): number[] | null => {
  if (!diasSemana) {
    return null;
  }

  const filtered = diasSemana
    .filter((item) => Number.isInteger(item) && item >= 1 && item <= 7)
    .map((item) => Math.trunc(item));

  if (filtered.length === 0) {
    return null;
  }

  const unique = Array.from(new Set(filtered));
  unique.sort((a, b) => a - b);
  return unique;
};

const mapRow = (row: IntimacaoOabMonitorRow): IntimacaoOabMonitor => ({
  id: row.id,
  uf: row.uf,
  numero: row.numero,
  usuarioId: row.usuario_id ?? null,
  usuarioNome: row.usuario_nome ?? null,
  usuarioOabNumero: row.usuario_oab_numero ?? null,
  usuarioOabUf: row.usuario_oab_uf ?? null,
  createdAt: row.created_at ?? null,
  updatedAt: row.updated_at ?? null,
  diasSemana: parseDiasSemanaColumn(row.dias_semana),
});

const assertCompanyUser = async (empresaId: number, usuarioId: number): Promise<void> => {
  const result = await pool.query<{ empresa: number | null }>(
    `SELECT empresa FROM public.usuarios WHERE id = $1 LIMIT 1`,
    [usuarioId],
  );

  if (result.rowCount === 0) {
    throw new Error('Usuário não encontrado.');
  }

  const { empresa } = result.rows[0];

  if (empresa === null || empresa !== empresaId) {
    throw new Error('Usuário não pertence à empresa informada.');
  }
};

export const listIntimacaoOabMonitors = async (
  empresaId: number,
): Promise<IntimacaoOabMonitor[]> => {
  await ensureTable();

  const result = await pool.query<IntimacaoOabMonitorRow>(
    `SELECT m.id,
            m.empresa_id,
            m.usuario_id,
            m.uf,
            m.numero,
            m.created_at,
            m.updated_at,
            m.dias_semana,
            u.nome_completo AS usuario_nome,
            COALESCE(p.oab_number, NULLIF(u.oab, '')) AS usuario_oab_numero,
            p.oab_uf AS usuario_oab_uf
       FROM public.oab_monitoradas m
  LEFT JOIN public.usuarios u ON u.id = m.usuario_id
  LEFT JOIN public.user_profiles p ON p.user_id = m.usuario_id
      WHERE m.empresa_id = $1
        AND m.tipo = 'intimacao'
      ORDER BY m.created_at DESC NULLS LAST, m.id DESC`,
    [empresaId],
  );

  return result.rows.map(mapRow);
};

export const createIntimacaoOabMonitor = async (
  empresaId: number,
  usuarioId: number,
  uf: string,
  numero: string,
  diasSemana: number[] | null,
): Promise<IntimacaoOabMonitor> => {
  await ensureTable();

  if (!Number.isInteger(usuarioId) || usuarioId <= 0) {
    throw new Error('Usuário inválido.');
  }

  await assertCompanyUser(empresaId, usuarioId);

  const sanitizedUf = sanitizeUf(uf);
  const sanitizedNumero = sanitizeNumero(numero);
  const sanitizedDiasSemana = sanitizeDiasSemana(diasSemana);

  if (!sanitizedUf || sanitizedUf.length !== 2) {
    throw new Error('UF da OAB inválida.');
  }

  if (!sanitizedNumero) {
    throw new Error('Número da OAB inválido.');
  }

  const result = await pool.query<IntimacaoOabMonitorRow>(
    `WITH upsert AS (
       INSERT INTO public.oab_monitoradas (empresa_id, usuario_id, uf, numero, dias_semana, tipo)
       VALUES ($1, $2, $3, $4, $5, 'intimacao')
       ON CONFLICT (empresa_id, tipo, uf, numero) DO UPDATE

         SET usuario_id = EXCLUDED.usuario_id,
             updated_at = NOW(),
             dias_semana = EXCLUDED.dias_semana
       RETURNING id, empresa_id, usuario_id, uf, numero, created_at, updated_at, dias_semana
     )
     SELECT u.id AS usuario_id,
            u.nome_completo AS usuario_nome,
            COALESCE(p.oab_number, NULLIF(u.oab, '')) AS usuario_oab_numero,
            p.oab_uf AS usuario_oab_uf,
            upsert.id,
            upsert.empresa_id,
            upsert.uf,
            upsert.numero,
            upsert.created_at,
            upsert.updated_at,
            upsert.dias_semana
       FROM upsert
  LEFT JOIN public.usuarios u ON u.id = upsert.usuario_id
  LEFT JOIN public.user_profiles p ON p.user_id = upsert.usuario_id`,
    [empresaId, usuarioId, sanitizedUf, sanitizedNumero, sanitizedDiasSemana],
  );

  const row = result.rows[0];
  const monitor = mapRow(row);

  try {
    const operation =
      row?.created_at && row?.updated_at && String(row.created_at) !== String(row.updated_at)
        ? 'updated'
        : 'created';

    if (operation === 'created') {
<<<<<<< HEAD
      await notifyIntimacaoSyncTargets(empresaId, 'intimacoes.sync.targets');
=======
      await notifyIntimacaoSyncTargets(empresaId);
>>>>>>> 5a42a51f
    }

    publishIntegrationWebhookEvent({
      empresaId,
      event: 'oab.intimacao.incluida',
      payload: {
        id: monitor.id,
        uf: monitor.uf,
        numero: monitor.numero,
        usuarioId: monitor.usuarioId,
        usuarioNome: monitor.usuarioNome,
        usuarioOabNumero: monitor.usuarioOabNumero,
        usuarioOabUf: monitor.usuarioOabUf,
        diasSemana: monitor.diasSemana,
        createdAt: monitor.createdAt,
        updatedAt: monitor.updatedAt,
        operation,
        tipo: 'intimacao',
      },
    });
  } catch (error) {
    console.error('Failed to publish intimação OAB monitor webhook event', error, {
      empresaId,
      monitorId: monitor.id,
    });
  }

  return monitor;
};

export const deleteIntimacaoOabMonitor = async (
  empresaId: number,
  monitorId: number,
): Promise<boolean> => {
  await ensureTable();

  const result = await pool.query(
    `DELETE FROM public.oab_monitoradas
      WHERE id = $1 AND empresa_id = $2 AND tipo = 'intimacao'
      RETURNING id`,
    [monitorId, empresaId],
  );

  return (result.rowCount ?? 0) > 0;
};<|MERGE_RESOLUTION|>--- conflicted
+++ resolved
@@ -484,11 +484,8 @@
         : 'created';
 
     if (operation === 'created') {
-<<<<<<< HEAD
       await notifyIntimacaoSyncTargets(empresaId, 'intimacoes.sync.targets');
-=======
-      await notifyIntimacaoSyncTargets(empresaId);
->>>>>>> 5a42a51f
+
     }
 
     publishIntegrationWebhookEvent({
