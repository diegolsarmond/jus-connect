import pool from '../db';
import AsaasClient, { AsaasClientConfig } from './asaasClient';
import {
  ASAAS_DEFAULT_BASE_URLS,
  normalizeAsaasBaseUrl,
  normalizeAsaasEnvironment,
} from './urlNormalization';
import type { AsaasEnvironment } from './urlNormalization';

export type Queryable = {
  query: (text: string, params?: unknown[]) => Promise<{ rows: any[]; rowCount: number }>;
};

export interface AsaasIntegration {
  baseUrl: string;
  accessToken: string;
  environment: AsaasEnvironment;
  integrationId: number;
  credentialId: number | null;
  isGlobal: boolean;
}

export class AsaasIntegrationNotConfiguredError extends Error {
  constructor(message = 'Asaas integration credentials are not configured') {
    super(message);
    this.name = 'AsaasIntegrationNotConfiguredError';
  }
}

interface IntegrationRow {
  id: number;
  provider: string;
  url_api: string | null;
  key_value: string | null;
  environment: string | null;
  active: boolean;
  credential_id: number | null;
  global: unknown;
  idempresa: unknown;
}

function resolveBooleanEnv(name: string, fallback: boolean): boolean {
  const raw = process.env[name];
  if (typeof raw !== 'string') {
    return fallback;
  }

  const normalized = raw.trim().toLowerCase();
  if (['1', 'true', 'yes', 'on', 'habilitado', 'enabled'].includes(normalized)) {
    return true;
  }
  if (['0', 'false', 'no', 'off', 'desabilitado', 'disabled'].includes(normalized)) {
    return false;
  }

  return fallback;
}

function normalizeToken(token: string | null): string {
  if (!token) {
    throw new AsaasIntegrationNotConfiguredError('Active Asaas credential is missing access token');
  }
  const trimmed = token.trim();
  if (!trimmed) {
    throw new AsaasIntegrationNotConfiguredError('Active Asaas credential is missing access token');
  }
  return trimmed;
}

function assertValidEmpresaId(empresaId: number): asserts empresaId is number {
  if (!Number.isInteger(empresaId) || empresaId <= 0) {
    throw new AsaasIntegrationNotConfiguredError('Identificador de empresa inválido para integração do Asaas');
  }
}

function isTruthy(value: unknown): boolean {
  if (value === true) {
    return true;
  }
  if (value === false) {
    return false;
  }
  if (typeof value === 'string') {
    const normalized = value.trim().toLowerCase();
    if (['true', 't', '1', 'yes', 'y'].includes(normalized)) {
      return true;
    }
    if (['false', 'f', '0', 'no', 'n'].includes(normalized)) {
      return false;
    }
  }
  if (typeof value === 'number') {
    if (value === 1) {
      return true;
    }
    if (value === 0) {
      return false;
    }
  }
  return false;
}

const PROVIDER_FILTER = 'asaas';

export type IntegrationScopePreference = 'company-first' | 'global-first';

async function findScopedIntegration(
  db: Queryable,
  empresaId: number,
  environment: AsaasEnvironment | undefined,
  scope: IntegrationScopePreference,
): Promise<IntegrationRow | null> {
  const params: unknown[] = [PROVIDER_FILTER, empresaId];
  const where: string[] = [
    'i.active = TRUE',
    '(i.global IS TRUE OR i.idempresa = $2)',
    'LOWER(TRIM(i.provider)) = $1',
  ];

  const orderClauses =
    scope === 'global-first'
      ? ['CASE WHEN i.global IS TRUE THEN 0 ELSE 1 END']
      : ['CASE WHEN i.idempresa = $2 THEN 0 ELSE 1 END'];

  if (environment) {
    params.push(environment);
    where.push('i.environment = $3');
  }

  const query = `SELECT i.id, i.provider, i.url_api, i.key_value, i.environment, i.active, c.id AS credential_id, i.global, i.idempresa
       FROM integration_api_keys i
       LEFT JOIN LATERAL (
         SELECT c.id
           FROM asaas_credentials c
          WHERE c.integration_api_key_id = i.id
            AND (c.idempresa IS NULL OR c.idempresa = $2)
          ORDER BY CASE
                     WHEN c.idempresa = $2 THEN 0
                     WHEN c.idempresa IS NULL THEN 1
                     ELSE 2
                   END,
                   c.updated_at DESC NULLS LAST,
                   c.created_at DESC NULLS LAST
          LIMIT 1
       ) c ON TRUE
       WHERE ${where.join('\n         AND ')}
       ORDER BY ${orderClauses.join(', ')}, i.updated_at DESC
       LIMIT 20`;

  const result = await db.query(query, params);

  if (result.rowCount === 0) {
    return null;
  }

  const rows = result.rows as IntegrationRow[];
  const [row] = rows;
  return row ?? null;
}

async function findLegacyIntegration(
  db: Queryable,
  empresaId: number,
  environment?: AsaasEnvironment,
): Promise<IntegrationRow | null> {
  const params: unknown[] = [PROVIDER_FILTER, empresaId];
  const where: string[] = ['i.active = TRUE', 'LOWER(TRIM(i.provider)) = $1'];

  if (environment) {
    params.push(environment);
    where.push('i.environment = $3');
  }

  const query = `SELECT i.id, i.provider, i.url_api, i.key_value, i.environment, i.active, c.id AS credential_id, i.global, i.idempresa
         FROM integration_api_keys i
         LEFT JOIN LATERAL (
           SELECT c.id
             FROM asaas_credentials c
            WHERE c.integration_api_key_id = i.id
              AND (c.idempresa IS NULL OR c.idempresa = $2)
            ORDER BY CASE
                       WHEN c.idempresa = $2 THEN 0
                       WHEN c.idempresa IS NULL THEN 1
                       ELSE 2
                     END,
                     c.updated_at DESC NULLS LAST,
                     c.created_at DESC NULLS LAST
            LIMIT 1
         ) c ON TRUE
         WHERE ${where.join('\n           AND ')}
         ORDER BY i.updated_at DESC
         LIMIT 20`;

  const result = await db.query(query, params);

  if (result.rowCount === 0) {
    return null;
  }

  const rows = result.rows as IntegrationRow[];
  const [row] = rows;
  return row ?? null;
}

export type ResolveAsaasIntegrationOptions = {
  scope?: IntegrationScopePreference;
};

export async function resolveAsaasIntegration(
  empresaId: number,
  db: Queryable = pool,
  environment?: AsaasEnvironment,
  options?: ResolveAsaasIntegrationOptions,
): Promise<AsaasIntegration> {
  assertValidEmpresaId(empresaId);

  const allowLegacyFallback = resolveBooleanEnv('ASAAS_ALLOW_LEGACY_CREDENTIAL_FALLBACK', true);

  const normalizedEnvironment = environment
    ? normalizeAsaasEnvironment(environment)
    : undefined;

  const scope = options?.scope ?? 'company-first';

  let row = await findScopedIntegration(db, empresaId, normalizedEnvironment, scope);

  if (!row && normalizedEnvironment) {
    row = await findScopedIntegration(db, empresaId, undefined, scope);
  }

  if (!row) {
    if (!allowLegacyFallback) {
      console.warn(
        '[Asaas] Nenhuma credencial global encontrada e fallback legado está desabilitado.',
      );
      throw new AsaasIntegrationNotConfiguredError();
    }

    console.warn('[Asaas] Nenhuma credencial global encontrada. Aplicando fallback legado.');

    row = await findLegacyIntegration(db, empresaId, normalizedEnvironment);

    if (!row && normalizedEnvironment) {
      row = await findLegacyIntegration(db, empresaId);
    }

    if (!row) {
      console.warn('[Asaas] Fallback legado não encontrou credenciais ativas para o Asaas.');
      throw new AsaasIntegrationNotConfiguredError();
    }
  }

  if (!row) {
    throw new AsaasIntegrationNotConfiguredError();
  }

  const resolvedEnvironment = normalizeAsaasEnvironment(row.environment);
  const baseUrl = normalizeAsaasBaseUrl(resolvedEnvironment, row.url_api);
  const accessToken = normalizeToken(row.key_value);
  const isGlobal = isTruthy(row.global);

  const rawCredentialId = row.credential_id as unknown;
  let credentialId: number | null = null;

  if (typeof rawCredentialId === 'number' && Number.isFinite(rawCredentialId)) {
    credentialId = Math.trunc(rawCredentialId);
  } else if (typeof rawCredentialId === 'string' && rawCredentialId.trim()) {
    const parsed = Number.parseInt(rawCredentialId.trim(), 10);
    if (Number.isFinite(parsed)) {
      credentialId = parsed;
    }
  }

  return {
    baseUrl,
    accessToken,
    environment: resolvedEnvironment,
    integrationId: row.id,
    credentialId,
    isGlobal,
  };
}

export const createAsaasClient = async (
  empresaId: number,
  db: Queryable = pool,
  overrides: Partial<Omit<AsaasClientConfig, 'accessToken' | 'baseUrl'>> = {},
  environment?: AsaasEnvironment,
): Promise<AsaasClient> => {
  const normalizedEnvironment = environment
    ? normalizeAsaasEnvironment(environment)
    : undefined;
  const integration = await resolveAsaasIntegration(empresaId, db, normalizedEnvironment);
  return new AsaasClient({
    baseUrl: integration.baseUrl,
    accessToken: integration.accessToken,
    ...overrides,
  });
};

export default resolveAsaasIntegration;

export { ASAAS_DEFAULT_BASE_URLS, normalizeAsaasBaseUrl, normalizeAsaasEnvironment };
<<<<<<< HEAD

if (typeof module !== 'undefined') {
  module.exports = {
    resolveAsaasIntegration,
    createAsaasClient,
    AsaasIntegrationNotConfiguredError,
    ASAAS_DEFAULT_BASE_URLS,
    normalizeAsaasBaseUrl,
    normalizeAsaasEnvironment,
    default: resolveAsaasIntegration,
  } satisfies Record<string, unknown>;
}
=======
export type { AsaasEnvironment };
>>>>>>> 426668ed
<|MERGE_RESOLUTION|>--- conflicted
+++ resolved
@@ -301,7 +301,6 @@
 export default resolveAsaasIntegration;
 
 export { ASAAS_DEFAULT_BASE_URLS, normalizeAsaasBaseUrl, normalizeAsaasEnvironment };
-<<<<<<< HEAD
 
 if (typeof module !== 'undefined') {
   module.exports = {
@@ -313,7 +312,4 @@
     normalizeAsaasEnvironment,
     default: resolveAsaasIntegration,
   } satisfies Record<string, unknown>;
-}
-=======
-export type { AsaasEnvironment };
->>>>>>> 426668ed
+}