import { PoolClient, QueryResultRow } from 'pg';
import { setTimeout as delay } from 'timers/promises';
import pool from './db';

type Queryable = {
  query: (
    text: string,
    params?: unknown[],
  ) => Promise<{ rows: QueryResultRow[]; rowCount: number }>;
};

export interface ProcessSyncIntegrationInfo {
  id: number;
  provider: string;
  environment: string;
  apiUrl: string | null;
  active: boolean;
}

export interface ProcessSyncRecord {
  id: number;
  processoId: number | null;
  integrationApiKeyId: number | null;
  integration?: ProcessSyncIntegrationInfo | null;
  remoteRequestId: string | null;
  requestType: string;
  requestedBy: number | null;
  requestedAt: string;
  requestPayload: unknown;
  requestHeaders: unknown;
  status: string;
  statusReason: string | null;
  completedAt: string | null;
  metadata: unknown;
  createdAt: string;
  updatedAt: string;
}

export interface ProcessResponseRecord {
  id: number;
  processoId: number | null;
  processSyncId: number | null;
  integrationApiKeyId: number | null;
  integration?: ProcessSyncIntegrationInfo | null;
  deliveryId: string | null;
  source: string;
  statusCode: number | null;
  receivedAt: string;
  payload: unknown;
  headers: unknown;
  errorMessage: string | null;
  createdAt: string;
}

export interface SyncAuditRecord {
  id: number;
  processoId: number | null;
  processSyncId: number | null;
  processResponseId: number | null;
  integrationApiKeyId: number | null;
  integration?: ProcessSyncIntegrationInfo | null;
  eventType: string;
  eventDetails: unknown;
  observedAt: string;
  createdAt: string;
}

interface ProcessSyncRow extends QueryResultRow {
  id: number;
  processo_id: number | null;
  integration_api_key_id: number | null;
  remote_request_id: string | null;
  request_type: string;
  requested_by: number | null;
  requested_at: string | Date;
  request_payload: unknown;
  request_headers: unknown;
  status: string;
  status_reason: string | null;
  completed_at: string | Date | null;
  metadata: unknown;
  created_at: string | Date;
  updated_at: string | Date;
  provider?: string | null;
  environment?: string | null;
  url_api?: string | null;
  active?: boolean | null;
}

interface ProcessResponseRow extends QueryResultRow {
  id: number;
  processo_id: number | null;
  process_sync_id: number | null;
  integration_api_key_id: number | null;
  delivery_id: string | null;
  source: string;
  status_code: number | null;
  received_at: string | Date;
  payload: unknown;
  headers: unknown;
  error_message: string | null;
  created_at: string | Date;
  provider?: string | null;
  environment?: string | null;
  url_api?: string | null;
  active?: boolean | null;
}

interface SyncAuditRow extends QueryResultRow {
  id: number;
  processo_id: number | null;
  process_sync_id: number | null;
  process_response_id: number | null;
  integration_api_key_id: number | null;
  event_type: string;
  event_details: unknown;
  observed_at: string | Date;
  created_at: string | Date;
  provider?: string | null;
  environment?: string | null;
  url_api?: string | null;
  active?: boolean | null;
}

const EMPTY_OBJECT = {} as const;

function normalizeOptionalString(value: unknown): string | null {
  if (typeof value !== 'string') {
    return null;
  }
  const trimmed = value.trim();
  return trimmed.length > 0 ? trimmed : null;
}

function normalizeNullableNumber(value: unknown): number | null {
  if (typeof value === 'number' && Number.isFinite(value)) {
    return Math.trunc(value);
  }
  if (typeof value === 'string') {
    const parsed = Number.parseInt(value, 10);
    return Number.isFinite(parsed) ? parsed : null;
  }
  return null;
}

function normalizeStatus(value: unknown, fallback: string): string {
  const normalized = normalizeOptionalString(value);
  return normalized ?? fallback;
}

function normalizeRequestType(value: unknown): string | null {
  const normalized = normalizeOptionalString(value);
  if (!normalized) {
    return null;
  }
  return normalized.toLowerCase();
}

function normalizeDateInput(value: unknown): string | Date | null {
  if (value === undefined) {
    return null;
  }
  if (value === null) {
    return null;
  }
  if (value instanceof Date) {
    return value;
  }
  if (typeof value === 'string') {
    const trimmed = value.trim();
    return trimmed ? trimmed : null;
  }
  return null;
}

function toJsonText(value: unknown, fallback: string | null): string | null {
  if (value === undefined || value === null) {
    return fallback;
  }

  try {
    return JSON.stringify(value);
  } catch (error) {
    if (fallback !== undefined) {
      return fallback;
    }
    throw error;
  }
}

function parseJsonColumn<T>(value: unknown, fallback: T): T {
  if (value === null || value === undefined) {
    return fallback;
  }

  if (typeof value === 'string') {
    try {
      return JSON.parse(value) as T;
    } catch (error) {
      return fallback;
    }
  }

  if (typeof value === 'object') {
    return value as T;
  }

  return fallback;
}

function formatTimestamp(value: string | Date): string {
  if (value instanceof Date) {
    return value.toISOString();
  }
  return new Date(value).toISOString();
}

function formatNullableTimestamp(value: string | Date | null): string | null {
  if (!value) {
    return null;
  }
  return formatTimestamp(value);
}

function mapIntegration(row: { integration_api_key_id?: number | null; provider?: string | null; environment?: string | null; url_api?: string | null; active?: boolean | null; }): ProcessSyncIntegrationInfo | null {
  if (!row.integration_api_key_id) {
    return null;
  }
  return {
    id: row.integration_api_key_id,
    provider: row.provider ?? 'judit',
    environment: row.environment ?? 'producao',
    apiUrl: row.url_api ?? null,
    active: row.active ?? true,
  };
}

function mapProcessSyncRow(row: ProcessSyncRow): ProcessSyncRecord {
  return {
    id: row.id,
    processoId: row.processo_id ?? null,
    integrationApiKeyId: row.integration_api_key_id ?? null,
    integration: mapIntegration(row),
    remoteRequestId: row.remote_request_id ?? null,
    requestType: row.request_type,
    requestedBy: row.requested_by ?? null,
    requestedAt: formatTimestamp(row.requested_at),
    requestPayload: parseJsonColumn(row.request_payload, { ...EMPTY_OBJECT }),
    requestHeaders: parseJsonColumn(row.request_headers, null),
    status: row.status,
    statusReason: row.status_reason ?? null,
    completedAt: formatNullableTimestamp(row.completed_at ?? null),
    metadata: parseJsonColumn(row.metadata, { ...EMPTY_OBJECT }),
    createdAt: formatTimestamp(row.created_at),
    updatedAt: formatTimestamp(row.updated_at),
  };
}

function mapProcessResponseRow(row: ProcessResponseRow): ProcessResponseRecord {
  return {
    id: row.id,
    processoId: row.processo_id ?? null,
    processSyncId: row.process_sync_id ?? null,
    integrationApiKeyId: row.integration_api_key_id ?? null,
    integration: mapIntegration(row),
    deliveryId: row.delivery_id ?? null,
    source: row.source,
    statusCode: row.status_code ?? null,
    receivedAt: formatTimestamp(row.received_at),
    payload: parseJsonColumn(row.payload, { ...EMPTY_OBJECT }),
    headers: parseJsonColumn(row.headers, null),
    errorMessage: row.error_message ?? null,
    createdAt: formatTimestamp(row.created_at),
  };
}

function mapSyncAuditRow(row: SyncAuditRow): SyncAuditRecord {
  return {
    id: row.id,
    processoId: row.processo_id ?? null,
    processSyncId: row.process_sync_id ?? null,
    processResponseId: row.process_response_id ?? null,
    integrationApiKeyId: row.integration_api_key_id ?? null,
    integration: mapIntegration(row),
    eventType: row.event_type,
    eventDetails: parseJsonColumn(row.event_details, { ...EMPTY_OBJECT }),
    observedAt: formatTimestamp(row.observed_at),
    createdAt: formatTimestamp(row.created_at),
  };
}

export interface RegisterProcessRequestInput {
  processoId?: number | null;
  integrationApiKeyId?: number | null;
  remoteRequestId?: string | null;
  requestType?: string | null;
  requestedBy?: number | null;
  requestedAt?: string | Date | null;
  requestPayload?: unknown;
  requestHeaders?: unknown;
  status?: string | null;
  statusReason?: string | null;
  metadata?: unknown;
}

export async function registerProcessRequest(
  input: RegisterProcessRequestInput,
  client: Queryable = pool,
): Promise<ProcessSyncRecord> {
  const requestType = normalizeRequestType(input.requestType);
  const statusValue = normalizeStatus(input.status, 'pending');

  const result = await client.query(
    `INSERT INTO public.process_sync (
       processo_id,
       integration_api_key_id,
       remote_request_id,
       request_type,
       requested_by,
       requested_at,
       request_payload,
       request_headers,
       status,
       status_reason,
       metadata
     ) VALUES (
       $1,
       $2,
       $3,
       COALESCE($4, 'manual'),
       $5,
       COALESCE($6::timestamptz, NOW()),
       COALESCE($7::jsonb, '{}'::jsonb),
       $8::jsonb,
       $9,
       $10,
       $11::jsonb
     )
     RETURNING
       id,
       processo_id,
       integration_api_key_id,
       remote_request_id,
       request_type,
       requested_by,
       requested_at,
       request_payload,
       request_headers,
       status,
       status_reason,
       completed_at,
       metadata,
       created_at,
       updated_at`,
    [
      normalizeNullableNumber(input.processoId),
      normalizeNullableNumber(input.integrationApiKeyId),
      normalizeOptionalString(input.remoteRequestId),
      requestType,
      normalizeNullableNumber(input.requestedBy),
      normalizeDateInput(input.requestedAt),
      toJsonText(input.requestPayload, '{}'),
      toJsonText(input.requestHeaders, null),
      statusValue,
      normalizeOptionalString(input.statusReason),
      toJsonText(input.metadata, '{}'),
    ],
  );

  return mapProcessSyncRow(result.rows[0] as ProcessSyncRow);
}

export interface UpdateProcessSyncStatusInput {
  status?: string | null;
  statusReason?: string | null;
  completedAt?: string | Date | null;
  metadata?: unknown;
}

export async function updateProcessSyncStatus(
  id: number,
  updates: UpdateProcessSyncStatusInput,
  client: Queryable = pool,
): Promise<ProcessSyncRecord | null> {
  const assignments: string[] = [];
  const values: unknown[] = [];
  let index = 1;

  if (Object.prototype.hasOwnProperty.call(updates, 'status')) {
    assignments.push(`status = $${index++}`);
    values.push(updates.status === null ? null : normalizeStatus(updates.status, 'pending'));
  }

  if (Object.prototype.hasOwnProperty.call(updates, 'statusReason')) {
    assignments.push(`status_reason = $${index++}`);
    values.push(updates.statusReason === null ? null : normalizeOptionalString(updates.statusReason));
  }

  if (Object.prototype.hasOwnProperty.call(updates, 'completedAt')) {
    assignments.push(`completed_at = $${index++}::timestamptz`);
    values.push(normalizeDateInput(updates.completedAt ?? null));
  }

  if (Object.prototype.hasOwnProperty.call(updates, 'metadata')) {
    assignments.push(`metadata = $${index++}::jsonb`);
    values.push(toJsonText(updates.metadata ?? null, '{}'));
  }

  assignments.push(`updated_at = NOW()`);

  const query = `UPDATE public.process_sync SET ${assignments.join(', ')} WHERE id = $${index} RETURNING
      id,
      processo_id,
      integration_api_key_id,
      remote_request_id,
      request_type,
      requested_by,
      requested_at,
      request_payload,
      request_headers,
      status,
      status_reason,
      completed_at,
      metadata,
      created_at,
      updated_at`;

  values.push(id);

  const result = await client.query(query, values);
  if (result.rowCount === 0) {
    return null;
  }
  return mapProcessSyncRow(result.rows[0] as ProcessSyncRow);
}

export interface RegisterProcessResponseInput {
  processoId?: number | null;
  processSyncId?: number | null;
  integrationApiKeyId?: number | null;
  deliveryId?: string | null;
  source?: string | null;
  statusCode?: number | null;
  receivedAt?: string | Date | null;
  payload?: unknown;
  headers?: unknown;
  errorMessage?: string | null;
}

export async function registerProcessResponse(
  input: RegisterProcessResponseInput,
  client: Queryable = pool,
): Promise<ProcessResponseRecord> {
  const result = await client.query(
    `INSERT INTO public.process_response (
       processo_id,
       process_sync_id,
       integration_api_key_id,
       delivery_id,
       source,
       status_code,
       received_at,
       payload,
       headers,
       error_message
     ) VALUES (
       $1,
       $2,
       $3,
       $4,
       COALESCE($5, 'webhook'),
       $6,
       COALESCE($7::timestamptz, NOW()),
       COALESCE($8::jsonb, '{}'::jsonb),
       $9::jsonb,
       $10
     )
     RETURNING
       id,
       processo_id,
       process_sync_id,
       integration_api_key_id,
       delivery_id,
       source,
       status_code,
       received_at,
       payload,
       headers,
       error_message,
       created_at`,
    [
      normalizeNullableNumber(input.processoId),
      normalizeNullableNumber(input.processSyncId),
      normalizeNullableNumber(input.integrationApiKeyId),
      normalizeOptionalString(input.deliveryId),
      normalizeOptionalString(input.source),
      input.statusCode === undefined ? null : normalizeNullableNumber(input.statusCode),
      normalizeDateInput(input.receivedAt),
      toJsonText(input.payload, '{}'),
      toJsonText(input.headers, null),
      normalizeOptionalString(input.errorMessage),
    ],
  );

  return mapProcessResponseRow(result.rows[0] as ProcessResponseRow);
}

export interface RegisterSyncAuditInput {
  processoId?: number | null;
  processSyncId?: number | null;
  processResponseId?: number | null;
  integrationApiKeyId?: number | null;
  eventType: string;
  eventDetails?: unknown;
  observedAt?: string | Date | null;
}

export async function registerSyncAudit(
  input: RegisterSyncAuditInput,
  client: Queryable = pool,
): Promise<SyncAuditRecord> {
  const eventType = normalizeStatus(input.eventType, 'event');

  const result = await client.query(
    `INSERT INTO public.sync_audit (
       processo_id,
       process_sync_id,
       process_response_id,
       integration_api_key_id,
       event_type,
       event_details,
       observed_at
     ) VALUES (
       $1,
       $2,
       $3,
       $4,
       $5,
       COALESCE($6::jsonb, '{}'::jsonb),
       COALESCE($7::timestamptz, NOW())
     )
     RETURNING
       id,
       processo_id,
       process_sync_id,
       process_response_id,
       integration_api_key_id,
       event_type,
       event_details,
       observed_at,
       created_at`,
    [
      normalizeNullableNumber(input.processoId),
      normalizeNullableNumber(input.processSyncId),
      normalizeNullableNumber(input.processResponseId),
      normalizeNullableNumber(input.integrationApiKeyId),
      eventType,
      toJsonText(input.eventDetails, '{}'),
      normalizeDateInput(input.observedAt),
    ],
  );

  return mapSyncAuditRow(result.rows[0] as SyncAuditRow);
}

export async function listProcessSyncs(
  processoId: number,
  client: Queryable = pool,
): Promise<ProcessSyncRecord[]> {
  const result = await client.query(
    `SELECT
       ps.id,
       ps.processo_id,
       ps.integration_api_key_id,
       ps.remote_request_id,
       ps.request_type,
       ps.requested_by,
       ps.requested_at,
       ps.request_payload,
       ps.request_headers,
       ps.status,
       ps.status_reason,
       ps.completed_at,
       ps.metadata,
       ps.created_at,
       ps.updated_at,
       iak.provider,
       iak.environment,
       iak.url_api,
       iak.active
     FROM public.process_sync ps
     LEFT JOIN public.integration_api_keys iak ON iak.id = ps.integration_api_key_id
     WHERE ps.processo_id = $1
     ORDER BY ps.requested_at DESC, ps.id DESC`,
    [processoId],
  );

  return result.rows.map((row) => mapProcessSyncRow(row as ProcessSyncRow));
}

export async function listProcessResponses(
  processoId: number,
  client: Queryable = pool,
): Promise<ProcessResponseRecord[]> {
  const result = await client.query(
    `SELECT
       pr.id,
       pr.processo_id,
       pr.process_sync_id,
       pr.integration_api_key_id,
       pr.delivery_id,
       pr.source,
       pr.status_code,
       pr.received_at,
       pr.payload,
       pr.headers,
       pr.error_message,
       pr.created_at,
       iak.provider,
       iak.environment,
       iak.url_api,
       iak.active
     FROM public.process_response pr
     LEFT JOIN public.integration_api_keys iak ON iak.id = pr.integration_api_key_id
     WHERE pr.processo_id = $1
     ORDER BY pr.received_at DESC, pr.id DESC`,
    [processoId],
  );

  return result.rows.map((row) => mapProcessResponseRow(row as ProcessResponseRow));
}

export async function listSyncAudits(
  processoId: number,
  client: Queryable = pool,
): Promise<SyncAuditRecord[]> {
  const result = await client.query(
    `SELECT
       sa.id,
       sa.processo_id,
       sa.process_sync_id,
       sa.process_response_id,
       sa.integration_api_key_id,
       sa.event_type,
       sa.event_details,
       sa.observed_at,
       sa.created_at,
       iak.provider,
       iak.environment,
       iak.url_api,
       iak.active
     FROM public.sync_audit sa
     LEFT JOIN public.integration_api_keys iak ON iak.id = sa.integration_api_key_id
     WHERE sa.processo_id = $1
     ORDER BY sa.observed_at DESC, sa.id DESC`,
    [processoId],
  );

  return result.rows.map((row) => mapSyncAuditRow(row as SyncAuditRow));
}

export async function findProcessByNumber(
  processNumber: string,
  client: Queryable = pool,
): Promise<{ id: number } | null> {
  const normalized = normalizeOptionalString(processNumber);
  if (!normalized) {
    return null;
  }

  const result = await client.query(
    `SELECT id FROM public.processos WHERE numero = $1 ORDER BY id ASC LIMIT 1`,
    [normalized],
  );

  if (result.rowCount === 0) {
    return null;
  }

  return { id: (result.rows[0] as QueryResultRow).id as number };
}

export async function findProcessSyncByRemoteId(
  remoteRequestId: string,
  client: Queryable = pool,
): Promise<ProcessSyncRecord | null> {
  const normalized = normalizeOptionalString(remoteRequestId);
  if (!normalized) {
    return null;
  }

  const result = await client.query(
    `SELECT
       ps.id,
       ps.processo_id,
       ps.integration_api_key_id,
       ps.remote_request_id,
       ps.request_type,
       ps.requested_by,
       ps.requested_at,
       ps.request_payload,
       ps.request_headers,
       ps.status,
       ps.status_reason,
       ps.completed_at,
       ps.metadata,
       ps.created_at,
       ps.updated_at,
       iak.provider,
       iak.environment,
       iak.url_api,
       iak.active
     FROM public.process_sync ps
     LEFT JOIN public.integration_api_keys iak ON iak.id = ps.integration_api_key_id
     WHERE ps.remote_request_id = $1
     ORDER BY ps.id DESC
     LIMIT 1`,
    [normalized],
  );

  if (result.rowCount === 0) {
    return null;
  }

  return mapProcessSyncRow(result.rows[0] as ProcessSyncRow);
}


const TRACKING_ENDPOINT = 'https://tracking.prod.judit.io/tracking';
const REQUESTS_ENDPOINT = 'https://requests.prod.judit.io/requests';

const DEFAULT_CONFIGURATION_CACHE_TTL_MS = 60_000;

const DEFAULT_MAX_RETRIES = 3;
const DEFAULT_BACKOFF_MS = 500;

interface JuditIntegrationConfiguration {
  apiKey: string;
  requestsEndpoint: string;
  trackingEndpoint: string;
  integrationId: number | null;
}

export class JuditConfigurationError extends Error {
  constructor(message: string) {
    super(message);
    this.name = 'JuditConfigurationError';
  }
}

export class JuditApiError extends Error {
  readonly status: number;
  readonly body: unknown;

  constructor(message: string, status: number, body: unknown) {
    super(message);
    this.name = 'JuditApiError';
    this.status = status;
    this.body = body;
  }
}

export type JuditRequestSource = 'details' | 'manual' | 'cron' | 'webhook' | 'system';

export interface JuditTrackingResponse {
  tracking_id: string;
  process_number?: string;
  hour_range?: string | null;
  status?: string | null;
  recurrence?: number | null;
}

export interface JuditRequestResponse {
  request_id: string;
  status: string;
  result?: unknown;
  tracking_id?: string;
}

export interface JuditRequestRecord {
  requestId: string;
  status: string;
  source: JuditRequestSource;
  result: unknown;
  createdAt: string;
  updatedAt: string;
}

interface EnsureTrackingOptions {
  trackingId?: string | null;
  hourRange?: string | null;
  client?: PoolClient;
}

interface TriggerRequestOptions {
  source: JuditRequestSource;
  actorUserId?: number | null;
  skipIfPending?: boolean;
  client?: PoolClient;
}

export class JuditProcessService {
  private readonly envApiKey: string | null;
  private readonly maxRetries: number;
  private readonly backoffMs: number;
  private readonly configurationCacheTtlMs: number;
  private configurationCache: JuditIntegrationConfiguration | null = null;
  private configurationCacheExpiresAt = 0;
  private loadingConfiguration: Promise<JuditIntegrationConfiguration | null> | null = null;

  constructor(apiKey: string | undefined | null = process.env.JUDIT_API_KEY) {
    const trimmedKey = typeof apiKey === 'string' ? apiKey.trim() : '';
    this.envApiKey = trimmedKey ? trimmedKey : null;
    this.maxRetries = this.resolveNumericEnv('JUDIT_MAX_RETRIES', DEFAULT_MAX_RETRIES, 1, 10);
    this.backoffMs = this.resolveNumericEnv('JUDIT_BACKOFF_MS', DEFAULT_BACKOFF_MS, 100, 60000);
    this.configurationCacheTtlMs = DEFAULT_CONFIGURATION_CACHE_TTL_MS;
  }

  async isEnabled(): Promise<boolean> {
    try {
      const config = await this.resolveConfiguration({ markUsage: false });
      return config !== null;
    } catch (error) {
      console.error('[Judit] Falha ao verificar configuração da integração.', error);
      return false;
    }
  }

  private buildEndpoints(baseUrl: string | null | undefined): {
    requestsEndpoint: string;
    trackingEndpoint: string;
  } {
    if (typeof baseUrl === 'string') {
      const trimmed = baseUrl.trim();
      if (trimmed) {
        const normalized = trimmed.replace(/\/+$/, '');
        return {
          requestsEndpoint: `${normalized}/requests`,
          trackingEndpoint: `${normalized}/tracking`,
        };
      }
    }

    return {
      requestsEndpoint: REQUESTS_ENDPOINT,
      trackingEndpoint: TRACKING_ENDPOINT,
    };
  }

  private async loadConfigurationFromSources(
    client?: PoolClient,
  ): Promise<JuditIntegrationConfiguration | null> {
    if (this.envApiKey) {
      const endpoints = this.buildEndpoints(null);
      return {
        apiKey: this.envApiKey,
        requestsEndpoint: endpoints.requestsEndpoint,
        trackingEndpoint: endpoints.trackingEndpoint,
        integrationId: null,
      };
    }

    const executor = client ?? pool;
    const result = await executor.query(
      `SELECT id, key_value, url_api
         FROM public.integration_api_keys
        WHERE provider = 'judit' AND active IS TRUE
        ORDER BY (environment = 'producao') DESC,
                 last_used DESC NULLS LAST,
                 updated_at DESC,
                 id DESC
        LIMIT 1`,
    );

    if (result.rowCount === 0) {
      return null;
    }

    const row = result.rows[0] as {
      id: number | null;
      key_value: unknown;
      url_api: unknown;
    };

    const keyValue = typeof row.key_value === 'string' ? row.key_value.trim() : '';
    if (!keyValue) {
      return null;
    }

    const endpoints = this.buildEndpoints(typeof row.url_api === 'string' ? row.url_api : null);

    return {
      apiKey: keyValue,
      requestsEndpoint: endpoints.requestsEndpoint,
      trackingEndpoint: endpoints.trackingEndpoint,
      integrationId: typeof row.id === 'number' ? row.id : null,
    };
  }

  private async resolveConfiguration(options: {
    client?: PoolClient;
    forceRefresh?: boolean;
    markUsage?: boolean;
  } = {}): Promise<JuditIntegrationConfiguration | null> {
    const now = Date.now();
    if (!options.forceRefresh && this.configurationCache && now < this.configurationCacheExpiresAt) {
      if (options.markUsage && this.configurationCache.integrationId) {
        void this.markIntegrationAsUsed(this.configurationCache.integrationId, options.client);
      }
      return this.configurationCache;
    }

    if (this.loadingConfiguration) {
      try {
        const cached = await this.loadingConfiguration;
        if (!options.forceRefresh && cached && this.configurationCache && now < this.configurationCacheExpiresAt) {
          if (options.markUsage && this.configurationCache.integrationId) {
            void this.markIntegrationAsUsed(this.configurationCache.integrationId, options.client);
          }
          return this.configurationCache;
        }
      } catch {
        // ignore and fetch a new configuration
      }
    }

    const loader = this.loadConfigurationFromSources(options.client);
    this.loadingConfiguration = loader;

    try {
      const configuration = await loader;
      this.configurationCache = configuration;
      this.configurationCacheExpiresAt = Date.now() + this.configurationCacheTtlMs;

      if (configuration && options.markUsage && configuration.integrationId) {
        void this.markIntegrationAsUsed(configuration.integrationId, options.client);
      }

      return configuration;
    } finally {
      this.loadingConfiguration = null;
    }
  }

  private async requireConfiguration(options: { client?: PoolClient } = {}): Promise<JuditIntegrationConfiguration> {
    const configuration = await this.resolveConfiguration({ ...options, markUsage: true });
    if (!configuration) {
      throw new JuditConfigurationError('Integração com a Judit está desabilitada.');
    }
    return configuration;
  }

  private async markIntegrationAsUsed(integrationId: number, client?: PoolClient): Promise<void> {
    try {
      const executor = client ?? pool;
      await executor.query('UPDATE public.integration_api_keys SET last_used = NOW() WHERE id = $1', [integrationId]);
    } catch (error) {
      console.warn('[Judit] Falha ao atualizar last_used da credencial Judit.', error);
    }
  }

  invalidateConfigurationCache(): void {
    this.configurationCache = null;
    this.configurationCacheExpiresAt = 0;
  }

  private resolveNumericEnv(name: string, fallback: number, min: number, max: number): number {
    const raw = process.env[name];
    if (!raw) {
      return fallback;
    }

    const parsed = Number.parseInt(raw, 10);
    if (!Number.isFinite(parsed)) {
      return fallback;
    }

    return Math.min(Math.max(parsed, min), max);
  }

  private buildHeaders(config: JuditIntegrationConfiguration): HeadersInit {
    return {
      'Content-Type': 'application/json',
      Accept: 'application/json',
      'api-key': config.apiKey,
    } satisfies HeadersInit;
  }

  private async requestWithRetry<T>(
    config: JuditIntegrationConfiguration,
    url: string,
    init: RequestInit,
    attempt = 0,
  ): Promise<T> {
    try {
      const response = await fetch(url, {
        ...init,
        headers: { ...init.headers, ...this.buildHeaders(config) },
      });

      if (response.ok) {
        const contentType = response.headers.get('content-type');
        if (contentType && contentType.includes('application/json')) {
          return (await response.json()) as T;
        }

        const text = await response.text();
        return JSON.parse(text) as T;
      }

      const retryable = response.status >= 500 || response.status === 429;
      const body = await this.safeParseBody(response);

      if (retryable && attempt + 1 < this.maxRetries) {
        await delay(this.backoffMs * 2 ** attempt);
        return this.requestWithRetry<T>(config, url, init, attempt + 1);
      }

      throw new JuditApiError(`Requisição para Judit falhou com status ${response.status}`, response.status, body);
    } catch (error) {
      if (error instanceof JuditApiError) {
        throw error;
      }

      if (attempt + 1 < this.maxRetries) {
        await delay(this.backoffMs * 2 ** attempt);
        return this.requestWithRetry<T>(config, url, init, attempt + 1);
      }

      throw error;
    }
  }

  private async safeParseBody(response: Response): Promise<unknown> {
    try {
      const contentType = response.headers.get('content-type');
      if (contentType && contentType.includes('application/json')) {
        return await response.json();
      }
      const text = await response.text();
      if (!text) {
        return null;
      }
      return JSON.parse(text);
    } catch {
      return null;
    }
  }

  async createTracking(
    processNumber: string,
    config?: JuditIntegrationConfiguration,
  ): Promise<JuditTrackingResponse> {
    const resolvedConfig = config ?? (await this.requireConfiguration());

    return this.requestWithRetry<JuditTrackingResponse>(resolvedConfig, resolvedConfig.trackingEndpoint, {
      method: 'POST',
      body: JSON.stringify({ process_number: processNumber, recurrence: 1 }),
    });
  }

  async renewTracking(
    trackingId: string,
    processNumber: string,
    config?: JuditIntegrationConfiguration,
  ): Promise<JuditTrackingResponse> {
    const resolvedConfig = config ?? (await this.requireConfiguration());
    const url = `${resolvedConfig.trackingEndpoint}/${encodeURIComponent(trackingId)}`;
    return this.requestWithRetry<JuditTrackingResponse>(resolvedConfig, url, {
      method: 'PUT',
      body: JSON.stringify({ process_number: processNumber, recurrence: 1 }),
    });
  }

  async triggerRequest(
    processNumber: string,
    config?: JuditIntegrationConfiguration,
  ): Promise<JuditRequestResponse> {
    const resolvedConfig = config ?? (await this.requireConfiguration());
    return this.requestWithRetry<JuditRequestResponse>(resolvedConfig, resolvedConfig.requestsEndpoint, {
      method: 'POST',
      body: JSON.stringify({
        search: {
          search_type: 'lawsuit_cnj',
          search_key: processNumber,
        },
<<<<<<< HEAD
        with_attachments: true,
=======
        with_attachments: false,
>>>>>>> eb3ccfd0
      }),
    });
  }

  async getRequestStatusFromApi(
    requestId: string,
    config?: JuditIntegrationConfiguration,
  ): Promise<JuditRequestResponse> {
    const resolvedConfig = config ?? (await this.requireConfiguration());
    const url = `${resolvedConfig.requestsEndpoint}/${encodeURIComponent(requestId)}`;
    return this.requestWithRetry<JuditRequestResponse>(resolvedConfig, url, { method: 'GET' });
  }

  async ensureTrackingForProcess(
    processoId: number,
    processNumber: string,
    options: EnsureTrackingOptions = {}
  ): Promise<JuditTrackingResponse | null> {
    const useClient = options.client ?? (await pool.connect());
    const shouldRelease = !options.client;
    const manageTransaction = !options.client;

    try {
      const config = await this.resolveConfiguration({ client: useClient, markUsage: true });
      if (!config) {
        return null;
      }

      if (manageTransaction) {
        await useClient.query('BEGIN');
      }

      let trackingResponse: JuditTrackingResponse;

      if (options.trackingId) {
        try {
          trackingResponse = await this.renewTracking(options.trackingId, processNumber, config);
        } catch (error) {
          console.warn('[Judit] Falha ao renovar tracking, criando um novo.', error);
          trackingResponse = await this.createTracking(processNumber, config);
        }
      } else {
        trackingResponse = await this.createTracking(processNumber, config);
      }

      const hourRange = typeof trackingResponse.hour_range === 'string' ? trackingResponse.hour_range : null;
      const status = trackingResponse.status ?? 'active';

      await useClient.query(
        `UPDATE public.processos
           SET judit_tracking_id = $1,
               judit_tracking_hour_range = $2,
               atualizado_em = NOW()
         WHERE id = $3`,
        [trackingResponse.tracking_id, hourRange, processoId]
      );

      await useClient.query(
        `INSERT INTO public.processo_sync (processo_id, provider, status, tracking_id, hour_range, last_synced_at)
           VALUES ($1, 'judit', $2, $3, $4, NOW())
           ON CONFLICT (processo_id, provider)
           DO UPDATE SET
             status = EXCLUDED.status,
             tracking_id = EXCLUDED.tracking_id,
             hour_range = EXCLUDED.hour_range,
             last_synced_at = EXCLUDED.last_synced_at,
             atualizado_em = NOW()`,
        [processoId, status, trackingResponse.tracking_id, hourRange]
      );

      if (manageTransaction) {
        await useClient.query('COMMIT');
      }
      return trackingResponse;
    } catch (error) {
      if (manageTransaction) {
        await useClient.query('ROLLBACK');
      }
      throw error;
    } finally {
      if (shouldRelease) {
        useClient.release();
      }
    }
  }

  async triggerRequestForProcess(
    processoId: number,
    processNumber: string,
    options: TriggerRequestOptions
  ): Promise<JuditRequestRecord | null> {
    const client = options.client ?? (await pool.connect());
    const shouldRelease = !options.client;
    const manageTransaction = !options.client;

    try {
      if (manageTransaction) {
        await client.query('BEGIN');
      }

      if (options.skipIfPending) {
        const pendingLookup = await client.query(
          `SELECT request_id, status, source, result, criado_em, atualizado_em
             FROM public.processo_judit_requests
            WHERE processo_id = $1 AND status = 'pending'
            ORDER BY atualizado_em DESC
            LIMIT 1`,
          [processoId]
        );

        if ((pendingLookup.rowCount ?? 0) > 0) {
          const row = pendingLookup.rows[0];
          if (manageTransaction) {
            await client.query('COMMIT');
          }
          return {
            requestId: row.request_id,
            status: row.status,
            source: row.source,
            result: row.result,
            createdAt: row.criado_em.toISOString?.() ?? row.criado_em,
            updatedAt: row.atualizado_em.toISOString?.() ?? row.atualizado_em,
          };
        }
      }

      const config = await this.resolveConfiguration({ client, markUsage: true });
      if (!config) {
        if (manageTransaction) {
          await client.query('ROLLBACK');
        }
        return null;
      }

      const response = await this.triggerRequest(processNumber, config);

      const requestId = response.request_id;
      const status = response.status ?? 'pending';
      const result = response.result ?? null;

      const upsert = await client.query(
        `INSERT INTO public.processo_judit_requests (processo_id, request_id, status, source, result)
           VALUES ($1, $2, $3, $4, $5)
           ON CONFLICT (request_id)
           DO UPDATE SET
             status = EXCLUDED.status,
             source = EXCLUDED.source,
             result = EXCLUDED.result,
             atualizado_em = NOW()
           RETURNING request_id, status, source, result, criado_em, atualizado_em`,
        [processoId, requestId, status, options.source, result]
      );

      const row = upsert.rows[0];

      await client.query(
        `UPDATE public.processo_sync
            SET last_request_id = $1,
                last_request_status = $2,
                last_request_payload = $3,
                atualizado_em = NOW()
          WHERE processo_id = $4 AND provider = 'judit'`,
        [requestId, status, result, processoId]
      );

      if (options.actorUserId) {
        await client.query(
          `INSERT INTO public.processo_consultas_api (processo_id, sucesso, detalhes)
             VALUES ($1, $2, $3)`,
          [
            processoId,
            status === 'completed',
            JSON.stringify({
              provider: 'judit',
              action: 'trigger-request',
              source: options.source,
              requestId,
              status,
              actorUserId: options.actorUserId,
            }),
          ]
        );
      }

      if (manageTransaction) {
        await client.query('COMMIT');
      }

      return {
        requestId: row.request_id,
        status: row.status,
        source: row.source,
        result: row.result,
        createdAt: row.criado_em.toISOString?.() ?? row.criado_em,
        updatedAt: row.atualizado_em.toISOString?.() ?? row.atualizado_em,
      };
    } catch (error) {
      if (manageTransaction) {
        await client.query('ROLLBACK');
      }
      throw error;
    } finally {
      if (shouldRelease) {
        client.release();
      }
    }
  }

  async updateRequestStatus(
    processoId: number,
    requestId: string,
    status: string,
    result: unknown,
    options: { source?: JuditRequestSource; client?: PoolClient } = {}
  ): Promise<JuditRequestRecord | null> {
    const client = options.client ?? (await pool.connect());
    const shouldRelease = !options.client;
    const manageTransaction = !options.client;

    try {
      if (manageTransaction) {
        await client.query('BEGIN');
      }

      const upsert = await client.query(
        `INSERT INTO public.processo_judit_requests (processo_id, request_id, status, source, result)
           VALUES ($1, $2, $3, $4, $5)
           ON CONFLICT (request_id)
           DO UPDATE SET
             status = EXCLUDED.status,
             source = EXCLUDED.source,
             result = EXCLUDED.result,
             atualizado_em = NOW()
           RETURNING request_id, status, source, result, criado_em, atualizado_em`,
        [processoId, requestId, status, options.source ?? 'system', result]
      );

      const row = upsert.rows[0];

      await client.query(
        `UPDATE public.processo_sync
            SET last_request_id = $1,
                last_request_status = $2,
                last_request_payload = $3,
                last_synced_at = NOW(),
                atualizado_em = NOW()
          WHERE processo_id = $4 AND provider = 'judit'`,
        [requestId, status, result, processoId]
      );

      if (manageTransaction) {
        await client.query('COMMIT');
      }

      return {
        requestId: row.request_id,
        status: row.status,
        source: row.source,
        result: row.result,
        createdAt: row.criado_em.toISOString?.() ?? row.criado_em,
        updatedAt: row.atualizado_em.toISOString?.() ?? row.atualizado_em,
      };
    } catch (error) {
      if (manageTransaction) {
        await client.query('ROLLBACK');
      }
      throw error;
    } finally {
      if (shouldRelease) {
        client.release();
      }
    }
  }

  async getStoredRequest(
    processoId: number,
    requestId: string,
    client?: PoolClient
  ): Promise<JuditRequestRecord | null> {
    const useClient = client ?? (await pool.connect());
    const shouldRelease = !client;

    try {
      const result = await useClient.query(
        `SELECT request_id, status, source, result, criado_em, atualizado_em
           FROM public.processo_judit_requests
          WHERE processo_id = $1 AND request_id = $2
          LIMIT 1`,
        [processoId, requestId]
      );

      if (result.rowCount === 0) {
        return null;
      }

      const row = result.rows[0];
      return {
        requestId: row.request_id,
        status: row.status,
        source: row.source,
        result: row.result,
        createdAt: row.criado_em.toISOString?.() ?? row.criado_em,
        updatedAt: row.atualizado_em.toISOString?.() ?? row.atualizado_em,
      };
    } finally {
      if (shouldRelease) {
        useClient.release();
      }
    }
  }
}

const juditProcessService = new JuditProcessService();

export default juditProcessService;<|MERGE_RESOLUTION|>--- conflicted
+++ resolved
@@ -1084,11 +1084,7 @@
           search_type: 'lawsuit_cnj',
           search_key: processNumber,
         },
-<<<<<<< HEAD
-        with_attachments: true,
-=======
         with_attachments: false,
->>>>>>> eb3ccfd0
       }),
     });
   }
