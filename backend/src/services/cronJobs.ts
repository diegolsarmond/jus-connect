import projudiNotificationService, {
  FetchIntimacoesResult,
  ProjudiConfigurationError,
  ProjudiNotificationService,
} from './projudiNotificationService';
import asaasChargeSyncService, {
  AsaasChargeSyncService,
  AsaasConfigurationError,
  AsaasSyncResult,
} from './asaasChargeSync';
import juditProcessService from './juditProcessService';
import pool from './db';

const DEFAULT_INTERVAL_MS = 5 * 60 * 1000; // 5 minutes
const DEFAULT_LOOKBACK_MS = 24 * 60 * 60 * 1000; // 24 hours
const DEFAULT_OVERLAP_MS = 60 * 1000; // 1 minute
const DEFAULT_ASAAS_INTERVAL_MS = 5 * 60 * 1000; // 5 minutes

export interface ProjudiSyncStatus {
  enabled: boolean;
  running: boolean;
  intervalMs: number;
  lastRunAt: string | null;
  lastSuccessAt: string | null;
  lastErrorAt: string | null;
  lastErrorMessage?: string;
  lastResult?: FetchIntimacoesResult;
  lastReferenceUsed: string | null;
  nextReference: string | null;
  nextRunAt: string | null;
  lastManualTriggerAt: string | null;
}

export interface AsaasSyncStatus {
  enabled: boolean;
  running: boolean;
  intervalMs: number;
  lastRunAt: string | null;
  lastSuccessAt: string | null;
  lastErrorAt: string | null;
  lastErrorMessage?: string;
  lastResult?: AsaasSyncResult;
  nextRunAt: string | null;
  lastManualTriggerAt: string | null;
}

export interface JuditScheduledRunStatus {
  hour: number;
  minute: number;
  nextRunAt: string | null;
}

export interface JuditSyncStatus {
  enabled: boolean;
  running: boolean;
  lastRunAt: string | null;
  lastSuccessAt: string | null;
  lastErrorAt: string | null;
  lastErrorMessage?: string;
  lastManualTriggerAt: string | null;
  scheduledRuns: JuditScheduledRunStatus[];
}

interface InternalProjudiState {
  enabled: boolean;
  intervalMs: number;
  lookbackMs: number;
  overlapMs: number;
  nextReference: Date;
  lastReferenceUsed: Date | null;
  lastRunAt: Date | null;
  lastSuccessAt: Date | null;
  lastErrorAt: Date | null;
  lastErrorMessage?: string;
  lastResult?: FetchIntimacoesResult;
  nextRunAt: Date | null;
  lastManualTriggerAt: Date | null;
}

export class CronJobsService {
  private readonly projudiService: ProjudiNotificationService;
  private readonly asaasService: AsaasChargeSyncService;
  private projudiTimer: NodeJS.Timeout | null = null;
  private projudiRunning = false;
  private asaasTimer: NodeJS.Timeout | null = null;
  private asaasRunning = false;
  private projudiState: InternalProjudiState;
  private asaasState: {
    enabled: boolean;
    intervalMs: number;
    lastRunAt: Date | null;
    lastSuccessAt: Date | null;
    lastErrorAt: Date | null;
    lastErrorMessage?: string;
    lastResult?: AsaasSyncResult;
    nextRunAt: Date | null;
    lastManualTriggerAt: Date | null;
  };
  private juditSchedules: Array<{
    hour: number;
    minute: number;
    timer: NodeJS.Timeout | null;
    nextRunAt: Date | null;
  }>;
  private juditState: {
    enabled: boolean;
    running: boolean;
    lastRunAt: Date | null;
    lastSuccessAt: Date | null;
    lastErrorAt: Date | null;
    lastErrorMessage?: string;
    lastManualTriggerAt: Date | null;
  };

  constructor(
    projudiService: ProjudiNotificationService = projudiNotificationService,
    asaasService: AsaasChargeSyncService = asaasChargeSyncService
  ) {
    this.projudiService = projudiService;
    this.asaasService = asaasService;

    const intervalMs = this.resolveIntervalFromEnv();
    const lookbackMs = this.resolveLookbackFromEnv();
    const overlapMs = this.resolveOverlapFromEnv();

    this.projudiState = {
      enabled: false,
      intervalMs,
      lookbackMs,
      overlapMs,
      nextReference: this.computeInitialReference(lookbackMs),
      lastReferenceUsed: null,
      lastRunAt: null,
      lastSuccessAt: null,
      lastErrorAt: null,
      lastErrorMessage: undefined,
      lastResult: undefined,
      nextRunAt: null,
      lastManualTriggerAt: null,
    };

    this.asaasState = {
      enabled: false,
      intervalMs: this.resolveAsaasIntervalFromEnv(),
      lastRunAt: null,
      lastSuccessAt: null,
      lastErrorAt: null,
      lastErrorMessage: undefined,
      lastResult: undefined,
      nextRunAt: null,
      lastManualTriggerAt: null,
    };

    this.juditSchedules = [8, 12, 16].map((hour) => ({
      hour,
      minute: 0,
      timer: null,
      nextRunAt: null,
    }));

    this.juditState = {
      enabled: false,
      running: false,
      lastRunAt: null,
      lastSuccessAt: null,
      lastErrorAt: null,
      lastErrorMessage: undefined,
      lastManualTriggerAt: null,
    };

    void this.initializeJuditIntegration();
  }

  startProjudiSyncJob(): void {
    if (!this.projudiService.hasValidConfiguration()) {
      this.stopProjudiSyncJob();
      return;
    }

    this.projudiState.intervalMs = this.resolveIntervalFromEnv();
    this.projudiState.lookbackMs = this.resolveLookbackFromEnv();
    this.projudiState.overlapMs = this.resolveOverlapFromEnv();
    this.projudiState.enabled = true;

    if (!this.projudiState.lastReferenceUsed) {
      this.projudiState.nextReference = this.computeInitialReference();
    }

    if (this.projudiTimer) {
      clearInterval(this.projudiTimer);
    }

    const scheduleNextRun = () => {
      this.projudiState.nextRunAt = new Date(Date.now() + this.projudiState.intervalMs);
    };

    this.projudiTimer = setInterval(() => {
      void this.runProjudiSync(false).catch((error) => {
        if (!(error instanceof ProjudiConfigurationError)) {
          console.error('[CronJobs] Falha ao executar sincronização automática do Projudi.', error);
        }
      });
      scheduleNextRun();
    }, this.projudiState.intervalMs);

    scheduleNextRun();

    void this.runProjudiSync(false).catch((error) => {
      if (!(error instanceof ProjudiConfigurationError)) {
        console.error('[CronJobs] Falha ao executar sincronização inicial do Projudi.', error);
      }
    });
  }

  stopProjudiSyncJob(): void {
    if (this.projudiTimer) {
      clearInterval(this.projudiTimer);
      this.projudiTimer = null;
    }
    this.projudiState.enabled = false;
    this.projudiState.nextRunAt = null;
  }

  async triggerProjudiSyncNow(): Promise<{ status: ProjudiSyncStatus; triggered: boolean }> {
    if (!this.projudiService.hasValidConfiguration()) {
      throw new ProjudiConfigurationError(
        'Integração com o Projudi não está configurada. Defina PROJUDI_BASE_URL, PROJUDI_USER e PROJUDI_PASSWORD.',
      );
    }

    const alreadyRunning = this.projudiRunning;

    if (!alreadyRunning) {
      await this.runProjudiSync(true);
      return { status: this.getProjudiSyncStatus(), triggered: true };
    }

    return { status: this.getProjudiSyncStatus(), triggered: false };
  }

  getProjudiSyncStatus(): ProjudiSyncStatus {
    return {
      enabled: this.projudiState.enabled && this.projudiService.hasValidConfiguration(),
      running: this.projudiRunning,
      intervalMs: this.projudiState.intervalMs,
      lastRunAt: formatOptionalDate(this.projudiState.lastRunAt),
      lastSuccessAt: formatOptionalDate(this.projudiState.lastSuccessAt),
      lastErrorAt: formatOptionalDate(this.projudiState.lastErrorAt),
      lastErrorMessage: this.projudiState.lastErrorMessage,
      lastResult: this.projudiState.lastResult,
      lastReferenceUsed: formatOptionalDate(this.projudiState.lastReferenceUsed),
      nextReference: formatOptionalDate(this.projudiState.nextReference),
      nextRunAt: formatOptionalDate(this.projudiState.nextRunAt),
      lastManualTriggerAt: formatOptionalDate(this.projudiState.lastManualTriggerAt),
    };
  }

  startAsaasChargeSyncJob(): void {
    if (!this.asaasService.hasValidConfiguration()) {
      this.stopAsaasChargeSyncJob();
      return;
    }

    this.asaasState.intervalMs = this.resolveAsaasIntervalFromEnv();
    this.asaasState.enabled = true;

    if (this.asaasTimer) {
      clearInterval(this.asaasTimer);
    }

    const scheduleNextRun = () => {
      this.asaasState.nextRunAt = new Date(Date.now() + this.asaasState.intervalMs);
    };

    this.asaasTimer = setInterval(() => {
      void this.runAsaasChargeSync(false).catch((error) => {
        if (!(error instanceof AsaasConfigurationError)) {
          console.error('[CronJobs] Falha ao executar sincronização automática do Asaas.', error);
        }
      });
      scheduleNextRun();
    }, this.asaasState.intervalMs);

    scheduleNextRun();

    void this.runAsaasChargeSync(false).catch((error) => {
      if (!(error instanceof AsaasConfigurationError)) {
        console.error('[CronJobs] Falha ao executar sincronização inicial do Asaas.', error);
      }
    });
  }

  stopAsaasChargeSyncJob(): void {
    if (this.asaasTimer) {
      clearInterval(this.asaasTimer);
      this.asaasTimer = null;
    }
    this.asaasState.enabled = false;
    this.asaasState.nextRunAt = null;
  }

  async triggerAsaasSyncNow(): Promise<{ status: AsaasSyncStatus; triggered: boolean }> {
    if (!this.asaasService.hasValidConfiguration()) {
      throw new AsaasConfigurationError(
        'Integração com o Asaas não está configurada. Defina ASAAS_API_KEY e ASAAS_API_URL conforme necessário.',
      );
    }

    const alreadyRunning = this.asaasRunning;

    if (!alreadyRunning) {
      await this.runAsaasChargeSync(true);
      return { status: this.getAsaasSyncStatus(), triggered: true };
    }

    return { status: this.getAsaasSyncStatus(), triggered: false };
  }

  getAsaasSyncStatus(): AsaasSyncStatus {
    return {
      enabled: this.asaasState.enabled && this.asaasService.hasValidConfiguration(),
      running: this.asaasRunning,
      intervalMs: this.asaasState.intervalMs,
      lastRunAt: formatOptionalDate(this.asaasState.lastRunAt),
      lastSuccessAt: formatOptionalDate(this.asaasState.lastSuccessAt),
      lastErrorAt: formatOptionalDate(this.asaasState.lastErrorAt),
      lastErrorMessage: this.asaasState.lastErrorMessage,
      lastResult: this.asaasState.lastResult,
      nextRunAt: formatOptionalDate(this.asaasState.nextRunAt),
      lastManualTriggerAt: formatOptionalDate(this.asaasState.lastManualTriggerAt),
    };
  }

  private async initializeJuditIntegration(): Promise<void> {
    try {
      const enabled = await juditProcessService.isEnabled();
      this.juditState.enabled = enabled;

      if (enabled) {
        this.startJuditSchedules();
      } else {
        this.clearJuditSchedules();
      }
    } catch (error) {
      console.error('[CronJobs] Falha ao inicializar agendamentos da Judit.', error);
      this.juditState.enabled = false;
      this.clearJuditSchedules();
    }
  }

  private startJuditSchedules(): void {
    for (const schedule of this.juditSchedules) {
      void this.scheduleNextJuditRun(schedule);
    }
  }

  private clearJuditSchedules(): void {
    for (const schedule of this.juditSchedules) {
      if (schedule.timer) {
        clearTimeout(schedule.timer);
        schedule.timer = null;
      }
      schedule.nextRunAt = null;
    }
  }

  private async scheduleNextJuditRun(schedule: {
    hour: number;
    minute: number;
    timer: NodeJS.Timeout | null;
    nextRunAt: Date | null;
  }): Promise<void> {
    try {
      if (!(await juditProcessService.isEnabled())) {
        this.juditState.enabled = false;
        this.clearJuditSchedules();
        return;
      }

      this.juditState.enabled = true;
      const nextRun = this.computeNextJuditExecution(schedule.hour, schedule.minute);
      schedule.nextRunAt = nextRun;
      const delay = Math.max(0, nextRun.getTime() - Date.now());

      schedule.timer = setTimeout(() => {
        void this.executeScheduledJuditRun(schedule);
      }, delay);
    } catch (error) {
      console.error('[CronJobs] Falha ao agendar próxima execução da Judit.', error);
      this.juditState.enabled = false;
      this.clearJuditSchedules();
    }
  }

  private computeNextJuditExecution(hour: number, minute: number): Date {
    const now = new Date();
    const next = new Date(now);
    next.setHours(hour, minute, 0, 0);

    if (next.getTime() <= now.getTime()) {
      next.setDate(next.getDate() + 1);
    }

    while (next.getDay() === 0) {
      next.setDate(next.getDate() + 1);
    }

    return next;
  }

  private async executeScheduledJuditRun(schedule: {
    hour: number;
    minute: number;
    timer: NodeJS.Timeout | null;
    nextRunAt: Date | null;
  }): Promise<void> {
    schedule.timer = null;
    schedule.nextRunAt = null;

    try {
      await this.runJuditSync('scheduled');
    } catch (error) {
      console.error('[CronJobs] Falha ao executar job agendado da Judit.', error);
    } finally {
      await this.scheduleNextJuditRun(schedule);
    }
  }

  async triggerJuditSyncNow(): Promise<{ status: JuditSyncStatus; triggered: boolean }> {
    if (this.juditState.running) {
      return { status: this.getJuditSyncStatus(), triggered: false };
    }

    await this.runJuditSync('manual');
    return { status: this.getJuditSyncStatus(), triggered: true };
  }

  getJuditSyncStatus(): JuditSyncStatus {
    return {
      enabled: this.juditState.enabled,
      running: this.juditState.running,
      lastRunAt: formatOptionalDate(this.juditState.lastRunAt),
      lastSuccessAt: formatOptionalDate(this.juditState.lastSuccessAt),
      lastErrorAt: formatOptionalDate(this.juditState.lastErrorAt),
      lastErrorMessage: this.juditState.lastErrorMessage,
      lastManualTriggerAt: formatOptionalDate(this.juditState.lastManualTriggerAt),
      scheduledRuns: this.juditSchedules.map((schedule) => ({
        hour: schedule.hour,
        minute: schedule.minute,
        nextRunAt: formatOptionalDate(schedule.nextRunAt),
      })),
    };
  }

  private async runJuditSync(trigger: 'scheduled' | 'manual'): Promise<void> {
    if (!(await juditProcessService.isEnabled())) {
      this.juditState.enabled = false;
      this.clearJuditSchedules();
      return;
    }

    if (this.juditState.running) {
      return;
    }

    this.juditState.enabled = true;
    this.juditState.running = true;
    this.juditState.lastRunAt = new Date();
    if (trigger === 'manual') {
      this.juditState.lastManualTriggerAt = new Date();
    }

    let errors = 0;
    let processed = 0;

    try {
      const processos = await pool.query(
        `SELECT id, numero, judit_tracking_id, judit_tracking_hour_range
           FROM public.processos
          WHERE numero IS NOT NULL`
      );

      for (const row of processos.rows as Array<{
        id: number;
        numero: string;
        judit_tracking_id: string | null;
        judit_tracking_hour_range: string | null;
      }>) {
        try {
          await juditProcessService.ensureTrackingForProcess(row.id, row.numero, {
            trackingId: row.judit_tracking_id,
            hourRange: row.judit_tracking_hour_range,
          });

          await juditProcessService.triggerRequestForProcess(row.id, row.numero, {
            source: 'cron',
            skipIfPending: true,
<<<<<<< HEAD
            onDemand: false,
=======
            withAttachments: true,
>>>>>>> 7e2f2b9e
          });
          processed += 1;
        } catch (error) {
          errors += 1;
          console.error(
            `[CronJobs] Falha ao sincronizar processo ${row.id} (${row.numero}) com a Judit.`,
            error
          );
        }
      }

      this.juditState.lastSuccessAt = new Date();
      this.juditState.lastErrorAt = errors > 0 ? new Date() : null;
      this.juditState.lastErrorMessage =
        errors > 0
          ? `Ocorreram ${errors} falhas ao sincronizar processos com a Judit.`
          : undefined;
    } catch (error) {
      this.juditState.lastErrorAt = new Date();
      this.juditState.lastErrorMessage =
        error instanceof Error ? error.message : 'Erro desconhecido ao executar sincronização Judit.';
      throw error;
    } finally {
      this.juditState.running = false;
    }

    if (errors > 0) {
      console.warn(
        `[CronJobs] Sincronização Judit processou ${processed} processo(s) com ${errors} falha(s).`
      );
    }
  }

  private async runProjudiSync(manual: boolean): Promise<void> {
    if (this.projudiRunning) {
      return;
    }

    if (!this.projudiService.hasValidConfiguration()) {
      this.stopProjudiSyncJob();
      throw new ProjudiConfigurationError(
        'Integração com o Projudi não está configurada. Defina PROJUDI_BASE_URL, PROJUDI_USER e PROJUDI_PASSWORD.',
      );
    }

    this.projudiRunning = true;
    const runStartedAt = new Date();
    this.projudiState.lastRunAt = runStartedAt;
    if (manual) {
      this.projudiState.lastManualTriggerAt = runStartedAt;
    }

    const reference = new Date(this.projudiState.nextReference.getTime());
    this.projudiState.lastReferenceUsed = reference;

    try {
      const result = await this.projudiService.fetchNewIntimacoes(reference);
      this.projudiState.lastResult = result;
      this.projudiState.lastSuccessAt = new Date();
      this.projudiState.lastErrorAt = null;
      this.projudiState.lastErrorMessage = undefined;
      this.projudiState.nextReference = this.computeNextReference(result);
    } catch (error) {
      this.projudiState.lastErrorAt = new Date();
      this.projudiState.lastErrorMessage = error instanceof Error ? error.message : String(error);
      throw error;
    } finally {
      this.projudiRunning = false;
    }
  }

  private async runAsaasChargeSync(manual: boolean): Promise<void> {
    if (this.asaasRunning) {
      return;
    }

    if (!this.asaasService.hasValidConfiguration()) {
      this.stopAsaasChargeSyncJob();
      throw new AsaasConfigurationError(
        'Integração com o Asaas não está configurada. Defina ASAAS_API_KEY e ASAAS_API_URL conforme necessário.',
      );
    }

    this.asaasRunning = true;
    const runStartedAt = new Date();
    this.asaasState.lastRunAt = runStartedAt;
    if (manual) {
      this.asaasState.lastManualTriggerAt = runStartedAt;
    }

    try {
      const result = await this.asaasService.syncPendingCharges();
      this.asaasState.lastResult = result;
      this.asaasState.lastSuccessAt = new Date();
      this.asaasState.lastErrorAt = null;
      this.asaasState.lastErrorMessage = undefined;
    } catch (error) {
      this.asaasState.lastErrorAt = new Date();
      this.asaasState.lastErrorMessage = error instanceof Error ? error.message : String(error);
      throw error;
    } finally {
      this.asaasRunning = false;
    }
  }

  private computeNextReference(_result: FetchIntimacoesResult): Date {
    const now = Date.now();
    const overlap = this.projudiState.overlapMs ?? DEFAULT_OVERLAP_MS;
    return new Date(now - overlap);
  }

  private computeInitialReference(lookbackMs?: number): Date {
    const now = Date.now();
    const effectiveLookbackMs = lookbackMs ?? this.projudiState.lookbackMs;
    return new Date(now - effectiveLookbackMs);
  }

  private resolveIntervalFromEnv(): number {
    const ms = parsePositiveNumber(process.env.PROJUDI_SYNC_INTERVAL_MS);
    if (ms) {
      return ms;
    }

    const minutes = parsePositiveNumber(process.env.PROJUDI_SYNC_INTERVAL_MINUTES);
    if (minutes) {
      return minutes * 60 * 1000;
    }

    const seconds = parsePositiveNumber(process.env.PROJUDI_SYNC_INTERVAL_SECONDS);
    if (seconds) {
      return seconds * 1000;
    }

    return DEFAULT_INTERVAL_MS;
  }

  private resolveLookbackFromEnv(): number {
    const ms = parsePositiveNumber(process.env.PROJUDI_SYNC_LOOKBACK_MS);
    if (ms) {
      return ms;
    }

    const hours = parsePositiveNumber(process.env.PROJUDI_SYNC_LOOKBACK_HOURS);
    if (hours) {
      return hours * 60 * 60 * 1000;
    }

    const days = parsePositiveNumber(process.env.PROJUDI_SYNC_LOOKBACK_DAYS);
    if (days) {
      return days * 24 * 60 * 60 * 1000;
    }

    return DEFAULT_LOOKBACK_MS;
  }

  private resolveOverlapFromEnv(): number {
    const ms = parseNonNegativeNumber(process.env.PROJUDI_SYNC_OVERLAP_MS);
    if (ms !== null) {
      return ms;
    }

    const minutes = parseNonNegativeNumber(process.env.PROJUDI_SYNC_OVERLAP_MINUTES);
    if (minutes !== null) {
      return minutes * 60 * 1000;
    }

    const seconds = parseNonNegativeNumber(process.env.PROJUDI_SYNC_OVERLAP_SECONDS);
    if (seconds !== null) {
      return seconds * 1000;
    }

    return DEFAULT_OVERLAP_MS;
  }

  private resolveAsaasIntervalFromEnv(): number {
    const ms = parsePositiveNumber(process.env.ASAAS_SYNC_INTERVAL_MS);
    if (ms) {
      return ms;
    }

    return DEFAULT_ASAAS_INTERVAL_MS;
  }
}

function parsePositiveNumber(value: string | undefined): number | null {
  if (!value) {
    return null;
  }
  const parsed = Number(value);
  if (!Number.isFinite(parsed) || parsed <= 0) {
    return null;
  }
  return parsed;
}

function parseNonNegativeNumber(value: string | undefined): number | null {
  if (value === undefined) {
    return null;
  }
  const parsed = Number(value);
  if (!Number.isFinite(parsed) || parsed < 0) {
    return null;
  }
  return parsed;
}

function formatOptionalDate(date: Date | null | undefined): string | null {
  if (!date) {
    return null;
  }
  return date.toISOString();
}

const cronJobs = new CronJobsService();

export default cronJobs;<|MERGE_RESOLUTION|>--- conflicted
+++ resolved
@@ -495,11 +495,8 @@
           await juditProcessService.triggerRequestForProcess(row.id, row.numero, {
             source: 'cron',
             skipIfPending: true,
-<<<<<<< HEAD
             onDemand: false,
-=======
             withAttachments: true,
->>>>>>> 7e2f2b9e
           });
           processed += 1;
         } catch (error) {
