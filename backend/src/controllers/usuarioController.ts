--- conflicted
+++ resolved
@@ -93,7 +93,6 @@
 };
 
 const baseUsuarioSelect =
-<<<<<<< HEAD
   'SELECT id, nome_completo, cpf, email, perfil, empresa, setor, oab, status, senha, telefone, ultimo_login, observacoes, datacriacao FROM public.vw_usuarios vu';
 
 type EmpresaLookupResult =
@@ -131,9 +130,7 @@
     empresaId: empresaAtualResult,
   };
 };
-=======
-  'SELECT vu.id, vu.nome_completo, vu.cpf, vu.email, vu.perfil, vu.empresa, vu.setor, vu.oab, vu.status, vu.senha, vu.telefone, vu.ultimo_login, vu.observacoes, vu.datacriacao FROM public.vw_usuarios vu JOIN public.usuarios u ON u.id = vu.id';
->>>>>>> 743e6cba
+
 
 export const listUsuarios = async (req: Request, res: Response) => {
   try {
@@ -177,7 +174,6 @@
 export const getUsuarioById = async (req: Request, res: Response) => {
   const { id } = req.params;
   try {
-<<<<<<< HEAD
     if (!req.auth) {
       return res.status(401).json({ error: 'Token inválido.' });
     }
@@ -194,9 +190,7 @@
       `${baseUsuarioSelect} INNER JOIN public.usuarios u ON u.id = vu.id WHERE vu.id = $1 AND u.empresa IS NOT DISTINCT FROM $2::INT`,
       [id, empresaId]
     );
-=======
-    const result = await pool.query(`${baseUsuarioSelect} WHERE vu.id = $1`, [id]);
->>>>>>> 743e6cba
+
     if (result.rowCount === 0) {
       return res.status(404).json({ error: 'Usuário não encontrado' });
     }
