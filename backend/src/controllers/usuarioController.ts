import { Request, Response } from 'express';
import pool from '../services/db';

const parseOptionalId = (value: unknown): number | null | 'invalid' => {
  if (value === undefined || value === null) {
    return null;
  }

  if (typeof value === 'string') {
    const trimmed = value.trim();
    if (trimmed === '') {
      return null;
    }

    const parsed = Number(trimmed);
    if (!Number.isFinite(parsed) || !Number.isInteger(parsed)) {
      return 'invalid';
    }

    return parsed;
  }

  if (typeof value === 'number') {
    if (!Number.isFinite(value) || !Number.isInteger(value)) {
      return 'invalid';
    }

    return value;
  }

  return 'invalid';
};

const parseStatus = (value: unknown): boolean | 'invalid' => {
  if (typeof value === 'boolean') {
    return value;
  }

  if (typeof value === 'number') {
    if (value === 1) {
      return true;
    }

    if (value === 0) {
      return false;
    }

    return 'invalid';
  }

  if (typeof value === 'string') {
    const normalized = value.trim().toLowerCase();

    if (normalized === '') {
      return 'invalid';
    }

    if (
      [
        'true',
        '1',
        't',
        'y',
        'yes',
        'sim',
        'ativo',
        'active',
      ].includes(normalized)
    ) {
      return true;
    }

    if (
      [
        'false',
        '0',
        'f',
        'n',
        'no',
        'nao',
        'não',
        'inativo',
        'inactive',
      ].includes(normalized)
    ) {
      return false;
    }

    return 'invalid';
  }

  return 'invalid';
};

const baseUsuarioSelect =
  'SELECT u.id, u.nome_completo, u.cpf, u.email, u.perfil, u.empresa, u.setor, u.oab, u.status, u.senha, u.telefone, u.ultimo_login, u.observacoes, u.datacriacao FROM public.usuarios u';

type EmpresaLookupResult =
  | { success: true; empresaId: number | null }
  | { success: false; status: number; message: string };

const fetchAuthenticatedUserEmpresa = async (userId: number): Promise<EmpresaLookupResult> => {
  const empresaUsuarioResult = await pool.query(
    'SELECT empresa FROM public.usuarios WHERE id = $1 LIMIT 1',
    [userId]
  );

  if (empresaUsuarioResult.rowCount === 0) {
    return {
      success: false,
      status: 404,
      message: 'Usuário autenticado não encontrado',
    };
  }

  const empresaAtualResult = parseOptionalId(
    (empresaUsuarioResult.rows[0] as { empresa: unknown }).empresa
  );

  if (empresaAtualResult === 'invalid') {
    return {
      success: false,
      status: 500,
      message: 'Não foi possível identificar a empresa do usuário autenticado.',
    };
  }

  return {
    success: true,
    empresaId: empresaAtualResult,
  };
};


export const listUsuarios = async (req: Request, res: Response) => {
  try {
    if (!req.auth) {
      return res.status(401).json({ error: 'Token inválido.' });
    }

<<<<<<< HEAD
    const result = await pool.query(baseUsuarioSelect);
    res.json(result.rows);
  } catch (error) {
    console.error(error);
    res.status(500).json({ error: 'Internal server error' });
  }
};

export const listUsuariosByEmpresa = async (req: Request, res: Response) => {
  try {
    if (!req.auth) {
      return res.status(401).json({ error: 'Token inválido.' });
    }

    const empresaLookup = await fetchAuthenticatedUserEmpresa(req.auth.userId);

    if (!empresaLookup.success) {
      return res.status(empresaLookup.status).json({ error: empresaLookup.message });
    }

    const { empresaId } = empresaLookup;

=======
    const empresaLookup = await fetchAuthenticatedUserEmpresa(req.auth.userId);

    if (!empresaLookup.success) {
      return res.status(empresaLookup.status).json({ error: empresaLookup.message });
    }

    const { empresaId } = empresaLookup;

>>>>>>> bf1263c9
    if (empresaId === null) {
      return res.json([]);
    }

    const result = await pool.query(`${baseUsuarioSelect} WHERE u.empresa = $1`, [
      empresaId,
    ]);
    res.json(result.rows);
  } catch (error) {
    console.error(error);
    res.status(500).json({ error: 'Internal server error' });
  }
};

export const getUsuarioById = async (req: Request, res: Response) => {
  const { id } = req.params;
  try {
    if (!req.auth) {
      return res.status(401).json({ error: 'Token inválido.' });
    }

    const empresaLookup = await fetchAuthenticatedUserEmpresa(req.auth.userId);

    if (!empresaLookup.success) {
      return res.status(empresaLookup.status).json({ error: empresaLookup.message });
    }

    const { empresaId } = empresaLookup;

    const result = await pool.query(
      `${baseUsuarioSelect} WHERE u.id = $1 AND u.empresa IS NOT DISTINCT FROM $2::INT`,
      [id, empresaId]
    );

    if (result.rowCount === 0) {
      return res.status(404).json({ error: 'Usuário não encontrado' });
    }
    res.json(result.rows[0]);
  } catch (error) {
    console.error(error);
    res.status(500).json({ error: 'Internal server error' });
  }
};

export const createUsuario = async (req: Request, res: Response) => {
  const {
    nome_completo,
    cpf,
    email,
    perfil,
    empresa,
    setor,
    oab,
    status,
    senha,
    telefone,
    ultimo_login,
    observacoes,
  } = req.body;

  try {
    if (!req.auth) {
      return res.status(401).json({ error: 'Token inválido.' });
    }

    const parsedStatus = parseStatus(status);
    if (parsedStatus === 'invalid') {
      return res.status(400).json({ error: 'Status inválido' });
    }

    const empresaIdResult = parseOptionalId(empresa);
    if (empresaIdResult === 'invalid') {
      return res.status(400).json({ error: 'ID de empresa inválido' });
    }

    const empresaLookup = await fetchAuthenticatedUserEmpresa(req.auth.userId);

    if (!empresaLookup.success) {
      return res.status(empresaLookup.status).json({ error: empresaLookup.message });
    }

    const empresaAtualResult = empresaLookup.empresaId;

    if (empresaIdResult !== null && empresaAtualResult !== null && empresaIdResult !== empresaAtualResult) {
      return res
        .status(403)
        .json({ error: 'Usuários só podem criar usuários vinculados à sua própria empresa.' });
    }

    if (empresaIdResult !== null && empresaAtualResult === null) {
      return res
        .status(403)
        .json({ error: 'Usuário autenticado não possui empresa vinculada.' });
    }

    const empresaId = empresaAtualResult;

    if (empresaId !== null) {
      const empresaExists = await pool.query(
        'SELECT 1 FROM public.empresas WHERE id = $1',
        [empresaId]
      );
      if (empresaExists.rowCount === 0) {
        return res.status(400).json({ error: 'Empresa informada não existe' });
      }
    }

    const setorIdResult = parseOptionalId(setor);
    if (setorIdResult === 'invalid') {
      return res.status(400).json({ error: 'ID de setor inválido' });
    }
    const setorId = setorIdResult;

    if (setorId !== null) {
      const setorExists = await pool.query(
        'SELECT 1 FROM public.escritorios WHERE id = $1',
        [setorId]
      );
      if (setorExists.rowCount === 0) {
        return res
          .status(400)
          .json({ error: 'Setor informado não existe' });
      }
    }

    const result = await pool.query(
      'INSERT INTO public.usuarios (nome_completo, cpf, email, perfil, empresa, setor, oab, status, senha, telefone, ultimo_login, observacoes, datacriacao) VALUES ($1, $2, $3, $4, $5, $6, $7, $8, $9, $10, $11, $12, NOW()) RETURNING id, nome_completo, cpf, email, perfil, empresa, setor, oab, status, senha, telefone, ultimo_login, observacoes, datacriacao',
      [
        nome_completo,
        cpf,
        email,
        perfil,
        empresaId,
        setorId,
        oab,
        parsedStatus,
        senha,
        telefone,
        ultimo_login,
        observacoes,
      ]
    );
    res.status(201).json(result.rows[0]);
  } catch (error) {
    console.error(error);
    res.status(500).json({ error: 'Internal server error' });
  }
};

export const updateUsuario = async (req: Request, res: Response) => {
  const { id } = req.params;
  const {
    nome_completo,
    cpf,
    email,
    perfil,
    empresa,
    setor,
    oab,
    status,
    senha,
    telefone,
    ultimo_login,
    observacoes,
  } = req.body;

  try {
    const parsedStatus = parseStatus(status);
    if (parsedStatus === 'invalid') {
      return res.status(400).json({ error: 'Status inválido' });
    }

    const empresaIdResult = parseOptionalId(empresa);
    if (empresaIdResult === 'invalid') {
      return res.status(400).json({ error: 'ID de empresa inválido' });
    }
    const empresaId = empresaIdResult;

    if (empresaId !== null) {
      const empresaExists = await pool.query(
        'SELECT 1 FROM public.empresas WHERE id = $1',
        [empresaId]
      );
      if (empresaExists.rowCount === 0) {
        return res.status(400).json({ error: 'Empresa informada não existe' });
      }
    }

    const setorIdResult = parseOptionalId(setor);
    if (setorIdResult === 'invalid') {
      return res.status(400).json({ error: 'ID de setor inválido' });
    }
    const setorId = setorIdResult;

    if (setorId !== null) {
      const setorExists = await pool.query(
        'SELECT 1 FROM public.escritorios WHERE id = $1',
        [setorId]
      );
      if (setorExists.rowCount === 0) {
        return res
          .status(400)
          .json({ error: 'Setor informado não existe' });
      }
    }

    const result = await pool.query(
      'UPDATE public.usuarios SET nome_completo = $1, cpf = $2, email = $3, perfil = $4, empresa = $5, setor = $6, oab = $7, status = $8, senha = $9, telefone = $10, ultimo_login = $11, observacoes = $12 WHERE id = $13 RETURNING id, nome_completo, cpf, email, perfil, empresa, setor, oab, status, senha, telefone, ultimo_login, observacoes, datacriacao',
      [
        nome_completo,
        cpf,
        email,
        perfil,
        empresaId,
        setorId,
        oab,
        parsedStatus,
        senha,
        telefone,
        ultimo_login,
        observacoes,
        id,
      ]
    );
    if (result.rowCount === 0) {
      return res.status(404).json({ error: 'Usuário não encontrado' });
    }
    res.json(result.rows[0]);
  } catch (error) {
    console.error(error);
    res.status(500).json({ error: 'Internal server error' });
  }
};

export const deleteUsuario = async (req: Request, res: Response) => {
  const { id } = req.params;
  try {
    const result = await pool.query(
      'DELETE FROM public.usuarios WHERE id = $1',
      [id]
    );
    if (result.rowCount === 0) {
      return res.status(404).json({ error: 'Usuário não encontrado' });
    }
    res.status(204).send();
  } catch (error) {
    console.error(error);
    res.status(500).json({ error: 'Internal server error' });
  }
};
<|MERGE_RESOLUTION|>--- conflicted
+++ resolved
@@ -138,7 +138,6 @@
       return res.status(401).json({ error: 'Token inválido.' });
     }
 
-<<<<<<< HEAD
     const result = await pool.query(baseUsuarioSelect);
     res.json(result.rows);
   } catch (error) {
@@ -161,16 +160,7 @@
 
     const { empresaId } = empresaLookup;
 
-=======
-    const empresaLookup = await fetchAuthenticatedUserEmpresa(req.auth.userId);
-
-    if (!empresaLookup.success) {
-      return res.status(empresaLookup.status).json({ error: empresaLookup.message });
-    }
-
-    const { empresaId } = empresaLookup;
-
->>>>>>> bf1263c9
+
     if (empresaId === null) {
       return res.json([]);
     }
