--- conflicted
+++ resolved
@@ -398,7 +398,6 @@
     const temporaryPassword = generateTemporaryPassword();
     const hashedPassword = await hashPassword(temporaryPassword);
 
-<<<<<<< HEAD
     const result = await pool.query(
       'INSERT INTO public.usuarios (nome_completo, cpf, email, perfil, empresa, setor, oab, status, senha, must_change_password, telefone, ultimo_login, observacoes, welcome_email_pending, datacriacao) VALUES ($1, $2, $3, $4, $5, $6, $7, $8, $9, TRUE, $10, $11, $12, TRUE, NOW()) RETURNING id, nome_completo, cpf, email, perfil, empresa, setor, oab, status, telefone, ultimo_login, observacoes, welcome_email_pending, datacriacao',
       [
@@ -416,35 +415,6 @@
         observacoes,
       ]
     );
-=======
-    let result;
-
-    try {
-      result = await pool.query(
-        'INSERT INTO public.usuarios (nome_completo, cpf, email, perfil, empresa, setor, oab, status, senha, must_change_password, telefone, ultimo_login, observacoes, datacriacao) VALUES ($1, $2, $3, $4, $5, $6, $7, $8, $9, TRUE, $10, $11, $12, NOW()) RETURNING id, nome_completo, cpf, email, perfil, empresa, setor, oab, status, telefone, ultimo_login, observacoes, datacriacao',
-        [
-          nome_completo,
-          cpf,
-          normalizedEmail,
-          perfil,
-          empresaId,
-          setorId,
-          oab,
-          parsedStatus,
-          hashedPassword,
-          telefone,
-          ultimo_login,
-          observacoes,
-        ]
-      );
-    } catch (error) {
-      if (typeof error === 'object' && error && (error as { code?: unknown }).code === '23505') {
-        return res.status(409).json({ error: 'E-mail já cadastrado.' });
-      }
-
-      throw error;
-    }
->>>>>>> f925c116
 
     const createdUser = result.rows[0];
     const rawCreatedUserId = (createdUser as { id?: unknown })?.id;
