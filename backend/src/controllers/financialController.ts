import { Request, Response } from 'express';
import type { QueryResult } from 'pg';
import pool from '../services/db';
import type { Flow } from '../models/flow';
import { fetchAuthenticatedUserEmpresa } from '../utils/authUser';
import AsaasChargeService, {
  ChargeConflictError,
  ValidationError as AsaasValidationError,
} from '../services/asaasChargeService';

const getAuthenticatedUser = (
  req: Request,
  res: Response,
): NonNullable<Request['auth']> | null => {
  if (!req.auth) {
    res.status(401).json({ error: 'Token inválido.' });
    return null;
  }

  return req.auth;
};

const UUID_REGEX =
  /^[0-9a-f]{8}-[0-9a-f]{4}-[1-5][0-9a-f]{3}-[89ab][0-9a-f]{3}-[0-9a-f]{12}$/i;

const normalizeUuid = (value: unknown): string | null => {
  if (typeof value !== 'string') {
    return null;
  }

  const trimmed = value.trim();
  return UUID_REGEX.test(trimmed) ? trimmed : null;
};

const normalizeOptionalInteger = (value: unknown): number | null => {
  if (typeof value === 'number' && Number.isInteger(value)) {
    return value;
  }

  if (typeof value === 'string') {
    const trimmed = value.trim();
    if (trimmed.length === 0) {
      return null;
    }
    const parsed = Number.parseInt(trimmed, 10);
    if (Number.isInteger(parsed)) {
      return parsed;
    }
    return null;
  }

  return null;
};

const POSTGRES_UNDEFINED_TABLE = '42P01';
const POSTGRES_UNDEFINED_COLUMN = '42703';
const POSTGRES_INSUFFICIENT_PRIVILEGE = '42501';

const OPPORTUNITY_TABLES_CACHE_TTL_MS = 5 * 60 * 1000;
const FINANCIAL_FLOW_EMPRESA_COLUMN_CACHE_TTL_MS = 5 * 60 * 1000;
const FINANCIAL_FLOW_CLIENTE_COLUMN_CACHE_TTL_MS = 5 * 60 * 1000;
<<<<<<< HEAD
const FINANCIAL_FLOW_FORNECEDOR_COLUMN_CACHE_TTL_MS = 5 * 60 * 1000;

type FinancialFlowEmpresaColumn = string;
type FinancialFlowClienteColumn = string;
type FinancialFlowFornecedorColumn = string;
=======

type FinancialFlowEmpresaColumn = string;
type FinancialFlowClienteColumn = string;
>>>>>>> 13c6d9af

const FINANCIAL_FLOW_EMPRESA_CANDIDATES = ['idempresa', 'empresa_id', 'empresa'] as const;
const FINANCIAL_FLOW_CLIENTE_CANDIDATES = [
  'cliente_id',
  'clienteid',
  'idcliente',
  'cliente',
] as const;
<<<<<<< HEAD
const FINANCIAL_FLOW_FORNECEDOR_CANDIDATES = [
  'fornecedor_id',
  'fornecedorid',
  'idfornecedor',
  'fornecedor',
] as const;
=======
>>>>>>> 13c6d9af

const quoteIdentifier = (value: string): string => `"${value.replace(/"/g, '""')}"`;

let opportunityTablesAvailability: boolean | null = null;
let opportunityTablesAvailabilityCheckedAt: number | null = null;
let opportunityTablesCheckPromise: Promise<boolean> | null = null;

let financialFlowEmpresaColumn: FinancialFlowEmpresaColumn | null = null;
let financialFlowEmpresaColumnCheckedAt: number | null = null;

let financialFlowClienteColumn: FinancialFlowClienteColumn | null = null;
let financialFlowClienteColumnCheckedAt: number | null = null;

<<<<<<< HEAD
let financialFlowFornecedorColumn: FinancialFlowFornecedorColumn | null = null;
let financialFlowFornecedorColumnCheckedAt: number | null = null;

=======
>>>>>>> 13c6d9af
type FinancialFlowColumnsLookup = Map<string, string>;

let financialFlowColumnsLookup: FinancialFlowColumnsLookup | null = null;
let financialFlowColumnsCheckedAt: number | null = null;
let financialFlowColumnsPromise:
  | Promise<FinancialFlowColumnsLookup | null>
  | null = null;

const updateFinancialFlowColumnsLookup = (
  value: FinancialFlowColumnsLookup | null,
) => {
  financialFlowColumnsLookup = value;
  financialFlowColumnsCheckedAt = Date.now();
};

const resetFinancialFlowColumnsLookup = () => {
  financialFlowColumnsLookup = null;
  financialFlowColumnsCheckedAt = null;
  financialFlowColumnsPromise = null;
  financialFlowEmpresaColumn = null;
  financialFlowEmpresaColumnCheckedAt = null;
  financialFlowClienteColumn = null;
  financialFlowClienteColumnCheckedAt = null;
<<<<<<< HEAD
  financialFlowFornecedorColumn = null;
  financialFlowFornecedorColumnCheckedAt = null;
=======
>>>>>>> 13c6d9af
};

const updateOpportunityTablesAvailability = (value: boolean) => {
  opportunityTablesAvailability = value;
  opportunityTablesAvailabilityCheckedAt = Date.now();
};

const resetOpportunityTablesAvailabilityCache = () => {
  opportunityTablesAvailability = null;
  opportunityTablesAvailabilityCheckedAt = null;
  opportunityTablesCheckPromise = null;
};

const updateFinancialFlowEmpresaColumn = (value: FinancialFlowEmpresaColumn | null) => {
  financialFlowEmpresaColumn = value;
  financialFlowEmpresaColumnCheckedAt = Date.now();
};

const resetFinancialFlowEmpresaColumnCache = () => {
  resetFinancialFlowColumnsLookup();
};

const updateFinancialFlowClienteColumn = (value: FinancialFlowClienteColumn | null) => {
  financialFlowClienteColumn = value;
  financialFlowClienteColumnCheckedAt = Date.now();
};

const resetFinancialFlowClienteColumnCache = () => {
  resetFinancialFlowColumnsLookup();
};

<<<<<<< HEAD
const updateFinancialFlowFornecedorColumn = (
  value: FinancialFlowFornecedorColumn | null,
) => {
  financialFlowFornecedorColumn = value;
  financialFlowFornecedorColumnCheckedAt = Date.now();
};

const resetFinancialFlowFornecedorColumnCache = () => {
  resetFinancialFlowColumnsLookup();
};

=======
>>>>>>> 13c6d9af
const ensureFinancialFlowColumns = async () => {
  if (
    financialFlowColumnsLookup !== null &&
    financialFlowColumnsCheckedAt !== null &&
    Date.now() - financialFlowColumnsCheckedAt < FINANCIAL_FLOW_EMPRESA_COLUMN_CACHE_TTL_MS
  ) {
    return;
  }

  if (financialFlowColumnsPromise) {
    await financialFlowColumnsPromise;
    return;
  }

  financialFlowColumnsPromise = pool
    .query<{ column_name: string }>(
      `
        SELECT column_name
        FROM information_schema.columns
        WHERE table_schema = 'public'
          AND table_name = 'financial_flows'
      `,
    )
    .then((result) => {
      const available = result.rows
        .map((row) => row?.column_name)
        .filter((name): name is string => typeof name === 'string');

      const lookup: FinancialFlowColumnsLookup = new Map();
      for (const name of available) {
        lookup.set(name.toLowerCase(), name);
      }

      updateFinancialFlowColumnsLookup(lookup);

      const empresaMatch = FINANCIAL_FLOW_EMPRESA_CANDIDATES.find((candidate) =>
        lookup.has(candidate.toLowerCase()),
      );
      const resolvedEmpresa = empresaMatch
        ? lookup.get(empresaMatch.toLowerCase()) ?? empresaMatch
        : null;
      updateFinancialFlowEmpresaColumn(resolvedEmpresa ?? null);

      const clienteMatch = FINANCIAL_FLOW_CLIENTE_CANDIDATES.find((candidate) =>
        lookup.has(candidate.toLowerCase()),
      );
      const resolvedCliente = clienteMatch
        ? lookup.get(clienteMatch.toLowerCase()) ?? clienteMatch
        : null;
      updateFinancialFlowClienteColumn(resolvedCliente ?? null);

<<<<<<< HEAD
      const fornecedorMatch = FINANCIAL_FLOW_FORNECEDOR_CANDIDATES.find((candidate) =>
        lookup.has(candidate.toLowerCase()),
      );
      const resolvedFornecedor = fornecedorMatch
        ? lookup.get(fornecedorMatch.toLowerCase()) ?? fornecedorMatch
        : null;
      updateFinancialFlowFornecedorColumn(resolvedFornecedor ?? null);

=======
>>>>>>> 13c6d9af
      return lookup;
    })
    .catch(() => {
      updateFinancialFlowColumnsLookup(null);
      updateFinancialFlowEmpresaColumn(null);
      updateFinancialFlowClienteColumn(null);
<<<<<<< HEAD
      updateFinancialFlowFornecedorColumn(null);
=======
>>>>>>> 13c6d9af
      return null;
    })
    .finally(() => {
      financialFlowColumnsPromise = null;
    });

  await financialFlowColumnsPromise;
};

const determineOpportunityTablesAvailability = async (): Promise<boolean> => {
  const cachedValue = opportunityTablesAvailability;
  const checkedAt = opportunityTablesAvailabilityCheckedAt;
  if (
    cachedValue !== null &&
    checkedAt !== null &&
    Date.now() - checkedAt < OPPORTUNITY_TABLES_CACHE_TTL_MS
  ) {
    return cachedValue;
  }

  if (opportunityTablesCheckPromise) {
    return opportunityTablesCheckPromise;
  }

  opportunityTablesCheckPromise = pool
    .query(
      `
        WITH tables AS (
          SELECT
            to_regclass('public.oportunidade_parcelas') AS parcelas,
            to_regclass('public.oportunidades') AS oportunidades,
            to_regclass('public.clientes') AS clientes,
            to_regclass('public.oportunidade_faturamentos') AS faturamentos
        )
        SELECT
          CASE
            WHEN parcelas IS NULL THEN FALSE
            ELSE COALESCE(has_table_privilege(parcelas, 'SELECT'), FALSE)
          END AS parcelas,
          CASE
            WHEN oportunidades IS NULL THEN FALSE
            ELSE COALESCE(has_table_privilege(oportunidades, 'SELECT'), FALSE)
          END AS oportunidades,
          CASE
            WHEN clientes IS NULL THEN FALSE
            ELSE COALESCE(has_table_privilege(clientes, 'SELECT'), FALSE)
          END AS clientes,
          CASE
            WHEN faturamentos IS NULL THEN FALSE
            ELSE COALESCE(has_table_privilege(faturamentos, 'SELECT'), FALSE)
          END AS faturamentos
        FROM tables

      `,
    )
    .then((result) => {
      const row = result.rows[0] ?? {};
      const available =
        Boolean(row?.parcelas) &&
        Boolean(row?.oportunidades) &&
        Boolean(row?.clientes) &&
        Boolean(row?.faturamentos);
      updateOpportunityTablesAvailability(available);
      return available;
    })
    .catch(() => {
      updateOpportunityTablesAvailability(false);
      return false;
    })
    .finally(() => {
      opportunityTablesCheckPromise = null;
    });

  return opportunityTablesCheckPromise;
};

const markOpportunityTablesUnavailable = () => {
  updateOpportunityTablesAvailability(false);
};

const FALLBACK_ERROR_CODES = new Set([
  POSTGRES_UNDEFINED_TABLE,
  POSTGRES_UNDEFINED_COLUMN,
  POSTGRES_INSUFFICIENT_PRIVILEGE,
]);

type GenericQueryResult = QueryResult<Record<string, unknown>>;

const shouldFallbackToFinancialFlowsOnly = (error: unknown): boolean => {
  if (!error || typeof error !== 'object') {
    return false;
  }
  const code = (error as { code?: string }).code;
  return typeof code === 'string' && FALLBACK_ERROR_CODES.has(code);

};

export const __internal = {
  resetOpportunityTablesAvailabilityCache,
  resetFinancialFlowEmpresaColumnCache,
  resetFinancialFlowClienteColumnCache,
<<<<<<< HEAD
  resetFinancialFlowFornecedorColumnCache,
=======
>>>>>>> 13c6d9af
};

const asaasChargeService = new AsaasChargeService();

const determineFinancialFlowEmpresaColumn = async (): Promise<FinancialFlowEmpresaColumn | null> => {
  if (
    financialFlowEmpresaColumnCheckedAt !== null &&
    Date.now() - financialFlowEmpresaColumnCheckedAt < FINANCIAL_FLOW_EMPRESA_COLUMN_CACHE_TTL_MS
  ) {
    return financialFlowEmpresaColumn;
  }

  await ensureFinancialFlowColumns();

  return financialFlowEmpresaColumn;
};
<<<<<<< HEAD

const determineFinancialFlowClienteColumn = async (): Promise<FinancialFlowClienteColumn | null> => {
  if (
    financialFlowClienteColumnCheckedAt !== null &&
    Date.now() - financialFlowClienteColumnCheckedAt < FINANCIAL_FLOW_CLIENTE_COLUMN_CACHE_TTL_MS
  ) {
    return financialFlowClienteColumn;
  }

  await ensureFinancialFlowColumns();

  return financialFlowClienteColumn;
};

const determineFinancialFlowFornecedorColumn = async (): Promise<FinancialFlowFornecedorColumn | null> => {
  if (
    financialFlowFornecedorColumnCheckedAt !== null &&
    Date.now() - financialFlowFornecedorColumnCheckedAt < FINANCIAL_FLOW_FORNECEDOR_COLUMN_CACHE_TTL_MS
  ) {
    return financialFlowFornecedorColumn;
  }

  await ensureFinancialFlowColumns();

  return financialFlowFornecedorColumn;
=======

const determineFinancialFlowClienteColumn = async (): Promise<FinancialFlowClienteColumn | null> => {
  if (
    financialFlowClienteColumnCheckedAt !== null &&
    Date.now() - financialFlowClienteColumnCheckedAt < FINANCIAL_FLOW_CLIENTE_COLUMN_CACHE_TTL_MS
  ) {
    return financialFlowClienteColumn;
  }

  await ensureFinancialFlowColumns();

  return financialFlowClienteColumn;
>>>>>>> 13c6d9af
};

export const listFlows = async (req: Request, res: Response) => {
  const { page = '1', limit = '10', clienteId } = req.query;

  const pickStringQueryValue = (value: unknown): string | undefined => {
    if (Array.isArray(value)) {
      const [first] = value;
      return typeof first === 'string' ? first : undefined;
    }
    return typeof value === 'string' ? value : undefined;
  };

  const pageValue = pickStringQueryValue(page) ?? '1';
  const limitValue = pickStringQueryValue(limit) ?? '10';
  const pageNum = Number.parseInt(pageValue, 10);
  const limitNum = Number.parseInt(limitValue, 10);
  const effectivePage = Number.isNaN(pageNum) || pageNum <= 0 ? 1 : pageNum;
  const effectiveLimit = Number.isNaN(limitNum) || limitNum <= 0 ? 10 : limitNum;
  const offset = (effectivePage - 1) * effectiveLimit;

  const clienteValue = pickStringQueryValue(clienteId);
  const trimmedClienteId =
    clienteValue && clienteValue.trim().length > 0 ? clienteValue.trim() : null;

  try {
    const auth = getAuthenticatedUser(req, res);
    if (!auth) {
      return;
    }

    const empresaLookup = await fetchAuthenticatedUserEmpresa(auth.userId);

    if (!empresaLookup.success) {
      res.status(empresaLookup.status).json({ error: empresaLookup.message });
      return;
    }

    const { empresaId } = empresaLookup;

    if (empresaId === null) {
      res.json({
        items: [],
        total: 0,
        page: effectivePage,
        limit: effectiveLimit,
      });
      return;
    }

    const empresaColumn = await determineFinancialFlowEmpresaColumn();
    const clienteColumn = await determineFinancialFlowClienteColumn();
<<<<<<< HEAD
    const fornecedorColumn = await determineFinancialFlowFornecedorColumn();
=======
>>>>>>> 13c6d9af
    const hasEmpresaColumn = typeof empresaColumn === 'string' && empresaColumn.length > 0;
    const empresaColumnExpression = hasEmpresaColumn
      ? `ff.${quoteIdentifier(empresaColumn)}`
      : '$1::INTEGER';
    const clienteColumnExpression =
      typeof clienteColumn === 'string' && clienteColumn.length > 0
        ? `ff.${quoteIdentifier(clienteColumn)}::TEXT`
        : 'NULL::TEXT';
<<<<<<< HEAD
    const fornecedorColumnExpression =
      typeof fornecedorColumn === 'string' && fornecedorColumn.length > 0
        ? `ff.${quoteIdentifier(fornecedorColumn)}::TEXT`
        : 'NULL::TEXT';
=======
>>>>>>> 13c6d9af

    const filters: (string | number)[] = [empresaId];
    const filterConditions: string[] = ['combined_flows.empresa_id = $1'];

    if (trimmedClienteId) {
      filters.push(trimmedClienteId);
      filterConditions.push(`combined_flows.cliente_id = $${filters.length}`);
    }

    const filterClause = `WHERE ${filterConditions.join(' AND ')}`;

    const baseFinancialFlowsSelect = `
        SELECT
          ff.id::TEXT AS id,
          ff.tipo AS tipo,
          ff.descricao AS descricao,
          ff.valor::numeric AS valor,
          ff.vencimento::date AS vencimento,
          ff.pagamento::date AS pagamento,
          ff.status AS status,
          ff.conta_id::TEXT AS conta_id,
          ff.categoria_id::TEXT AS categoria_id,
          ${clienteColumnExpression} AS cliente_id,
<<<<<<< HEAD
          ${fornecedorColumnExpression} AS fornecedor_id,
=======
          ff.fornecedor_id::TEXT AS fornecedor_id,
>>>>>>> 13c6d9af
          ${empresaColumnExpression} AS empresa_id
        FROM financial_flows ff
      `;

    const buildCombinedCte = (includeOpportunities: boolean): string => {
      if (!includeOpportunities) {
        return `
      WITH combined_flows AS (
${baseFinancialFlowsSelect}
      )
    `;
      }

      return `
      WITH oportunidade_parcelas_enriched AS (
        SELECT
          p.id,
          p.oportunidade_id,
          p.numero_parcela,
          p.valor,
          p.data_prevista,
          p.status,
          p.quitado_em,
          p.faturamento_id,
          o.sequencial_empresa,
          o.qtde_parcelas,
          o.solicitante_id,
          p.idempresa,
          c.nome AS cliente_nome,
          f.valor AS faturamento_valor,
          f.parcelas AS faturamento_parcelas,
          f.data_faturamento
        FROM public.oportunidade_parcelas p
        JOIN public.oportunidades o ON o.id = p.oportunidade_id
        LEFT JOIN public.clientes c ON c.id = o.solicitante_id
        LEFT JOIN public.oportunidade_faturamentos f ON f.id = p.faturamento_id
      ),
      combined_flows AS (
${baseFinancialFlowsSelect}
        UNION ALL
        SELECT
          (-p.id)::TEXT AS id,
          'receita' AS tipo,
          TRIM(BOTH FROM CONCAT(
            'Oportunidade ',
            COALESCE(p.sequencial_empresa::text, p.oportunidade_id::text),
            CASE WHEN p.cliente_nome IS NOT NULL THEN ' - ' || p.cliente_nome ELSE '' END,
            CASE
              WHEN p.numero_parcela IS NOT NULL THEN
                ' - Parcela ' || p.numero_parcela::text ||
                CASE
                  WHEN NULLIF(COALESCE(p.faturamento_parcelas, p.qtde_parcelas), 0) IS NOT NULL AND NULLIF(COALESCE(p.faturamento_parcelas, p.qtde_parcelas), 0) > 1 THEN
                    '/' || NULLIF(COALESCE(p.faturamento_parcelas, p.qtde_parcelas), 0)::text
                  ELSE ''
                END
              ELSE ''
            END
          )) AS descricao,
          COALESCE(
            p.valor,
            CASE
              WHEN NULLIF(COALESCE(p.faturamento_parcelas, p.qtde_parcelas), 0) IS NOT NULL THEN
                p.faturamento_valor / NULLIF(COALESCE(p.faturamento_parcelas, p.qtde_parcelas), 0)
              ELSE p.faturamento_valor
            END,
            0
          )::numeric AS valor,
          COALESCE(p.data_prevista, p.data_faturamento::date, CURRENT_DATE) AS vencimento,
          CASE
            WHEN LOWER(p.status) IN ('quitado','quitada','pago','paga') THEN COALESCE(p.quitado_em::date, p.data_faturamento::date)
            ELSE NULL
          END AS pagamento,
          CASE
            WHEN LOWER(p.status) IN ('quitado','quitada','pago','paga') THEN 'pago'
            ELSE 'pendente'
          END AS status,
          NULL::TEXT AS conta_id,
          NULL::TEXT AS categoria_id,
          p.solicitante_id::TEXT AS cliente_id,
          NULL::TEXT AS fornecedor_id,
          p.idempresa AS empresa_id

        FROM oportunidade_parcelas_enriched p
      )
    `;
    };

    const runListFlowsQuery = async (
      includeOpportunities: boolean,
    ): Promise<{
      items: GenericQueryResult;
      total: GenericQueryResult;
    }> => {
      const combinedCte = buildCombinedCte(includeOpportunities);
      const limitParamIndex = filters.length + 1;
      const offsetParamIndex = filters.length + 2;

      const dataQuery = `
      ${combinedCte}
      SELECT id, tipo, descricao, valor, vencimento, pagamento, status, conta_id, categoria_id, cliente_id, fornecedor_id
      FROM combined_flows
      ${filterClause}
      ORDER BY vencimento DESC, id DESC
      LIMIT $${limitParamIndex} OFFSET $${offsetParamIndex}
    `;

      const dataValues = [...filters, effectiveLimit, offset];

      const countQuery = `
      ${combinedCte}
      SELECT COUNT(*)::INTEGER AS total
      FROM combined_flows
      ${filterClause}
    `;

      const countValues = [...filters];

      const items = await pool.query<Record<string, unknown>>(dataQuery, dataValues);
      const total = await pool.query<Record<string, unknown>>(countQuery, countValues);

      return { items, total };
    };

    const includeOpportunityFlows = await determineOpportunityTablesAvailability();

    let queryResult: {
      items: GenericQueryResult;
      total: GenericQueryResult;
    };

    try {
      queryResult = await runListFlowsQuery(includeOpportunityFlows);
    } catch (queryError) {
      if (includeOpportunityFlows && shouldFallbackToFinancialFlowsOnly(queryError)) {
        markOpportunityTablesUnavailable();
        queryResult = await runListFlowsQuery(false);
      } else {
        throw queryError;
      }
    }

    const { items: itemsResult, total: totalResult } = queryResult;

    const normalizeDate = (value: unknown): string | null => {
      if (!value) {
        return null;
      }
      if (value instanceof Date) {
        return value.toISOString().slice(0, 10);
      }
      if (typeof value === 'string') {
        const trimmed = value.trim();
        if (trimmed.length === 0) {
          return null;
        }
        if (/^\d{4}-\d{2}-\d{2}/.test(trimmed)) {
          return trimmed.slice(0, 10);
        }
        const parsed = new Date(trimmed);
        if (!Number.isNaN(parsed.getTime())) {
          return parsed.toISOString().slice(0, 10);
        }
        return null;
      }
      const coerced = new Date(value as string);
      if (!Number.isNaN(coerced.getTime())) {
        return coerced.toISOString().slice(0, 10);
      }
      return null;
    };

    const normalizeNumber = (value: unknown): number => {
      if (typeof value === 'number') {
        return Number.isFinite(value) ? value : 0;
      }
      if (typeof value === 'string') {
        const parsed = Number(value);
        return Number.isFinite(parsed) ? parsed : 0;
      }
      if (value === null || value === undefined) {
        return 0;
      }
      const parsed = Number(value);
      return Number.isFinite(parsed) ? parsed : 0;
    };

    const normalizeDescricao = (value: unknown): string => {
      if (typeof value === 'string') {
        const trimmed = value.trim();
        return trimmed.length > 0 ? trimmed : 'Fluxo financeiro';
      }
      if (value === null || value === undefined) {
        return 'Fluxo financeiro';
      }
      const stringValue = String(value).trim();
      return stringValue.length > 0 ? stringValue : 'Fluxo financeiro';
    };

    const normalizeStatus = (value: unknown): 'pendente' | 'pago' => {
      if (typeof value === 'string' && value.trim().toLowerCase() === 'pago') {
        return 'pago';
      }
      return 'pendente';
    };

    const normalizeTipo = (value: unknown): Flow['tipo'] => {
      if (typeof value === 'string' && value.trim().toLowerCase() === 'despesa') {
        return 'despesa';
      }
      return 'receita';
    };

    const isNumericString = (value: string): boolean => /^-?\d+$/.test(value);

    const normalizeId = (value: unknown): Flow['id'] => {

      if (typeof value === 'number') {
        return Number.isFinite(value) ? value : 0;
      }
      if (typeof value === 'string') {
        const trimmed = value.trim();
        if (trimmed.length === 0) {
          return 0;
        }
        if (isNumericString(trimmed)) {
          const parsed = Number(trimmed);
          if (Number.isFinite(parsed)) {
            return parsed;
          }
        }
        return trimmed;
      }
      if (typeof value === 'bigint') {
        const text = value.toString();
        if (isNumericString(text)) {
          const parsed = Number(text);
          if (Number.isFinite(parsed)) {
            return parsed;
          }
        }
        return text;

      }
      if (value === null || value === undefined) {
        return 0;
      }
      const textValue = String(value);
      if (isNumericString(textValue)) {
        const parsed = Number(textValue);
        if (Number.isFinite(parsed)) {
          return parsed;
        }
      }
      return textValue;

    };

    const items: Flow[] = itemsResult.rows.map((row) => {
      const vencimento = normalizeDate(row.vencimento) ?? new Date().toISOString().slice(0, 10);
      const pagamento = normalizeDate(row.pagamento);

      const flow: Flow = {
        id: normalizeId(row.id),
        tipo: normalizeTipo(row.tipo),
        conta_id:
          row.conta_id === null || row.conta_id === undefined
            ? null
            : Number.isFinite(Number(row.conta_id))
              ? Number(row.conta_id)
              : null,
        categoria_id:
          row.categoria_id === null || row.categoria_id === undefined
            ? null
            : Number.isFinite(Number(row.categoria_id))
              ? Number(row.categoria_id)
              : null,
        descricao: normalizeDescricao(row.descricao),
        valor: normalizeNumber(row.valor),
        vencimento,
        pagamento,
        status: normalizeStatus(row.status),
      };

      if (Object.prototype.hasOwnProperty.call(row, 'cliente_id')) {
        flow.cliente_id =
          typeof row.cliente_id === 'string' && row.cliente_id.trim().length > 0
            ? row.cliente_id.trim()
            : null;
      }

      if (Object.prototype.hasOwnProperty.call(row, 'fornecedor_id')) {
        flow.fornecedor_id =
          typeof row.fornecedor_id === 'string' && row.fornecedor_id.trim().length > 0
            ? row.fornecedor_id.trim()
            : null;
      }

      return flow;
    });

    const total = Number(totalResult.rows[0]?.total ?? 0);
    res.json({
      items,
      total: Number.isFinite(total) ? total : 0,
      page: effectivePage,
      limit: effectiveLimit,
    });
  } catch (err) {
    console.error(err);
    res.status(500).json({ error: 'Internal server error' });
  }
};

export const getFlow = async (req: Request, res: Response) => {
  const { id } = req.params;
  const flowId = normalizeUuid(id);
  if (!flowId) {
    return res.status(400).json({ error: 'Invalid flow id' });
  }
  try {
    const result = await pool.query('SELECT * FROM financial_flows WHERE id = $1', [flowId]);
    if (result.rowCount === 0) return res.status(404).json({ error: 'Flow not found' });
    res.json({ flow: result.rows[0] });
  } catch (err) {
    console.error(err);
    res.status(500).json({ error: 'Internal server error' });
  }
};

export const createFlow = async (req: Request, res: Response) => {
  const {
    tipo,
    descricao,
    valor,
    vencimento,
    paymentMethod,
    clienteId,
    fornecedorId,
    integrationApiKeyId,
    cardToken,
    asaasCustomerId,
    asaasPayload,
    payerEmail,
    payerName,
    customerDocument,
    externalReferenceId,
    metadata,
    remoteIp,
  } = req.body;

  const client = await pool.connect();

  try {
    await client.query('BEGIN');
    const tipoText = typeof tipo === 'string' ? tipo.trim().toLowerCase() : '';
    const isDespesa = tipoText === 'despesa';
    const normalizedTipo: Flow['tipo'] = isDespesa ? 'despesa' : 'receita';
    const normalizedClienteId = normalizeOptionalInteger(clienteId);
    const normalizedFornecedorId = normalizeOptionalInteger(fornecedorId);
    const clienteIdForInsert = isDespesa ? null : normalizedClienteId;
    const fornecedorIdForInsert = isDespesa ? normalizedFornecedorId : null;
    const inserted = await client.query(
      'INSERT INTO financial_flows (tipo, descricao, valor, vencimento, status, cliente_id, fornecedor_id) VALUES ($1,$2,$3,$4,$5,$6,$7) RETURNING *',
      [normalizedTipo, descricao, valor, vencimento, 'pendente', clienteIdForInsert, fornecedorIdForInsert],
    );

    let flow = inserted.rows[0];
    let charge = null;

    if (typeof paymentMethod === 'string' && paymentMethod.trim()) {
      if (flow.tipo !== 'receita') {
        throw new AsaasValidationError('Apenas receitas podem gerar cobrança no Asaas');
      }

      const chargeResult = await asaasChargeService.createCharge(
        {
          financialFlowId: flow.id,
          billingType: paymentMethod,
          clienteId: clienteIdForInsert,
          integrationApiKeyId: integrationApiKeyId ?? null,
          value: valor,
          dueDate: vencimento,
          description: descricao,
          cardToken: cardToken ?? null,
          asaasCustomerId: asaasCustomerId ?? null,
          additionalFields: asaasPayload ?? null,
          payerEmail: payerEmail ?? null,
          payerName: payerName ?? null,
          customerDocument: customerDocument ?? null,
          externalReferenceId: externalReferenceId ?? null,
          metadata: metadata ?? null,
          remoteIp: remoteIp ?? null,
        },
        { dbClient: client },
      );

      flow = chargeResult.flow;
      charge = chargeResult.charge;
    }

    await client.query('COMMIT');
    res.status(201).json({ flow, charge });
  } catch (err) {
    await client.query('ROLLBACK');
    if (err instanceof AsaasValidationError) {
      return res.status(400).json({ error: err.message });
    }
    if (err instanceof ChargeConflictError) {
      return res.status(409).json({ error: err.message });
    }
    console.error(err);
    res.status(500).json({ error: 'Internal server error' });
  } finally {
    client.release();
  }
};

export const updateFlow = async (req: Request, res: Response) => {
  const { id } = req.params;
  const flowId = normalizeUuid(id);
  if (!flowId) {
    return res.status(400).json({ error: 'Invalid flow id' });
  }
  const {
    tipo,
    descricao,
    valor,
    vencimento,
    pagamento,
    status,
    paymentMethod,
    clienteId,
    fornecedorId,
    integrationApiKeyId,
    cardToken,
    asaasCustomerId,
    asaasPayload,
    payerEmail,
    payerName,
    customerDocument,
    externalReferenceId,
    metadata,
    remoteIp,
  } = req.body;

  const client = await pool.connect();

  try {
    await client.query('BEGIN');
    const tipoText = typeof tipo === 'string' ? tipo.trim().toLowerCase() : '';
    const isDespesa = tipoText === 'despesa';
    const normalizedTipo: Flow['tipo'] = isDespesa ? 'despesa' : 'receita';
    const normalizedClienteId = normalizeOptionalInteger(clienteId);
    const normalizedFornecedorId = normalizeOptionalInteger(fornecedorId);
    const clienteIdForUpdate = isDespesa ? null : normalizedClienteId;
    const fornecedorIdForUpdate = isDespesa ? normalizedFornecedorId : null;
    const result = await client.query(
      'UPDATE financial_flows SET tipo=$1, descricao=$2, valor=$3, vencimento=$4, pagamento=$5, status=$6, cliente_id=$7, fornecedor_id=$8 WHERE id=$9 RETURNING *',
      [normalizedTipo, descricao, valor, vencimento, pagamento, status, clienteIdForUpdate, fornecedorIdForUpdate, flowId],
    );
    if (result.rowCount === 0) {
      await client.query('ROLLBACK');
      return res.status(404).json({ error: 'Flow not found' });
    }

    let flow = result.rows[0];
    let charge = null;

    if (typeof paymentMethod === 'string' && paymentMethod.trim()) {
      if (flow.tipo !== 'receita') {
        throw new AsaasValidationError('Apenas receitas podem gerar cobrança no Asaas');
      }

      const chargeResult = await asaasChargeService.createCharge(
        {
          financialFlowId: flow.id,
          billingType: paymentMethod,
          clienteId: clienteIdForUpdate,
          integrationApiKeyId: integrationApiKeyId ?? null,
          value: valor ?? flow.valor,
          dueDate: vencimento ?? flow.vencimento,
          description: descricao ?? flow.descricao,
          cardToken: cardToken ?? null,
          asaasCustomerId: asaasCustomerId ?? null,
          additionalFields: asaasPayload ?? null,
          payerEmail: payerEmail ?? null,
          payerName: payerName ?? null,
          customerDocument: customerDocument ?? null,
          externalReferenceId: externalReferenceId ?? flow.external_reference_id ?? null,
          metadata: metadata ?? null,
          remoteIp: remoteIp ?? null,
        },
        { dbClient: client },
      );

      flow = chargeResult.flow;
      charge = chargeResult.charge;
    }

    await client.query('COMMIT');
    res.json({ flow, charge });
  } catch (err) {
    await client.query('ROLLBACK');
    if (err instanceof AsaasValidationError) {
      return res.status(400).json({ error: err.message });
    }
    if (err instanceof ChargeConflictError) {
      return res.status(409).json({ error: err.message });
    }
    console.error(err);
    res.status(500).json({ error: 'Internal server error' });
  } finally {
    client.release();
  }
};

export const deleteFlow = async (req: Request, res: Response) => {
  const { id } = req.params;
  const flowId = normalizeUuid(id);
  if (!flowId) {
    return res.status(400).json({ error: 'Invalid flow id' });
  }
  try {
    const result = await pool.query('DELETE FROM financial_flows WHERE id=$1', [flowId]);
    if (result.rowCount === 0) return res.status(404).json({ error: 'Flow not found' });
    res.status(204).send();
  } catch (err) {
    console.error(err);
    res.status(500).json({ error: 'Internal server error' });
  }
};

export const settleFlow = async (req: Request, res: Response) => {
  const { id } = req.params;
  const flowId = normalizeUuid(id);
  if (!flowId) {
    return res.status(400).json({ error: 'Invalid flow id' });
  }
  const { pagamentoData } = req.body;
  try {
    const current = await pool.query('SELECT external_provider FROM financial_flows WHERE id = $1', [flowId]);
    if (current.rowCount === 0) {
      return res.status(404).json({ error: 'Flow not found' });
    }

    const provider = current.rows[0].external_provider;
    if (typeof provider === 'string' && provider.trim().toLowerCase() === 'asaas') {
      return res.status(409).json({ error: 'Status controlado pelo Asaas para este fluxo financeiro' });
    }

    const result = await pool.query(
      "UPDATE financial_flows SET pagamento=$1, status='pago' WHERE id=$2 RETURNING *",
      [pagamentoData, flowId],
    );
    res.json({ flow: result.rows[0] });
  } catch (err) {
    console.error(err);
    res.status(500).json({ error: 'Internal server error' });
  }
};

export const createAsaasChargeForFlow = async (req: Request, res: Response) => {
  const { id } = req.params;
  const flowId = normalizeUuid(id);
  if (!flowId) {
    return res.status(400).json({ error: 'Invalid flow id' });
  }
  const {
    paymentMethod,
    clienteId,
    integrationApiKeyId,
    cardToken,
    asaasCustomerId,
    asaasPayload,
    payerEmail,
    payerName,
    customerDocument,
    externalReferenceId,
    metadata,
    remoteIp,
  } = req.body;

  if (typeof paymentMethod !== 'string' || !paymentMethod.trim()) {
    return res.status(400).json({ error: 'paymentMethod é obrigatório' });
  }

  const client = await pool.connect();

  try {
    await client.query('BEGIN');
    const flowResult = await client.query('SELECT * FROM financial_flows WHERE id = $1', [flowId]);
    if (flowResult.rowCount === 0) {
      await client.query('ROLLBACK');
      return res.status(404).json({ error: 'Flow not found' });
    }

    const flow = flowResult.rows[0];
    if (flow.tipo !== 'receita') {
      throw new AsaasValidationError('Apenas receitas podem gerar cobrança no Asaas');
    }

    const chargeResult = await asaasChargeService.createCharge(
      {
        financialFlowId: flow.id,
        billingType: paymentMethod,
        clienteId: clienteId ?? null,
        integrationApiKeyId: integrationApiKeyId ?? null,
        value: flow.valor,
        dueDate: flow.vencimento,
        description: flow.descricao,
        cardToken: cardToken ?? null,
        asaasCustomerId: asaasCustomerId ?? null,
        additionalFields: asaasPayload ?? null,
        payerEmail: payerEmail ?? null,
        payerName: payerName ?? null,
        customerDocument: customerDocument ?? null,
        externalReferenceId: externalReferenceId ?? flow.external_reference_id ?? null,
        metadata: metadata ?? null,
        remoteIp: remoteIp ?? null,
      },
      { dbClient: client },
    );

    await client.query('COMMIT');
    res.status(201).json({ flow: chargeResult.flow, charge: chargeResult.charge });
  } catch (err) {
    await client.query('ROLLBACK');
    if (err instanceof AsaasValidationError) {
      return res.status(400).json({ error: err.message });
    }
    if (err instanceof ChargeConflictError) {
      return res.status(409).json({ error: err.message });
    }
    if ((err as Error & { code?: string }).code === '23505') {
      return res
        .status(409)
        .json({ error: 'O fluxo financeiro já possui uma cobrança vinculada ao Asaas' });
    }
    console.error(err);
    res.status(500).json({ error: 'Internal server error' });
  } finally {
    client.release();
  }
};<|MERGE_RESOLUTION|>--- conflicted
+++ resolved
@@ -59,17 +59,12 @@
 const OPPORTUNITY_TABLES_CACHE_TTL_MS = 5 * 60 * 1000;
 const FINANCIAL_FLOW_EMPRESA_COLUMN_CACHE_TTL_MS = 5 * 60 * 1000;
 const FINANCIAL_FLOW_CLIENTE_COLUMN_CACHE_TTL_MS = 5 * 60 * 1000;
-<<<<<<< HEAD
 const FINANCIAL_FLOW_FORNECEDOR_COLUMN_CACHE_TTL_MS = 5 * 60 * 1000;
 
 type FinancialFlowEmpresaColumn = string;
 type FinancialFlowClienteColumn = string;
 type FinancialFlowFornecedorColumn = string;
-=======
-
-type FinancialFlowEmpresaColumn = string;
-type FinancialFlowClienteColumn = string;
->>>>>>> 13c6d9af
+
 
 const FINANCIAL_FLOW_EMPRESA_CANDIDATES = ['idempresa', 'empresa_id', 'empresa'] as const;
 const FINANCIAL_FLOW_CLIENTE_CANDIDATES = [
@@ -78,15 +73,13 @@
   'idcliente',
   'cliente',
 ] as const;
-<<<<<<< HEAD
 const FINANCIAL_FLOW_FORNECEDOR_CANDIDATES = [
   'fornecedor_id',
   'fornecedorid',
   'idfornecedor',
   'fornecedor',
 ] as const;
-=======
->>>>>>> 13c6d9af
+
 
 const quoteIdentifier = (value: string): string => `"${value.replace(/"/g, '""')}"`;
 
@@ -100,12 +93,9 @@
 let financialFlowClienteColumn: FinancialFlowClienteColumn | null = null;
 let financialFlowClienteColumnCheckedAt: number | null = null;
 
-<<<<<<< HEAD
 let financialFlowFornecedorColumn: FinancialFlowFornecedorColumn | null = null;
 let financialFlowFornecedorColumnCheckedAt: number | null = null;
 
-=======
->>>>>>> 13c6d9af
 type FinancialFlowColumnsLookup = Map<string, string>;
 
 let financialFlowColumnsLookup: FinancialFlowColumnsLookup | null = null;
@@ -129,11 +119,9 @@
   financialFlowEmpresaColumnCheckedAt = null;
   financialFlowClienteColumn = null;
   financialFlowClienteColumnCheckedAt = null;
-<<<<<<< HEAD
   financialFlowFornecedorColumn = null;
   financialFlowFornecedorColumnCheckedAt = null;
-=======
->>>>>>> 13c6d9af
+
 };
 
 const updateOpportunityTablesAvailability = (value: boolean) => {
@@ -165,7 +153,6 @@
   resetFinancialFlowColumnsLookup();
 };
 
-<<<<<<< HEAD
 const updateFinancialFlowFornecedorColumn = (
   value: FinancialFlowFornecedorColumn | null,
 ) => {
@@ -177,8 +164,7 @@
   resetFinancialFlowColumnsLookup();
 };
 
-=======
->>>>>>> 13c6d9af
+
 const ensureFinancialFlowColumns = async () => {
   if (
     financialFlowColumnsLookup !== null &&
@@ -230,7 +216,6 @@
         : null;
       updateFinancialFlowClienteColumn(resolvedCliente ?? null);
 
-<<<<<<< HEAD
       const fornecedorMatch = FINANCIAL_FLOW_FORNECEDOR_CANDIDATES.find((candidate) =>
         lookup.has(candidate.toLowerCase()),
       );
@@ -239,18 +224,14 @@
         : null;
       updateFinancialFlowFornecedorColumn(resolvedFornecedor ?? null);
 
-=======
->>>>>>> 13c6d9af
       return lookup;
     })
     .catch(() => {
       updateFinancialFlowColumnsLookup(null);
       updateFinancialFlowEmpresaColumn(null);
       updateFinancialFlowClienteColumn(null);
-<<<<<<< HEAD
       updateFinancialFlowFornecedorColumn(null);
-=======
->>>>>>> 13c6d9af
+
       return null;
     })
     .finally(() => {
@@ -352,10 +333,8 @@
   resetOpportunityTablesAvailabilityCache,
   resetFinancialFlowEmpresaColumnCache,
   resetFinancialFlowClienteColumnCache,
-<<<<<<< HEAD
   resetFinancialFlowFornecedorColumnCache,
-=======
->>>>>>> 13c6d9af
+
 };
 
 const asaasChargeService = new AsaasChargeService();
@@ -372,7 +351,6 @@
 
   return financialFlowEmpresaColumn;
 };
-<<<<<<< HEAD
 
 const determineFinancialFlowClienteColumn = async (): Promise<FinancialFlowClienteColumn | null> => {
   if (
@@ -398,20 +376,7 @@
   await ensureFinancialFlowColumns();
 
   return financialFlowFornecedorColumn;
-=======
-
-const determineFinancialFlowClienteColumn = async (): Promise<FinancialFlowClienteColumn | null> => {
-  if (
-    financialFlowClienteColumnCheckedAt !== null &&
-    Date.now() - financialFlowClienteColumnCheckedAt < FINANCIAL_FLOW_CLIENTE_COLUMN_CACHE_TTL_MS
-  ) {
-    return financialFlowClienteColumn;
-  }
-
-  await ensureFinancialFlowColumns();
-
-  return financialFlowClienteColumn;
->>>>>>> 13c6d9af
+
 };
 
 export const listFlows = async (req: Request, res: Response) => {
@@ -464,10 +429,8 @@
 
     const empresaColumn = await determineFinancialFlowEmpresaColumn();
     const clienteColumn = await determineFinancialFlowClienteColumn();
-<<<<<<< HEAD
     const fornecedorColumn = await determineFinancialFlowFornecedorColumn();
-=======
->>>>>>> 13c6d9af
+
     const hasEmpresaColumn = typeof empresaColumn === 'string' && empresaColumn.length > 0;
     const empresaColumnExpression = hasEmpresaColumn
       ? `ff.${quoteIdentifier(empresaColumn)}`
@@ -476,13 +439,11 @@
       typeof clienteColumn === 'string' && clienteColumn.length > 0
         ? `ff.${quoteIdentifier(clienteColumn)}::TEXT`
         : 'NULL::TEXT';
-<<<<<<< HEAD
     const fornecedorColumnExpression =
       typeof fornecedorColumn === 'string' && fornecedorColumn.length > 0
         ? `ff.${quoteIdentifier(fornecedorColumn)}::TEXT`
         : 'NULL::TEXT';
-=======
->>>>>>> 13c6d9af
+
 
     const filters: (string | number)[] = [empresaId];
     const filterConditions: string[] = ['combined_flows.empresa_id = $1'];
@@ -506,11 +467,7 @@
           ff.conta_id::TEXT AS conta_id,
           ff.categoria_id::TEXT AS categoria_id,
           ${clienteColumnExpression} AS cliente_id,
-<<<<<<< HEAD
           ${fornecedorColumnExpression} AS fornecedor_id,
-=======
-          ff.fornecedor_id::TEXT AS fornecedor_id,
->>>>>>> 13c6d9af
           ${empresaColumnExpression} AS empresa_id
         FROM financial_flows ff
       `;
