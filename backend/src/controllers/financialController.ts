import { Request, Response } from 'express';
import type { QueryResult } from 'pg';
import pool from '../services/db';
import type { Flow } from '../models/flow';
import { fetchAuthenticatedUserEmpresa } from '../utils/authUser';
import AsaasChargeService, {
  ChargeConflictError,
  ValidationError as AsaasValidationError,
} from '../services/asaasChargeService';

const getAuthenticatedUser = (
  req: Request,
  res: Response,
): NonNullable<Request['auth']> | null => {
  if (!req.auth) {
    res.status(401).json({ error: 'Token inválido.' });
    return null;
  }

  return req.auth;
};

const UUID_REGEX =
  /^[0-9a-f]{8}-[0-9a-f]{4}-[1-5][0-9a-f]{3}-[89ab][0-9a-f]{3}-[0-9a-f]{12}$/i;

const normalizeUuid = (value: unknown): string | null => {
  if (typeof value !== 'string') {
    return null;
  }

  const trimmed = value.trim();
  return UUID_REGEX.test(trimmed) ? trimmed : null;
};

const POSTGRES_UNDEFINED_TABLE = '42P01';
const POSTGRES_UNDEFINED_COLUMN = '42703';
const POSTGRES_INSUFFICIENT_PRIVILEGE = '42501';

const OPPORTUNITY_TABLES_CACHE_TTL_MS = 5 * 60 * 1000;
const FINANCIAL_FLOW_EMPRESA_COLUMN_CACHE_TTL_MS = 5 * 60 * 1000;

type FinancialFlowEmpresaColumn = 'idempresa' | 'empresa_id' | 'empresa';

const FINANCIAL_FLOW_EMPRESA_CANDIDATES: FinancialFlowEmpresaColumn[] = [
  'idempresa',
  'empresa_id',
  'empresa',
];

let opportunityTablesAvailability: boolean | null = null;
let opportunityTablesAvailabilityCheckedAt: number | null = null;
let opportunityTablesCheckPromise: Promise<boolean> | null = null;

let financialFlowEmpresaColumn: FinancialFlowEmpresaColumn | null = null;
let financialFlowEmpresaColumnCheckedAt: number | null = null;
let financialFlowEmpresaColumnPromise:
  | Promise<FinancialFlowEmpresaColumn | null>
  | null = null;

const updateOpportunityTablesAvailability = (value: boolean) => {
  opportunityTablesAvailability = value;
  opportunityTablesAvailabilityCheckedAt = Date.now();
};

const resetOpportunityTablesAvailabilityCache = () => {
  opportunityTablesAvailability = null;
  opportunityTablesAvailabilityCheckedAt = null;
  opportunityTablesCheckPromise = null;
};

const updateFinancialFlowEmpresaColumn = (value: FinancialFlowEmpresaColumn | null) => {
  financialFlowEmpresaColumn = value;
  financialFlowEmpresaColumnCheckedAt = Date.now();
};

const resetFinancialFlowEmpresaColumnCache = () => {
  financialFlowEmpresaColumn = null;
  financialFlowEmpresaColumnCheckedAt = null;
  financialFlowEmpresaColumnPromise = null;
};

const determineOpportunityTablesAvailability = async (): Promise<boolean> => {
  const cachedValue = opportunityTablesAvailability;
  const checkedAt = opportunityTablesAvailabilityCheckedAt;
  if (
    cachedValue !== null &&
    checkedAt !== null &&
    Date.now() - checkedAt < OPPORTUNITY_TABLES_CACHE_TTL_MS
  ) {
    return cachedValue;
  }

  if (opportunityTablesCheckPromise) {
    return opportunityTablesCheckPromise;
  }

  opportunityTablesCheckPromise = pool
    .query(
      `
        WITH tables AS (
          SELECT
            to_regclass('public.oportunidade_parcelas') AS parcelas,
            to_regclass('public.oportunidades') AS oportunidades,
            to_regclass('public.clientes') AS clientes,
            to_regclass('public.oportunidade_faturamentos') AS faturamentos
        )
        SELECT
          CASE
            WHEN parcelas IS NULL THEN FALSE
            ELSE COALESCE(has_table_privilege(parcelas, 'SELECT'), FALSE)
          END AS parcelas,
          CASE
            WHEN oportunidades IS NULL THEN FALSE
            ELSE COALESCE(has_table_privilege(oportunidades, 'SELECT'), FALSE)
          END AS oportunidades,
          CASE
            WHEN clientes IS NULL THEN FALSE
            ELSE COALESCE(has_table_privilege(clientes, 'SELECT'), FALSE)
          END AS clientes,
          CASE
            WHEN faturamentos IS NULL THEN FALSE
            ELSE COALESCE(has_table_privilege(faturamentos, 'SELECT'), FALSE)
          END AS faturamentos
        FROM tables

      `,
    )
    .then((result) => {
      const row = result.rows[0] ?? {};
      const available =
        Boolean(row?.parcelas) &&
        Boolean(row?.oportunidades) &&
        Boolean(row?.clientes) &&
        Boolean(row?.faturamentos);
      updateOpportunityTablesAvailability(available);
      return available;
    })
    .catch(() => {
      updateOpportunityTablesAvailability(false);
      return false;
    })
    .finally(() => {
      opportunityTablesCheckPromise = null;
    });

  return opportunityTablesCheckPromise;
};

const markOpportunityTablesUnavailable = () => {
  updateOpportunityTablesAvailability(false);
};

const FALLBACK_ERROR_CODES = new Set([
  POSTGRES_UNDEFINED_TABLE,
  POSTGRES_UNDEFINED_COLUMN,
  POSTGRES_INSUFFICIENT_PRIVILEGE,
]);

type GenericQueryResult = QueryResult<Record<string, unknown>>;

const shouldFallbackToFinancialFlowsOnly = (error: unknown): boolean => {
  if (!error || typeof error !== 'object') {
    return false;
  }
  const code = (error as { code?: string }).code;
  return typeof code === 'string' && FALLBACK_ERROR_CODES.has(code);

};

export const __internal = {
  resetOpportunityTablesAvailabilityCache,
  resetFinancialFlowEmpresaColumnCache,
};

const asaasChargeService = new AsaasChargeService();

const determineFinancialFlowEmpresaColumn = async (): Promise<FinancialFlowEmpresaColumn | null> => {
  if (
    financialFlowEmpresaColumn !== null &&
    financialFlowEmpresaColumnCheckedAt !== null &&
    Date.now() - financialFlowEmpresaColumnCheckedAt < FINANCIAL_FLOW_EMPRESA_COLUMN_CACHE_TTL_MS
  ) {
    return financialFlowEmpresaColumn;
  }

  if (financialFlowEmpresaColumnPromise) {
    return financialFlowEmpresaColumnPromise;
  }

  financialFlowEmpresaColumnPromise = pool
    .query<{ column_name: string }>(
      `
        SELECT column_name
        FROM information_schema.columns
        WHERE table_schema = 'public'
          AND table_name = 'financial_flows'
      `,
    )
    .then((result) => {
      const available = new Set(
        result.rows
          .map((row) => row?.column_name)
          .filter((name): name is string => typeof name === 'string'),
      );

      const match = FINANCIAL_FLOW_EMPRESA_CANDIDATES.find((candidate) =>
        available.has(candidate),
      );

      updateFinancialFlowEmpresaColumn(match ?? null);
      return match ?? null;
    })
    .catch(() => {
      updateFinancialFlowEmpresaColumn(null);
      return null;
    })
    .finally(() => {
      financialFlowEmpresaColumnPromise = null;
    });

  return financialFlowEmpresaColumnPromise;
};

export const listFlows = async (req: Request, res: Response) => {
  const { page = '1', limit = '10', clienteId } = req.query;

  const pickStringQueryValue = (value: unknown): string | undefined => {
    if (Array.isArray(value)) {
      const [first] = value;
      return typeof first === 'string' ? first : undefined;
    }
    return typeof value === 'string' ? value : undefined;
  };

  const pageValue = pickStringQueryValue(page) ?? '1';
  const limitValue = pickStringQueryValue(limit) ?? '10';
  const pageNum = Number.parseInt(pageValue, 10);
  const limitNum = Number.parseInt(limitValue, 10);
  const effectivePage = Number.isNaN(pageNum) || pageNum <= 0 ? 1 : pageNum;
  const effectiveLimit = Number.isNaN(limitNum) || limitNum <= 0 ? 10 : limitNum;
  const offset = (effectivePage - 1) * effectiveLimit;

  const clienteValue = pickStringQueryValue(clienteId);
  const trimmedClienteId =
    clienteValue && clienteValue.trim().length > 0 ? clienteValue.trim() : null;

  try {
    const auth = getAuthenticatedUser(req, res);
    if (!auth) {
      return;
    }

    const empresaLookup = await fetchAuthenticatedUserEmpresa(auth.userId);

    if (!empresaLookup.success) {
      res.status(empresaLookup.status).json({ error: empresaLookup.message });
      return;
    }

    const { empresaId } = empresaLookup;

    if (empresaId === null) {
      res.json({
        items: [],
        total: 0,
        page: effectivePage,
        limit: effectiveLimit,
      });
      return;
    }

<<<<<<< HEAD
    const empresaColumn = await determineFinancialFlowEmpresaColumn();

    if (!empresaColumn) {
      res.status(500).json({
        error:
          'Não foi possível determinar a empresa associada aos lançamentos financeiros. Entre em contato com o suporte.',
      });
      return;
    }

=======
>>>>>>> 2384f10e
    const filters: (string | number)[] = [empresaId];
    const filterConditions: string[] = ['combined_flows.empresa_id = $1'];

    if (trimmedClienteId) {
      filters.push(trimmedClienteId);
      filterConditions.push(`combined_flows.cliente_id = $${filters.length}`);
    }

    const filterClause = `WHERE ${filterConditions.join(' AND ')}`;

    const baseFinancialFlowsSelect = `
        SELECT
          ff.id::TEXT AS id,
          ff.tipo AS tipo,
          ff.descricao AS descricao,
          ff.valor::numeric AS valor,
          ff.vencimento::date AS vencimento,
          ff.pagamento::date AS pagamento,
          ff.status AS status,
          ff.conta_id::TEXT AS conta_id,
          ff.categoria_id::TEXT AS categoria_id,
          NULL::TEXT AS cliente_id,
<<<<<<< HEAD
          ff.${empresaColumn} AS empresa_id
=======
          ff.idempresa AS empresa_id
>>>>>>> 2384f10e
        FROM financial_flows ff
      `;

    const buildCombinedCte = (includeOpportunities: boolean): string => {
      if (!includeOpportunities) {
        return `
      WITH combined_flows AS (
${baseFinancialFlowsSelect}
      )
    `;
      }

      return `
      WITH oportunidade_parcelas_enriched AS (
        SELECT
          p.id,
          p.oportunidade_id,
          p.numero_parcela,
          p.valor,
          p.data_prevista,
          p.status,
          p.quitado_em,
          p.faturamento_id,
          o.sequencial_empresa,
          o.qtde_parcelas,
          o.solicitante_id,
          p.idempresa,
          c.nome AS cliente_nome,
          f.valor AS faturamento_valor,
          f.parcelas AS faturamento_parcelas,
          f.data_faturamento
        FROM public.oportunidade_parcelas p
        JOIN public.oportunidades o ON o.id = p.oportunidade_id
        LEFT JOIN public.clientes c ON c.id = o.solicitante_id
        LEFT JOIN public.oportunidade_faturamentos f ON f.id = p.faturamento_id
      ),
      combined_flows AS (
${baseFinancialFlowsSelect}
        UNION ALL
        SELECT
          (-p.id)::TEXT AS id,
          'receita' AS tipo,
          TRIM(BOTH FROM CONCAT(
            'Oportunidade ',
            COALESCE(p.sequencial_empresa::text, p.oportunidade_id::text),
            CASE WHEN p.cliente_nome IS NOT NULL THEN ' - ' || p.cliente_nome ELSE '' END,
            CASE
              WHEN p.numero_parcela IS NOT NULL THEN
                ' - Parcela ' || p.numero_parcela::text ||
                CASE
                  WHEN NULLIF(COALESCE(p.faturamento_parcelas, p.qtde_parcelas), 0) IS NOT NULL AND NULLIF(COALESCE(p.faturamento_parcelas, p.qtde_parcelas), 0) > 1 THEN
                    '/' || NULLIF(COALESCE(p.faturamento_parcelas, p.qtde_parcelas), 0)::text
                  ELSE ''
                END
              ELSE ''
            END
          )) AS descricao,
          COALESCE(
            p.valor,
            CASE
              WHEN NULLIF(COALESCE(p.faturamento_parcelas, p.qtde_parcelas), 0) IS NOT NULL THEN
                p.faturamento_valor / NULLIF(COALESCE(p.faturamento_parcelas, p.qtde_parcelas), 0)
              ELSE p.faturamento_valor
            END,
            0
          )::numeric AS valor,
          COALESCE(p.data_prevista, p.data_faturamento::date, CURRENT_DATE) AS vencimento,
          CASE
            WHEN LOWER(p.status) IN ('quitado','quitada','pago','paga') THEN COALESCE(p.quitado_em::date, p.data_faturamento::date)
            ELSE NULL
          END AS pagamento,
          CASE
            WHEN LOWER(p.status) IN ('quitado','quitada','pago','paga') THEN 'pago'
            ELSE 'pendente'
          END AS status,
          NULL::TEXT AS conta_id,
          NULL::TEXT AS categoria_id,
          p.solicitante_id::TEXT AS cliente_id,
          p.idempresa AS empresa_id
        FROM oportunidade_parcelas_enriched p
      )
    `;
    };

    const runListFlowsQuery = async (
      includeOpportunities: boolean,
    ): Promise<{
      items: GenericQueryResult;
      total: GenericQueryResult;
    }> => {
      const combinedCte = buildCombinedCte(includeOpportunities);
      const limitParamIndex = filters.length + 1;
      const offsetParamIndex = filters.length + 2;

      const dataQuery = `
      ${combinedCte}
      SELECT id, tipo, descricao, valor, vencimento, pagamento, status, conta_id, categoria_id
      FROM combined_flows
      ${filterClause}
      ORDER BY vencimento DESC, id DESC
      LIMIT $${limitParamIndex} OFFSET $${offsetParamIndex}
    `;

      const dataValues = [...filters, effectiveLimit, offset];

      const countQuery = `
      ${combinedCte}
      SELECT COUNT(*)::INTEGER AS total
      FROM combined_flows
      ${filterClause}
    `;

      const countValues = [...filters];

      const items = await pool.query<Record<string, unknown>>(dataQuery, dataValues);
      const total = await pool.query<Record<string, unknown>>(countQuery, countValues);

      return { items, total };
    };

    const includeOpportunityFlows = await determineOpportunityTablesAvailability();

    let queryResult: {
      items: GenericQueryResult;
      total: GenericQueryResult;
    };

    try {
      queryResult = await runListFlowsQuery(includeOpportunityFlows);
    } catch (queryError) {
      if (includeOpportunityFlows && shouldFallbackToFinancialFlowsOnly(queryError)) {
        markOpportunityTablesUnavailable();
        queryResult = await runListFlowsQuery(false);
      } else {
        throw queryError;
      }
    }

    const { items: itemsResult, total: totalResult } = queryResult;

    const normalizeDate = (value: unknown): string | null => {
      if (!value) {
        return null;
      }
      if (value instanceof Date) {
        return value.toISOString().slice(0, 10);
      }
      if (typeof value === 'string') {
        const trimmed = value.trim();
        if (trimmed.length === 0) {
          return null;
        }
        if (/^\d{4}-\d{2}-\d{2}/.test(trimmed)) {
          return trimmed.slice(0, 10);
        }
        const parsed = new Date(trimmed);
        if (!Number.isNaN(parsed.getTime())) {
          return parsed.toISOString().slice(0, 10);
        }
        return null;
      }
      const coerced = new Date(value as string);
      if (!Number.isNaN(coerced.getTime())) {
        return coerced.toISOString().slice(0, 10);
      }
      return null;
    };

    const normalizeNumber = (value: unknown): number => {
      if (typeof value === 'number') {
        return Number.isFinite(value) ? value : 0;
      }
      if (typeof value === 'string') {
        const parsed = Number(value);
        return Number.isFinite(parsed) ? parsed : 0;
      }
      if (value === null || value === undefined) {
        return 0;
      }
      const parsed = Number(value);
      return Number.isFinite(parsed) ? parsed : 0;
    };

    const normalizeDescricao = (value: unknown): string => {
      if (typeof value === 'string') {
        const trimmed = value.trim();
        return trimmed.length > 0 ? trimmed : 'Fluxo financeiro';
      }
      if (value === null || value === undefined) {
        return 'Fluxo financeiro';
      }
      const stringValue = String(value).trim();
      return stringValue.length > 0 ? stringValue : 'Fluxo financeiro';
    };

    const normalizeStatus = (value: unknown): 'pendente' | 'pago' => {
      if (typeof value === 'string' && value.trim().toLowerCase() === 'pago') {
        return 'pago';
      }
      return 'pendente';
    };

    const normalizeTipo = (value: unknown): Flow['tipo'] => {
      if (typeof value === 'string' && value.trim().toLowerCase() === 'despesa') {
        return 'despesa';
      }
      return 'receita';
    };

    const isNumericString = (value: string): boolean => /^-?\d+$/.test(value);

    const normalizeId = (value: unknown): Flow['id'] => {

      if (typeof value === 'number') {
        return Number.isFinite(value) ? value : 0;
      }
      if (typeof value === 'string') {
        const trimmed = value.trim();
        if (trimmed.length === 0) {
          return 0;
        }
        if (isNumericString(trimmed)) {
          const parsed = Number(trimmed);
          if (Number.isFinite(parsed)) {
            return parsed;
          }
        }
        return trimmed;
      }
      if (typeof value === 'bigint') {
        const text = value.toString();
        if (isNumericString(text)) {
          const parsed = Number(text);
          if (Number.isFinite(parsed)) {
            return parsed;
          }
        }
        return text;

      }
      if (value === null || value === undefined) {
        return 0;
      }
      const textValue = String(value);
      if (isNumericString(textValue)) {
        const parsed = Number(textValue);
        if (Number.isFinite(parsed)) {
          return parsed;
        }
      }
      return textValue;

    };

    const items: Flow[] = itemsResult.rows.map((row) => {
      const vencimento = normalizeDate(row.vencimento) ?? new Date().toISOString().slice(0, 10);
      const pagamento = normalizeDate(row.pagamento);

      return {
        id: normalizeId(row.id),
        tipo: normalizeTipo(row.tipo),
        conta_id:
          row.conta_id === null || row.conta_id === undefined
            ? null
            : Number.isFinite(Number(row.conta_id))
              ? Number(row.conta_id)
              : null,
        categoria_id:
          row.categoria_id === null || row.categoria_id === undefined
            ? null
            : Number.isFinite(Number(row.categoria_id))
              ? Number(row.categoria_id)
              : null,
        descricao: normalizeDescricao(row.descricao),
        valor: normalizeNumber(row.valor),
        vencimento,
        pagamento,
        status: normalizeStatus(row.status),
      };
    });

    const total = Number(totalResult.rows[0]?.total ?? 0);
    res.json({
      items,
      total: Number.isFinite(total) ? total : 0,
      page: effectivePage,
      limit: effectiveLimit,
    });
  } catch (err) {
    console.error(err);
    res.status(500).json({ error: 'Internal server error' });
  }
};

export const getFlow = async (req: Request, res: Response) => {
  const { id } = req.params;
  const flowId = normalizeUuid(id);
  if (!flowId) {
    return res.status(400).json({ error: 'Invalid flow id' });
  }
  try {
    const result = await pool.query('SELECT * FROM financial_flows WHERE id = $1', [flowId]);
    if (result.rowCount === 0) return res.status(404).json({ error: 'Flow not found' });
    res.json({ flow: result.rows[0] });
  } catch (err) {
    console.error(err);
    res.status(500).json({ error: 'Internal server error' });
  }
};

export const createFlow = async (req: Request, res: Response) => {
  const {
    tipo,
    descricao,
    valor,
    vencimento,
    paymentMethod,
    clienteId,
    integrationApiKeyId,
    cardToken,
    asaasCustomerId,
    asaasPayload,
    payerEmail,
    payerName,
    customerDocument,
    externalReferenceId,
    metadata,
    remoteIp,
  } = req.body;

  const client = await pool.connect();

  try {
    await client.query('BEGIN');
    const inserted = await client.query(
      'INSERT INTO financial_flows (tipo, descricao, valor, vencimento, status) VALUES ($1,$2,$3,$4,$5) RETURNING *',
      [tipo, descricao, valor, vencimento, 'pendente'],
    );

    let flow = inserted.rows[0];
    let charge = null;

    if (typeof paymentMethod === 'string' && paymentMethod.trim()) {
      if (flow.tipo !== 'receita') {
        throw new AsaasValidationError('Apenas receitas podem gerar cobrança no Asaas');
      }

      const chargeResult = await asaasChargeService.createCharge(
        {
          financialFlowId: flow.id,
          billingType: paymentMethod,
          clienteId: clienteId ?? null,
          integrationApiKeyId: integrationApiKeyId ?? null,
          value: valor,
          dueDate: vencimento,
          description: descricao,
          cardToken: cardToken ?? null,
          asaasCustomerId: asaasCustomerId ?? null,
          additionalFields: asaasPayload ?? null,
          payerEmail: payerEmail ?? null,
          payerName: payerName ?? null,
          customerDocument: customerDocument ?? null,
          externalReferenceId: externalReferenceId ?? null,
          metadata: metadata ?? null,
          remoteIp: remoteIp ?? null,
        },
        { dbClient: client },
      );

      flow = chargeResult.flow;
      charge = chargeResult.charge;
    }

    await client.query('COMMIT');
    res.status(201).json({ flow, charge });
  } catch (err) {
    await client.query('ROLLBACK');
    if (err instanceof AsaasValidationError) {
      return res.status(400).json({ error: err.message });
    }
    if (err instanceof ChargeConflictError) {
      return res.status(409).json({ error: err.message });
    }
    console.error(err);
    res.status(500).json({ error: 'Internal server error' });
  } finally {
    client.release();
  }
};

export const updateFlow = async (req: Request, res: Response) => {
  const { id } = req.params;
  const flowId = normalizeUuid(id);
  if (!flowId) {
    return res.status(400).json({ error: 'Invalid flow id' });
  }
  const {
    tipo,
    descricao,
    valor,
    vencimento,
    pagamento,
    status,
    paymentMethod,
    clienteId,
    integrationApiKeyId,
    cardToken,
    asaasCustomerId,
    asaasPayload,
    payerEmail,
    payerName,
    customerDocument,
    externalReferenceId,
    metadata,
    remoteIp,
  } = req.body;

  const client = await pool.connect();

  try {
    await client.query('BEGIN');
    const result = await client.query(
      'UPDATE financial_flows SET tipo=$1, descricao=$2, valor=$3, vencimento=$4, pagamento=$5, status=$6 WHERE id=$7 RETURNING *',
      [tipo, descricao, valor, vencimento, pagamento, status, flowId],
    );
    if (result.rowCount === 0) {
      await client.query('ROLLBACK');
      return res.status(404).json({ error: 'Flow not found' });
    }

    let flow = result.rows[0];
    let charge = null;

    if (typeof paymentMethod === 'string' && paymentMethod.trim()) {
      if (flow.tipo !== 'receita') {
        throw new AsaasValidationError('Apenas receitas podem gerar cobrança no Asaas');
      }

      const chargeResult = await asaasChargeService.createCharge(
        {
          financialFlowId: flow.id,
          billingType: paymentMethod,
          clienteId: clienteId ?? null,
          integrationApiKeyId: integrationApiKeyId ?? null,
          value: valor ?? flow.valor,
          dueDate: vencimento ?? flow.vencimento,
          description: descricao ?? flow.descricao,
          cardToken: cardToken ?? null,
          asaasCustomerId: asaasCustomerId ?? null,
          additionalFields: asaasPayload ?? null,
          payerEmail: payerEmail ?? null,
          payerName: payerName ?? null,
          customerDocument: customerDocument ?? null,
          externalReferenceId: externalReferenceId ?? flow.external_reference_id ?? null,
          metadata: metadata ?? null,
          remoteIp: remoteIp ?? null,
        },
        { dbClient: client },
      );

      flow = chargeResult.flow;
      charge = chargeResult.charge;
    }

    await client.query('COMMIT');
    res.json({ flow, charge });
  } catch (err) {
    await client.query('ROLLBACK');
    if (err instanceof AsaasValidationError) {
      return res.status(400).json({ error: err.message });
    }
    if (err instanceof ChargeConflictError) {
      return res.status(409).json({ error: err.message });
    }
    console.error(err);
    res.status(500).json({ error: 'Internal server error' });
  } finally {
    client.release();
  }
};

export const deleteFlow = async (req: Request, res: Response) => {
  const { id } = req.params;
  const flowId = normalizeUuid(id);
  if (!flowId) {
    return res.status(400).json({ error: 'Invalid flow id' });
  }
  try {
    const result = await pool.query('DELETE FROM financial_flows WHERE id=$1', [flowId]);
    if (result.rowCount === 0) return res.status(404).json({ error: 'Flow not found' });
    res.status(204).send();
  } catch (err) {
    console.error(err);
    res.status(500).json({ error: 'Internal server error' });
  }
};

export const settleFlow = async (req: Request, res: Response) => {
  const { id } = req.params;
  const flowId = normalizeUuid(id);
  if (!flowId) {
    return res.status(400).json({ error: 'Invalid flow id' });
  }
  const { pagamentoData } = req.body;
  try {
    const current = await pool.query('SELECT external_provider FROM financial_flows WHERE id = $1', [flowId]);
    if (current.rowCount === 0) {
      return res.status(404).json({ error: 'Flow not found' });
    }

    const provider = current.rows[0].external_provider;
    if (typeof provider === 'string' && provider.trim().toLowerCase() === 'asaas') {
      return res.status(409).json({ error: 'Status controlado pelo Asaas para este fluxo financeiro' });
    }

    const result = await pool.query(
      "UPDATE financial_flows SET pagamento=$1, status='pago' WHERE id=$2 RETURNING *",
      [pagamentoData, flowId],
    );
    res.json({ flow: result.rows[0] });
  } catch (err) {
    console.error(err);
    res.status(500).json({ error: 'Internal server error' });
  }
};

export const createAsaasChargeForFlow = async (req: Request, res: Response) => {
  const { id } = req.params;
  const flowId = normalizeUuid(id);
  if (!flowId) {
    return res.status(400).json({ error: 'Invalid flow id' });
  }
  const {
    paymentMethod,
    clienteId,
    integrationApiKeyId,
    cardToken,
    asaasCustomerId,
    asaasPayload,
    payerEmail,
    payerName,
    customerDocument,
    externalReferenceId,
    metadata,
    remoteIp,
  } = req.body;

  if (typeof paymentMethod !== 'string' || !paymentMethod.trim()) {
    return res.status(400).json({ error: 'paymentMethod é obrigatório' });
  }

  const client = await pool.connect();

  try {
    await client.query('BEGIN');
    const flowResult = await client.query('SELECT * FROM financial_flows WHERE id = $1', [flowId]);
    if (flowResult.rowCount === 0) {
      await client.query('ROLLBACK');
      return res.status(404).json({ error: 'Flow not found' });
    }

    const flow = flowResult.rows[0];
    if (flow.tipo !== 'receita') {
      throw new AsaasValidationError('Apenas receitas podem gerar cobrança no Asaas');
    }

    const chargeResult = await asaasChargeService.createCharge(
      {
        financialFlowId: flow.id,
        billingType: paymentMethod,
        clienteId: clienteId ?? null,
        integrationApiKeyId: integrationApiKeyId ?? null,
        value: flow.valor,
        dueDate: flow.vencimento,
        description: flow.descricao,
        cardToken: cardToken ?? null,
        asaasCustomerId: asaasCustomerId ?? null,
        additionalFields: asaasPayload ?? null,
        payerEmail: payerEmail ?? null,
        payerName: payerName ?? null,
        customerDocument: customerDocument ?? null,
        externalReferenceId: externalReferenceId ?? flow.external_reference_id ?? null,
        metadata: metadata ?? null,
        remoteIp: remoteIp ?? null,
      },
      { dbClient: client },
    );

    await client.query('COMMIT');
    res.status(201).json({ flow: chargeResult.flow, charge: chargeResult.charge });
  } catch (err) {
    await client.query('ROLLBACK');
    if (err instanceof AsaasValidationError) {
      return res.status(400).json({ error: err.message });
    }
    if (err instanceof ChargeConflictError) {
      return res.status(409).json({ error: err.message });
    }
    if ((err as Error & { code?: string }).code === '23505') {
      return res
        .status(409)
        .json({ error: 'O fluxo financeiro já possui uma cobrança vinculada ao Asaas' });
    }
    console.error(err);
    res.status(500).json({ error: 'Internal server error' });
  } finally {
    client.release();
  }
};<|MERGE_RESOLUTION|>--- conflicted
+++ resolved
@@ -269,7 +269,6 @@
       return;
     }
 
-<<<<<<< HEAD
     const empresaColumn = await determineFinancialFlowEmpresaColumn();
 
     if (!empresaColumn) {
@@ -280,8 +279,7 @@
       return;
     }
 
-=======
->>>>>>> 2384f10e
+
     const filters: (string | number)[] = [empresaId];
     const filterConditions: string[] = ['combined_flows.empresa_id = $1'];
 
@@ -304,11 +302,8 @@
           ff.conta_id::TEXT AS conta_id,
           ff.categoria_id::TEXT AS categoria_id,
           NULL::TEXT AS cliente_id,
-<<<<<<< HEAD
           ff.${empresaColumn} AS empresa_id
-=======
-          ff.idempresa AS empresa_id
->>>>>>> 2384f10e
+
         FROM financial_flows ff
       `;
 
