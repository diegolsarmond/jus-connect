import { Request, Response } from 'express';
import type { PoolClient, QueryResult, QueryResultRow } from 'pg';
import pool from '../services/db';
import type { Flow } from '../models/flow';
import { fetchAuthenticatedUserEmpresa } from '../utils/authUser';
import AsaasChargeService, {
  ChargeConflictError,
  type AsaasChargeRecord,
  type AsaasChargeResult,
  ValidationError as AsaasValidationError,
} from '../services/asaasChargeService';
import { createAsaasClient } from '../services/asaas/integrationResolver';
import { AsaasApiError, RefundChargePayload } from '../services/asaas/asaasClient';

const getAuthenticatedUser = (
  req: Request,
  res: Response,
): NonNullable<Request['auth']> | null => {
  if (!req.auth) {
    res.status(401).json({ error: 'Token inválido.' });
    return null;
  }

  return req.auth;
};

const UUID_REGEX =
  /^[0-9a-f]{8}-[0-9a-f]{4}-[1-5][0-9a-f]{3}-[89ab][0-9a-f]{3}-[0-9a-f]{12}$/i;
const INTEGER_ID_REGEX = /^-?\d+$/;
const OPPORTUNITY_INSTALLMENT_PAID_STATUSES = new Set(['quitado', 'quitada', 'pago', 'paga']);
const ASAAS_REFUNDABLE_CHARGE_STATUSES = new Set([
  'RECEIVED',
  'RECEIVED_IN_CASH',
  'RECEIVED_PARTIALLY',
  'CONFIRMED',
]);

const normalizeFlowId = (value: unknown): string | number | null => {
  if (typeof value === 'number') {
    if (!Number.isInteger(value) || value < 0) {
      return null;
    }

    return value;
  }

  if (typeof value !== 'string') {
    return null;
  }

  const trimmed = value.trim();
  if (UUID_REGEX.test(trimmed)) {
    return trimmed;
  }

  if (INTEGER_ID_REGEX.test(trimmed)) {
    const parsed = Number.parseInt(trimmed, 10);
    if (Number.isInteger(parsed) && parsed >= 0) {
      return parsed;
    }
  }

  return null;
};

const normalizeOptionalInteger = (value: unknown): number | null => {
  if (typeof value === 'number' && Number.isInteger(value)) {
    return value;
  }

  if (typeof value === 'string') {
    const trimmed = value.trim();
    if (trimmed.length === 0) {
      return null;
    }
    const parsed = Number.parseInt(trimmed, 10);
    if (Number.isInteger(parsed)) {
      return parsed;
    }
    return null;
  }

  return null;
};

const POSTGRES_UNDEFINED_TABLE = '42P01';
const POSTGRES_UNDEFINED_COLUMN = '42703';
const POSTGRES_INSUFFICIENT_PRIVILEGE = '42501';

const OPPORTUNITY_TABLES_CACHE_TTL_MS = 5 * 60 * 1000;
const FINANCIAL_FLOW_EMPRESA_COLUMN_CACHE_TTL_MS = 5 * 60 * 1000;
const FINANCIAL_FLOW_CLIENTE_COLUMN_CACHE_TTL_MS = 5 * 60 * 1000;
const FINANCIAL_FLOW_FORNECEDOR_COLUMN_CACHE_TTL_MS = 5 * 60 * 1000;
const FINANCIAL_ACCOUNT_TABLE_CACHE_TTL_MS = 5 * 60 * 1000;

type FinancialFlowEmpresaColumn = string;
type FinancialFlowClienteColumn = string;
type FinancialFlowFornecedorColumn = string;


const FINANCIAL_FLOW_EMPRESA_CANDIDATES = ['idempresa', 'empresa_id', 'empresa'] as const;
const FINANCIAL_FLOW_CLIENTE_CANDIDATES = [
  'cliente_id',
  'clienteid',
  'idcliente',
  'cliente',
] as const;
const FINANCIAL_FLOW_FORNECEDOR_CANDIDATES = [
  'fornecedor_id',
  'fornecedorid',
  'idfornecedor',
  'fornecedor',
] as const;

const FINANCIAL_ACCOUNT_TABLE_CANDIDATES = [
  { schema: 'public', table: 'financeiro_contas' },
  { schema: 'public', table: 'contas_financeiras' },
  { schema: 'public', table: 'financial_accounts' },
  { schema: 'public', table: 'contas' },
] as const;


const quoteIdentifier = (value: string): string => `"${value.replace(/"/g, '""')}"`;

let opportunityTablesAvailability: boolean | null = null;
let opportunityTablesAvailabilityCheckedAt: number | null = null;
let opportunityTablesCheckPromise: Promise<boolean> | null = null;

let financialFlowEmpresaColumn: FinancialFlowEmpresaColumn | null = null;
let financialFlowEmpresaColumnCheckedAt: number | null = null;

let financialFlowClienteColumn: FinancialFlowClienteColumn | null = null;
let financialFlowClienteColumnCheckedAt: number | null = null;

let financialFlowFornecedorColumn: FinancialFlowFornecedorColumn | null = null;
let financialFlowFornecedorColumnCheckedAt: number | null = null;

type FinancialFlowColumnsLookup = Map<string, string>;

let financialFlowColumnsLookup: FinancialFlowColumnsLookup | null = null;
let financialFlowColumnsCheckedAt: number | null = null;
let financialFlowColumnsPromise:
  | Promise<FinancialFlowColumnsLookup | null>
  | null = null;

type FinancialAccountTableInfo = {
  schema: string;
  table: string;
  empresaColumn: string;
};

let financialAccountTableInfo: FinancialAccountTableInfo | null = null;
let financialAccountTableCheckedAt: number | null = null;
let financialAccountTablePromise: Promise<FinancialAccountTableInfo | null> | null = null;

const updateFinancialFlowColumnsLookup = (
  value: FinancialFlowColumnsLookup | null,
) => {
  financialFlowColumnsLookup = value;
  financialFlowColumnsCheckedAt = Date.now();
};

const resetFinancialFlowColumnsLookup = () => {
  financialFlowColumnsLookup = null;
  financialFlowColumnsCheckedAt = null;
  financialFlowColumnsPromise = null;
  financialFlowEmpresaColumn = null;
  financialFlowEmpresaColumnCheckedAt = null;
  financialFlowClienteColumn = null;
  financialFlowClienteColumnCheckedAt = null;
  financialFlowFornecedorColumn = null;
  financialFlowFornecedorColumnCheckedAt = null;

};

const updateFinancialAccountTableInfo = (
  value: FinancialAccountTableInfo | null,
) => {
  financialAccountTableInfo = value;
  financialAccountTableCheckedAt = Date.now();
};

const resetFinancialAccountTableCache = () => {
  financialAccountTableInfo = null;
  financialAccountTableCheckedAt = null;
  financialAccountTablePromise = null;
};

const updateOpportunityTablesAvailability = (value: boolean) => {
  opportunityTablesAvailability = value;
  opportunityTablesAvailabilityCheckedAt = Date.now();
};

const resetOpportunityTablesAvailabilityCache = () => {
  opportunityTablesAvailability = null;
  opportunityTablesAvailabilityCheckedAt = null;
  opportunityTablesCheckPromise = null;
};

const updateFinancialFlowEmpresaColumn = (value: FinancialFlowEmpresaColumn | null) => {
  financialFlowEmpresaColumn = value;
  financialFlowEmpresaColumnCheckedAt = Date.now();
};

const resetFinancialFlowEmpresaColumnCache = () => {
  resetFinancialFlowColumnsLookup();
};

const updateFinancialFlowClienteColumn = (value: FinancialFlowClienteColumn | null) => {
  financialFlowClienteColumn = value;
  financialFlowClienteColumnCheckedAt = Date.now();
};

const resetFinancialFlowClienteColumnCache = () => {
  resetFinancialFlowColumnsLookup();
};

const updateFinancialFlowFornecedorColumn = (
  value: FinancialFlowFornecedorColumn | null,
) => {
  financialFlowFornecedorColumn = value;
  financialFlowFornecedorColumnCheckedAt = Date.now();
};

const resetFinancialFlowFornecedorColumnCache = () => {
  resetFinancialFlowColumnsLookup();
};


const ensureFinancialFlowColumns = async () => {
  if (
    financialFlowColumnsLookup !== null &&
    financialFlowColumnsCheckedAt !== null &&
    Date.now() - financialFlowColumnsCheckedAt < FINANCIAL_FLOW_EMPRESA_COLUMN_CACHE_TTL_MS
  ) {
    return;
  }

  if (financialFlowColumnsPromise) {
    await financialFlowColumnsPromise;
    return;
  }

  financialFlowColumnsPromise = pool
    .query<{ column_name: string }>(
      `
        SELECT column_name
        FROM information_schema.columns
        WHERE table_schema = 'public'
          AND table_name = 'financial_flows'
      `,
    )
    .then((result) => {
      const available = result.rows
        .map((row) => row?.column_name)
        .filter((name): name is string => typeof name === 'string');

      const lookup: FinancialFlowColumnsLookup = new Map();
      for (const name of available) {
        lookup.set(name.toLowerCase(), name);
      }

      updateFinancialFlowColumnsLookup(lookup);

      const empresaMatch = FINANCIAL_FLOW_EMPRESA_CANDIDATES.find((candidate) =>
        lookup.has(candidate.toLowerCase()),
      );
      const resolvedEmpresa = empresaMatch
        ? lookup.get(empresaMatch.toLowerCase()) ?? empresaMatch
        : null;
      updateFinancialFlowEmpresaColumn(resolvedEmpresa ?? null);

      const clienteMatch = FINANCIAL_FLOW_CLIENTE_CANDIDATES.find((candidate) =>
        lookup.has(candidate.toLowerCase()),
      );
      const resolvedCliente = clienteMatch
        ? lookup.get(clienteMatch.toLowerCase()) ?? clienteMatch
        : null;
      updateFinancialFlowClienteColumn(resolvedCliente ?? null);

      const fornecedorMatch = FINANCIAL_FLOW_FORNECEDOR_CANDIDATES.find((candidate) =>
        lookup.has(candidate.toLowerCase()),
      );
      const resolvedFornecedor = fornecedorMatch
        ? lookup.get(fornecedorMatch.toLowerCase()) ?? fornecedorMatch
        : null;
      updateFinancialFlowFornecedorColumn(resolvedFornecedor ?? null);

      return lookup;
    })
    .catch(() => {
      updateFinancialFlowColumnsLookup(null);
      updateFinancialFlowEmpresaColumn(null);
      updateFinancialFlowClienteColumn(null);
      updateFinancialFlowFornecedorColumn(null);

      return null;
    })
    .finally(() => {
      financialFlowColumnsPromise = null;
    });

  await financialFlowColumnsPromise;
};

const determineOpportunityTablesAvailability = async (): Promise<boolean> => {
  const cachedValue = opportunityTablesAvailability;
  const checkedAt = opportunityTablesAvailabilityCheckedAt;
  if (
    cachedValue !== null &&
    checkedAt !== null &&
    Date.now() - checkedAt < OPPORTUNITY_TABLES_CACHE_TTL_MS
  ) {
    return cachedValue;
  }

  if (opportunityTablesCheckPromise) {
    return opportunityTablesCheckPromise;
  }

  opportunityTablesCheckPromise = pool
    .query(
      `
        WITH tables AS (
          SELECT
            to_regclass('public.oportunidade_parcelas') AS parcelas,
            to_regclass('public.oportunidades') AS oportunidades,
            to_regclass('public.clientes') AS clientes,
            to_regclass('public.oportunidade_faturamentos') AS faturamentos
        )
        SELECT
          CASE
            WHEN parcelas IS NULL THEN FALSE
            ELSE COALESCE(has_table_privilege(parcelas, 'SELECT'), FALSE)
          END AS parcelas,
          CASE
            WHEN oportunidades IS NULL THEN FALSE
            ELSE COALESCE(has_table_privilege(oportunidades, 'SELECT'), FALSE)
          END AS oportunidades,
          CASE
            WHEN clientes IS NULL THEN FALSE
            ELSE COALESCE(has_table_privilege(clientes, 'SELECT'), FALSE)
          END AS clientes,
          CASE
            WHEN faturamentos IS NULL THEN FALSE
            ELSE COALESCE(has_table_privilege(faturamentos, 'SELECT'), FALSE)
          END AS faturamentos
        FROM tables

      `,
    )
    .then((result) => {
      const row = result.rows[0] ?? {};
      const available =
        Boolean(row?.parcelas) &&
        Boolean(row?.oportunidades) &&
        Boolean(row?.clientes) &&
        Boolean(row?.faturamentos);
      updateOpportunityTablesAvailability(available);
      return available;
    })
    .catch(() => {
      updateOpportunityTablesAvailability(false);
      return false;
    })
    .finally(() => {
      opportunityTablesCheckPromise = null;
    });

  return opportunityTablesCheckPromise;
};

const markOpportunityTablesUnavailable = () => {
  updateOpportunityTablesAvailability(false);
};

const FALLBACK_ERROR_CODES = new Set([
  POSTGRES_UNDEFINED_TABLE,
  POSTGRES_UNDEFINED_COLUMN,
  POSTGRES_INSUFFICIENT_PRIVILEGE,
]);

type GenericQueryResult = QueryResult<Record<string, unknown>>;

const shouldFallbackToFinancialFlowsOnly = (error: unknown): boolean => {
  if (!error || typeof error !== 'object') {
    return false;
  }
  const code = (error as { code?: string }).code;
  return typeof code === 'string' && FALLBACK_ERROR_CODES.has(code);

};

export const __internal = {
  resetOpportunityTablesAvailabilityCache,
  resetFinancialFlowEmpresaColumnCache,
  resetFinancialFlowClienteColumnCache,
  resetFinancialFlowFornecedorColumnCache,
  resetFinancialAccountTableCache,

};

const asaasChargeService = new AsaasChargeService();

type QueryExecutor = Pick<PoolClient, 'query'>;

interface AsaasChargeCreationParams {
  dbClient: QueryExecutor;
  flow: QueryResultRow;
  paymentMethod: unknown;
  clienteId: number | null;
  integrationApiKeyId?: number | null;
  value: unknown;
  dueDate: unknown;
  description: unknown;
  cardToken?: string | null;
  asaasCustomerId?: string | null;
  additionalFields?: Record<string, unknown> | null;
  payerEmail?: string | null;
  payerName?: string | null;
  customerDocument?: string | null;
  externalReferenceId?: unknown;
  metadata?: Record<string, unknown> | null;
  remoteIp?: string | null;
}

const ensureReceitaFlow = (flow: QueryResultRow): void => {
  const tipo = (flow as { tipo?: unknown }).tipo;
  const normalizedTipo = typeof tipo === 'string' ? tipo.trim().toLowerCase() : '';

  if (normalizedTipo !== 'receita') {
    throw new AsaasValidationError('Apenas receitas podem gerar cobrança no Asaas');
  }
};

const extractFlowId = (flow: QueryResultRow): number | string => {
  const flowId = (flow as { id?: unknown }).id;

  if (typeof flowId === 'number' || typeof flowId === 'string') {
    return flowId;
  }

  throw new AsaasValidationError('Fluxo financeiro inválido para geração de cobrança');
};

const createChargeForFlowIfRequested = async (
  params: AsaasChargeCreationParams,
): Promise<AsaasChargeResult | null> => {
  if (typeof params.paymentMethod !== 'string' || !params.paymentMethod.trim()) {
    return null;
  }

  ensureReceitaFlow(params.flow);

  const flowId = extractFlowId(params.flow);

  return asaasChargeService.createCharge(
    {
      financialFlowId: flowId,
      billingType: params.paymentMethod,
      clienteId: params.clienteId ?? null,
      integrationApiKeyId: params.integrationApiKeyId ?? null,
      value: params.value,
      dueDate: params.dueDate,
      description: params.description ?? null,
      cardToken: params.cardToken ?? null,
      asaasCustomerId: params.asaasCustomerId ?? null,
      additionalFields: params.additionalFields ?? null,
      payerEmail: params.payerEmail ?? null,
      payerName: params.payerName ?? null,
      customerDocument: params.customerDocument ?? null,
      externalReferenceId: params.externalReferenceId ?? null,
      metadata: params.metadata ?? null,
      remoteIp: params.remoteIp ?? null,
    },
    { dbClient: params.dbClient },
  );
};

const parseNullableInteger = (value: unknown): number | null => {
  if (value === null || typeof value === 'undefined') {
    return null;
  }

  if (typeof value === 'number') {
    return Number.isFinite(value) ? Math.trunc(value) : null;
  }

  if (typeof value === 'string') {
    const trimmed = value.trim();
    if (!trimmed) {
      return null;
    }

    const parsed = Number.parseInt(trimmed, 10);
    return Number.isFinite(parsed) ? parsed : null;
  }

  return null;
};

const normalizeBillingTypeFromRow = (
  value: unknown,
): AsaasChargeRecord['billingType'] => {
  const normalized = String(value ?? '').trim().toUpperCase();

  if (normalized === 'PIX' || normalized === 'BOLETO' || normalized === 'CREDIT_CARD' || normalized === 'DEBIT_CARD') {
    return normalized;
  }

  if (normalized === 'CREDITCARD') {
    return 'CREDIT_CARD';
  }

  if (normalized === 'DEBITCARD' || normalized === 'DEBIT' || normalized === 'DEBITO' || normalized === 'DÉBITO') {
    return 'DEBIT_CARD';
  }

  if (normalized === 'BOLETO_BANCARIO' || normalized === 'BANK_SLIP') {
    return 'BOLETO';
  }

  return 'PIX';
};

const normalizeFinancialFlowIdValue = (value: unknown): number | string => {
  if (typeof value === 'number' && Number.isFinite(value)) {
    return Math.trunc(value);
  }

  if (typeof value === 'string') {
    return value;
  }

  return String(value ?? '');
};

const formatDateOnly = (value: unknown): string => {
  const date = value instanceof Date ? value : new Date(value as string);
  return date.toISOString().slice(0, 10);
};

const formatDateTime = (value: unknown): string => {
  const date = value instanceof Date ? value : new Date(value as string);
  return date.toISOString();
};

const normalizeAsaasChargeFromRow = (row: QueryResultRow): AsaasChargeRecord => {
  const record = row as Record<string, unknown>;
  const id = parseNullableInteger(record.id);

  if (id === null) {
    throw new Error('Invalid identifier for Asaas charge row');
  }

  return {
    id,
    financialFlowId: normalizeFinancialFlowIdValue(record.financial_flow_id),
    clienteId: parseNullableInteger(record.cliente_id),
    integrationApiKeyId: parseNullableInteger(record.integration_api_key_id),
    asaasChargeId: String(record.asaas_charge_id ?? ''),
    billingType: normalizeBillingTypeFromRow(record.billing_type),
    status: String(record.status ?? ''),
    dueDate: formatDateOnly(record.due_date),
    value: String(record.value ?? ''),
    invoiceUrl: record.invoice_url ? String(record.invoice_url) : null,
    pixPayload: record.pix_payload ? String(record.pix_payload) : null,
    pixQrCode: record.pix_qr_code ? String(record.pix_qr_code) : null,
    boletoUrl: record.boleto_url ? String(record.boleto_url) : null,
    cardLast4: record.card_last4 ? String(record.card_last4) : null,
    cardBrand: record.card_brand ? String(record.card_brand) : null,
    createdAt: formatDateTime(record.created_at),
    updatedAt: formatDateTime(record.updated_at),
  };
};

const findAsaasChargeByFlowId = async (
  flowId: string | number,
): Promise<AsaasChargeRecord | null> => {
  const result = await pool.query(
    `SELECT
        id,
        financial_flow_id,
        cliente_id,
        integration_api_key_id,
        asaas_charge_id,
        billing_type,
        status,
        due_date,
        value,
        invoice_url,
        pix_payload,
        pix_qr_code,
        boleto_url,
        card_last4,
        card_brand,
        created_at,
        updated_at
      FROM asaas_charges
      WHERE financial_flow_id = $1
      ORDER BY updated_at DESC
      LIMIT 1`,
    [flowId],
  );

  if (result.rowCount === 0) {
    return null;
  }

  return normalizeAsaasChargeFromRow(result.rows[0]);
};

const determineFinancialFlowEmpresaColumn = async (): Promise<FinancialFlowEmpresaColumn | null> => {
  if (
    financialFlowEmpresaColumnCheckedAt !== null &&
    Date.now() - financialFlowEmpresaColumnCheckedAt < FINANCIAL_FLOW_EMPRESA_COLUMN_CACHE_TTL_MS
  ) {
    return financialFlowEmpresaColumn;
  }

  await ensureFinancialFlowColumns();

  return financialFlowEmpresaColumn;
};

const determineFinancialFlowClienteColumn = async (): Promise<FinancialFlowClienteColumn | null> => {
  if (
    financialFlowClienteColumnCheckedAt !== null &&
    Date.now() - financialFlowClienteColumnCheckedAt < FINANCIAL_FLOW_CLIENTE_COLUMN_CACHE_TTL_MS
  ) {
    return financialFlowClienteColumn;
  }

  await ensureFinancialFlowColumns();

  return financialFlowClienteColumn;
};

const determineFinancialFlowFornecedorColumn = async (): Promise<FinancialFlowFornecedorColumn | null> => {
  if (
    financialFlowFornecedorColumnCheckedAt !== null &&
    Date.now() - financialFlowFornecedorColumnCheckedAt < FINANCIAL_FLOW_FORNECEDOR_COLUMN_CACHE_TTL_MS
  ) {
    return financialFlowFornecedorColumn;
  }

  await ensureFinancialFlowColumns();

  return financialFlowFornecedorColumn;

};

const determineFinancialAccountTable = async (): Promise<FinancialAccountTableInfo | null> => {
  if (
    financialAccountTableInfo !== null &&
    financialAccountTableCheckedAt !== null &&
    Date.now() - financialAccountTableCheckedAt < FINANCIAL_ACCOUNT_TABLE_CACHE_TTL_MS
  ) {
    return financialAccountTableInfo;
  }

  if (financialAccountTablePromise) {
    return financialAccountTablePromise;
  }

  financialAccountTablePromise = (async () => {
    for (const candidate of FINANCIAL_ACCOUNT_TABLE_CANDIDATES) {
      const columnsResult = await pool.query<{ column_name?: unknown }>(
        `SELECT column_name
           FROM information_schema.columns
          WHERE table_schema = $1 AND table_name = $2`,
        [candidate.schema, candidate.table],
      );

      if (columnsResult.rowCount === 0) {
        continue;
      }

      let empresaColumn: string | null = null;
      let hasIdColumn = false;

      for (const row of columnsResult.rows) {
        if (empresaColumn && hasIdColumn) {
          break;
        }

        const columnName =
          typeof row.column_name === 'string' && row.column_name.trim().length > 0
            ? row.column_name.trim()
            : null;

        if (!columnName) {
          continue;
        }

        const normalized = columnName.toLowerCase();

        if (!hasIdColumn && normalized === 'id') {
          hasIdColumn = true;
        }

        if (!empresaColumn) {
          const match = FINANCIAL_FLOW_EMPRESA_CANDIDATES.find(
            (candidateColumn) => normalized === candidateColumn,
          );

          if (match) {
            empresaColumn = columnName;
          }
        }
      }

      if (hasIdColumn && empresaColumn) {
        const info: FinancialAccountTableInfo = {
          schema: candidate.schema,
          table: candidate.table,
          empresaColumn,
        };

        updateFinancialAccountTableInfo(info);
        return info;
      }
    }

    updateFinancialAccountTableInfo(null);
    return null;
  })().finally(() => {
    financialAccountTablePromise = null;
  });

  return financialAccountTablePromise;
};

export const listFlows = async (req: Request, res: Response) => {
  const { page = '1', limit = '10', clienteId } = req.query;

  const pickStringQueryValue = (value: unknown): string | undefined => {
    if (Array.isArray(value)) {
      const [first] = value;
      return typeof first === 'string' ? first : undefined;
    }
    return typeof value === 'string' ? value : undefined;
  };

  const pageValue = pickStringQueryValue(page) ?? '1';
  const limitValue = pickStringQueryValue(limit) ?? '10';
  const pageNum = Number.parseInt(pageValue, 10);
  const limitNum = Number.parseInt(limitValue, 10);
  const effectivePage = Number.isNaN(pageNum) || pageNum <= 0 ? 1 : pageNum;
  const effectiveLimit = Number.isNaN(limitNum) || limitNum <= 0 ? 10 : limitNum;
  const offset = (effectivePage - 1) * effectiveLimit;

  const clienteValue = pickStringQueryValue(clienteId);
  const trimmedClienteId =
    clienteValue && clienteValue.trim().length > 0 ? clienteValue.trim() : null;

  try {
    const auth = getAuthenticatedUser(req, res);
    if (!auth) {
      return;
    }

    const empresaLookup = await fetchAuthenticatedUserEmpresa(auth.userId);

    if (!empresaLookup.success) {
      res.status(empresaLookup.status).json({ error: empresaLookup.message });
      return;
    }

    const { empresaId } = empresaLookup;

    if (empresaId === null) {
      res.json({
        items: [],
        total: 0,
        page: effectivePage,
        limit: effectiveLimit,
      });
      return;
    }

    const empresaColumn = await determineFinancialFlowEmpresaColumn();
    const clienteColumn = await determineFinancialFlowClienteColumn();
    const fornecedorColumn = await determineFinancialFlowFornecedorColumn();

    const hasEmpresaColumn = typeof empresaColumn === 'string' && empresaColumn.length > 0;
    const empresaColumnExpression = hasEmpresaColumn
      ? `ff.${quoteIdentifier(empresaColumn)}`
      : '$1::INTEGER';
    const clienteColumnExpression =
      typeof clienteColumn === 'string' && clienteColumn.length > 0
        ? `ff.${quoteIdentifier(clienteColumn)}::TEXT`
        : 'NULL::TEXT';
    const fornecedorColumnExpression =
      typeof fornecedorColumn === 'string' && fornecedorColumn.length > 0
        ? `ff.${quoteIdentifier(fornecedorColumn)}::TEXT`
        : 'NULL::TEXT';


    const filters: (string | number)[] = [empresaId];
    const filterConditions: string[] = ['combined_flows.empresa_id = $1'];

    if (trimmedClienteId) {
      filters.push(trimmedClienteId);
      filterConditions.push(`combined_flows.cliente_id = $${filters.length}`);
    }

    const filterClause = `WHERE ${filterConditions.join(' AND ')}`;

    const baseFinancialFlowsSelect = `
        SELECT
          ff.id::TEXT AS id,
          ff.tipo AS tipo,
          ff.descricao AS descricao,
          ff.valor::numeric AS valor,
          ff.vencimento::date AS vencimento,
          ff.pagamento::date AS pagamento,
          ff.status AS status,
          ff.conta_id::TEXT AS conta_id,
          ff.categoria_id::TEXT AS categoria_id,
          ${clienteColumnExpression} AS cliente_id,
          ${fornecedorColumnExpression} AS fornecedor_id,
          ${empresaColumnExpression} AS empresa_id
        FROM financial_flows ff
      `;

    const buildCombinedCte = (includeOpportunities: boolean): string => {
      if (!includeOpportunities) {
        return `
      WITH combined_flows AS (
${baseFinancialFlowsSelect}
      )
    `;
      }

      return `
      WITH oportunidade_parcelas_enriched AS (
        SELECT
          p.id,
          p.oportunidade_id,
          p.numero_parcela,
          p.valor,
          p.data_prevista,
          p.status,
          p.quitado_em,
          p.faturamento_id,
          o.sequencial_empresa,
          o.qtde_parcelas,
          o.solicitante_id,
          p.idempresa,
          c.nome AS cliente_nome,
          f.valor AS faturamento_valor,
          f.parcelas AS faturamento_parcelas,
          f.data_faturamento
        FROM public.oportunidade_parcelas p
        JOIN public.oportunidades o ON o.id = p.oportunidade_id
        LEFT JOIN public.clientes c ON c.id = o.solicitante_id
        LEFT JOIN public.oportunidade_faturamentos f ON f.id = p.faturamento_id
      ),
      combined_flows AS (
${baseFinancialFlowsSelect}
        UNION ALL
        SELECT
          (-p.id)::TEXT AS id,
          'receita' AS tipo,
          TRIM(BOTH FROM CONCAT(
            'Oportunidade ',
            COALESCE(p.sequencial_empresa::text, p.oportunidade_id::text),
            CASE WHEN p.cliente_nome IS NOT NULL THEN ' - ' || p.cliente_nome ELSE '' END,
            CASE
              WHEN p.numero_parcela IS NOT NULL THEN
                ' - Parcela ' || p.numero_parcela::text ||
                CASE
                  WHEN NULLIF(COALESCE(p.faturamento_parcelas, p.qtde_parcelas), 0) IS NOT NULL AND NULLIF(COALESCE(p.faturamento_parcelas, p.qtde_parcelas), 0) > 1 THEN
                    '/' || NULLIF(COALESCE(p.faturamento_parcelas, p.qtde_parcelas), 0)::text
                  ELSE ''
                END
              ELSE ''
            END
          )) AS descricao,
          COALESCE(
            p.valor,
            CASE
              WHEN NULLIF(COALESCE(p.faturamento_parcelas, p.qtde_parcelas), 0) IS NOT NULL THEN
                p.faturamento_valor / NULLIF(COALESCE(p.faturamento_parcelas, p.qtde_parcelas), 0)
              ELSE p.faturamento_valor
            END,
            0
          )::numeric AS valor,
          COALESCE(p.data_prevista, p.data_faturamento::date, CURRENT_DATE) AS vencimento,
          CASE
            WHEN LOWER(p.status) IN ('quitado','quitada','pago','paga') THEN COALESCE(p.quitado_em::date, p.data_faturamento::date)
            ELSE NULL
          END AS pagamento,
          CASE
            WHEN LOWER(p.status) IN ('quitado','quitada','pago','paga') THEN 'pago'
            ELSE 'pendente'
          END AS status,
          NULL::TEXT AS conta_id,
          NULL::TEXT AS categoria_id,
          p.solicitante_id::TEXT AS cliente_id,
          NULL::TEXT AS fornecedor_id,
          p.idempresa AS empresa_id

        FROM oportunidade_parcelas_enriched p
      )
    `;
    };

    const runListFlowsQuery = async (
      includeOpportunities: boolean,
    ): Promise<{
      items: GenericQueryResult;
      total: GenericQueryResult;
    }> => {
      const combinedCte = buildCombinedCte(includeOpportunities);
      const limitParamIndex = filters.length + 1;
      const offsetParamIndex = filters.length + 2;

      const dataQuery = `
      ${combinedCte}
      SELECT id, tipo, descricao, valor, vencimento, pagamento, status, conta_id, categoria_id, cliente_id, fornecedor_id
      FROM combined_flows
      ${filterClause}
      ORDER BY vencimento DESC, id DESC
      LIMIT $${limitParamIndex} OFFSET $${offsetParamIndex}
    `;

      const dataValues = [...filters, effectiveLimit, offset];

      const countQuery = `
      ${combinedCte}
      SELECT COUNT(*)::INTEGER AS total
      FROM combined_flows
      ${filterClause}
    `;

      const countValues = [...filters];

      const items = await pool.query<Record<string, unknown>>(dataQuery, dataValues);
      const total = await pool.query<Record<string, unknown>>(countQuery, countValues);

      return { items, total };
    };

    const includeOpportunityFlows = await determineOpportunityTablesAvailability();

    let queryResult: {
      items: GenericQueryResult;
      total: GenericQueryResult;
    };

    try {
      queryResult = await runListFlowsQuery(includeOpportunityFlows);
    } catch (queryError) {
      if (includeOpportunityFlows && shouldFallbackToFinancialFlowsOnly(queryError)) {
        markOpportunityTablesUnavailable();
        queryResult = await runListFlowsQuery(false);
      } else {
        throw queryError;
      }
    }

    const { items: itemsResult, total: totalResult } = queryResult;

    const normalizeDate = (value: unknown): string | null => {
      if (!value) {
        return null;
      }
      if (value instanceof Date) {
        return value.toISOString().slice(0, 10);
      }
      if (typeof value === 'string') {
        const trimmed = value.trim();
        if (trimmed.length === 0) {
          return null;
        }
        if (/^\d{4}-\d{2}-\d{2}/.test(trimmed)) {
          return trimmed.slice(0, 10);
        }
        const parsed = new Date(trimmed);
        if (!Number.isNaN(parsed.getTime())) {
          return parsed.toISOString().slice(0, 10);
        }
        return null;
      }
      const coerced = new Date(value as string);
      if (!Number.isNaN(coerced.getTime())) {
        return coerced.toISOString().slice(0, 10);
      }
      return null;
    };

    const normalizeNumber = (value: unknown): number => {
      if (typeof value === 'number') {
        return Number.isFinite(value) ? value : 0;
      }
      if (typeof value === 'string') {
        const parsed = Number(value);
        return Number.isFinite(parsed) ? parsed : 0;
      }
      if (value === null || value === undefined) {
        return 0;
      }
      const parsed = Number(value);
      return Number.isFinite(parsed) ? parsed : 0;
    };

    const normalizeDescricao = (value: unknown): string => {
      if (typeof value === 'string') {
        const trimmed = value.trim();
        return trimmed.length > 0 ? trimmed : 'Fluxo financeiro';
      }
      if (value === null || value === undefined) {
        return 'Fluxo financeiro';
      }
      const stringValue = String(value).trim();
      return stringValue.length > 0 ? stringValue : 'Fluxo financeiro';
    };

    const normalizeStatus = (value: unknown): 'pendente' | 'pago' | 'estornado' => {
      if (typeof value !== 'string') {
        return 'pendente';
      }

      const normalized = value.trim().toLowerCase();
      if (normalized === 'pago') {
        return 'pago';
      }
      if (normalized === 'estornado') {
        return 'estornado';
      }
      return 'pendente';
    };

    const normalizeTipo = (value: unknown): Flow['tipo'] => {
      if (typeof value === 'string' && value.trim().toLowerCase() === 'despesa') {
        return 'despesa';
      }
      return 'receita';
    };

    const isNumericString = (value: string): boolean => /^-?\d+$/.test(value);

    const normalizeId = (value: unknown): Flow['id'] => {

      if (typeof value === 'number') {
        return Number.isFinite(value) ? value : 0;
      }
      if (typeof value === 'string') {
        const trimmed = value.trim();
        if (trimmed.length === 0) {
          return 0;
        }
        if (isNumericString(trimmed)) {
          const parsed = Number(trimmed);
          if (Number.isFinite(parsed)) {
            return parsed;
          }
        }
        return trimmed;
      }
      if (typeof value === 'bigint') {
        const text = value.toString();
        if (isNumericString(text)) {
          const parsed = Number(text);
          if (Number.isFinite(parsed)) {
            return parsed;
          }
        }
        return text;

      }
      if (value === null || value === undefined) {
        return 0;
      }
      const textValue = String(value);
      if (isNumericString(textValue)) {
        const parsed = Number(textValue);
        if (Number.isFinite(parsed)) {
          return parsed;
        }
      }
      return textValue;

    };

    const items: Flow[] = itemsResult.rows.map((row) => {
      const vencimento = normalizeDate(row.vencimento) ?? new Date().toISOString().slice(0, 10);
      const pagamento = normalizeDate(row.pagamento);

      const flow: Flow = {
        id: normalizeId(row.id),
        tipo: normalizeTipo(row.tipo),
        conta_id:
          row.conta_id === null || row.conta_id === undefined
            ? null
            : Number.isFinite(Number(row.conta_id))
              ? Number(row.conta_id)
              : null,
        categoria_id:
          row.categoria_id === null || row.categoria_id === undefined
            ? null
            : Number.isFinite(Number(row.categoria_id))
              ? Number(row.categoria_id)
              : null,
        descricao: normalizeDescricao(row.descricao),
        valor: normalizeNumber(row.valor),
        vencimento,
        pagamento,
        status: normalizeStatus(row.status),
      };

      if (Object.prototype.hasOwnProperty.call(row, 'cliente_id')) {
        flow.cliente_id =
          typeof row.cliente_id === 'string' && row.cliente_id.trim().length > 0
            ? row.cliente_id.trim()
            : null;
      }

      if (Object.prototype.hasOwnProperty.call(row, 'fornecedor_id')) {
        flow.fornecedor_id =
          typeof row.fornecedor_id === 'string' && row.fornecedor_id.trim().length > 0
            ? row.fornecedor_id.trim()
            : null;
      }

      return flow;
    });

    const total = Number(totalResult.rows[0]?.total ?? 0);
    res.json({
      items,
      total: Number.isFinite(total) ? total : 0,
      page: effectivePage,
      limit: effectiveLimit,
    });
  } catch (err) {
    console.error(err);
    res.status(500).json({ error: 'Internal server error' });
  }
};

export const getFlow = async (req: Request, res: Response) => {
  const { id } = req.params;
  const flowId = normalizeFlowId(id);
  if (flowId === null) {
    return res.status(400).json({ error: 'Invalid flow id' });
  }
  try {
    const result = await pool.query('SELECT * FROM financial_flows WHERE id = $1', [flowId]);
    if (result.rowCount === 0) return res.status(404).json({ error: 'Flow not found' });
    res.json({ flow: result.rows[0] });
  } catch (err) {
    console.error(err);
    res.status(500).json({ error: 'Internal server error' });
  }
};

export const createFlow = async (req: Request, res: Response) => {
  const auth = getAuthenticatedUser(req, res);
  if (!auth) {
    return;
  }

  const {
    contaId,
    tipo,
    descricao,
    valor,
    vencimento,
    paymentMethod,
    clienteId,
    fornecedorId,
    integrationApiKeyId,
    cardToken,
    asaasCustomerId,
    asaasPayload,
    payerEmail,
    payerName,
    customerDocument,
    externalReferenceId,
    metadata,
    remoteIp,
  } = req.body ?? {};

  const normalizedContaId = normalizeOptionalInteger(contaId);

  if (normalizedContaId === null || normalizedContaId <= 0) {
    res.status(400).json({ error: 'contaId é obrigatório e deve ser um inteiro positivo.' });
    return;
  }

  const empresaLookup = await fetchAuthenticatedUserEmpresa(auth.userId);

  if (!empresaLookup.success) {
    res.status(empresaLookup.status).json({ error: empresaLookup.message });
    return;
  }

  const { empresaId } = empresaLookup;

  if (empresaId === null) {
    res.status(403).json({ error: 'Usuário não está vinculado a uma empresa.' });
    return;
  }

  const accountTableInfo = await determineFinancialAccountTable();

  if (!accountTableInfo) {
    console.warn('Não foi possível determinar tabela de contas financeiras para validação.');
    res.status(500).json({ error: 'Não foi possível validar a conta informada.' });
    return;
  }

  let accountResult: QueryResult | null = null;

  try {
    accountResult = await pool.query(
      `SELECT id
         FROM ${quoteIdentifier(accountTableInfo.schema)}.${quoteIdentifier(accountTableInfo.table)}
        WHERE id = $1 AND ${quoteIdentifier(accountTableInfo.empresaColumn)} = $2
        LIMIT 1`,
      [normalizedContaId, empresaId],
    );
  } catch (error) {
    console.error('Failed to validate contaId for createFlow:', error);
    res.status(500).json({ error: 'Não foi possível validar a conta informada.' });
    return;
  }

  if (accountResult.rowCount === 0) {
    res.status(400).json({ error: 'Conta inválida para a empresa autenticada.' });
    return;
  }

  let client: PoolClient | null = null;
  let transactionStarted = false;

  try {
    client = await pool.connect();
    await client.query('BEGIN');
    transactionStarted = true;

    const tipoText = typeof tipo === 'string' ? tipo.trim().toLowerCase() : '';
    const isDespesa = tipoText === 'despesa';
    const normalizedTipo: Flow['tipo'] = isDespesa ? 'despesa' : 'receita';
    const normalizedClienteId = normalizeOptionalInteger(clienteId);
    const normalizedFornecedorId = normalizeOptionalInteger(fornecedorId);
    const clienteIdForInsert = isDespesa ? null : normalizedClienteId;
    const fornecedorIdForInsert = isDespesa ? normalizedFornecedorId : null;
    const inserted = await client.query(
      'INSERT INTO financial_flows (tipo, descricao, valor, vencimento, status, conta_id, cliente_id, fornecedor_id) VALUES ($1,$2,$3,$4,$5,$6,$7,$8) RETURNING *',
      [
        normalizedTipo,
        descricao,
        valor,
        vencimento,
        'pendente',
        normalizedContaId,
        clienteIdForInsert,
        fornecedorIdForInsert,
      ],
    );

    let flow = inserted.rows[0];
    let charge = null;

    const chargeResult = await createChargeForFlowIfRequested({
      dbClient: client,
      flow,
      paymentMethod,
      clienteId: clienteIdForInsert,
      integrationApiKeyId: integrationApiKeyId ?? null,
      value: valor ?? flow.valor,
      dueDate: vencimento ?? flow.vencimento,
      description: descricao ?? flow.descricao,
      cardToken: cardToken ?? null,
      asaasCustomerId: asaasCustomerId ?? null,
      additionalFields: asaasPayload ?? null,
      payerEmail: payerEmail ?? null,
      payerName: payerName ?? null,
      customerDocument: customerDocument ?? null,
      externalReferenceId: externalReferenceId ?? null,
      metadata: metadata ?? null,
      remoteIp: remoteIp ?? null,
    });

    if (chargeResult) {
      flow = chargeResult.flow;
      charge = chargeResult.charge;
    }

    await client.query('COMMIT');
    res.status(201).json({ flow, charge });
  } catch (err) {
    if (client && transactionStarted) {
      try {
        await client.query('ROLLBACK');
      } catch (rollbackError) {
        console.error('Failed to rollback transaction after createFlow error:', rollbackError);
      }
    }

    if (err instanceof AsaasValidationError) {
      res.status(400).json({ error: err.message });
      return;
    }
    if (err instanceof ChargeConflictError) {
      res.status(409).json({ error: err.message });
      return;
    }
    console.error(err);
    res.status(500).json({ error: 'Internal server error' });
  } finally {
    if (client) {
      client.release();
    }
  }
};

export const updateFlow = async (req: Request, res: Response) => {
  const { id } = req.params;
  const flowId = normalizeFlowId(id);
  if (flowId === null) {
    return res.status(400).json({ error: 'Invalid flow id' });
  }
  const {
    tipo,
    descricao,
    valor,
    vencimento,
    pagamento,
    status,
    paymentMethod,
    clienteId,
    fornecedorId,
    integrationApiKeyId,
    cardToken,
    asaasCustomerId,
    asaasPayload,
    payerEmail,
    payerName,
    customerDocument,
    externalReferenceId,
    metadata,
    remoteIp,
  } = req.body;

  const client = await pool.connect();

  try {
    await client.query('BEGIN');
    const tipoText = typeof tipo === 'string' ? tipo.trim().toLowerCase() : '';
    const isDespesa = tipoText === 'despesa';
    const normalizedTipo: Flow['tipo'] = isDespesa ? 'despesa' : 'receita';
    const normalizedClienteId = normalizeOptionalInteger(clienteId);
    const normalizedFornecedorId = normalizeOptionalInteger(fornecedorId);
    const clienteIdForUpdate = isDespesa ? null : normalizedClienteId;
    const fornecedorIdForUpdate = isDespesa ? normalizedFornecedorId : null;
    const result = await client.query(
      'UPDATE financial_flows SET tipo=$1, descricao=$2, valor=$3, vencimento=$4, pagamento=$5, status=$6, cliente_id=$7, fornecedor_id=$8 WHERE id=$9 RETURNING *',
      [normalizedTipo, descricao, valor, vencimento, pagamento, status, clienteIdForUpdate, fornecedorIdForUpdate, flowId],
    );
    if (result.rowCount === 0) {
      await client.query('ROLLBACK');
      return res.status(404).json({ error: 'Flow not found' });
    }

    let flow = result.rows[0];
    let charge = null;

    const chargeResult = await createChargeForFlowIfRequested({
      dbClient: client,
      flow,
      paymentMethod,
      clienteId: clienteIdForUpdate,
      integrationApiKeyId: integrationApiKeyId ?? null,
      value: valor ?? flow.valor,
      dueDate: vencimento ?? flow.vencimento,
      description: descricao ?? flow.descricao,
      cardToken: cardToken ?? null,
      asaasCustomerId: asaasCustomerId ?? null,
      additionalFields: asaasPayload ?? null,
      payerEmail: payerEmail ?? null,
      payerName: payerName ?? null,
      customerDocument: customerDocument ?? null,
      externalReferenceId: externalReferenceId ?? flow.external_reference_id ?? null,
      metadata: metadata ?? null,
      remoteIp: remoteIp ?? null,
    });

    if (chargeResult) {
      flow = chargeResult.flow;
      charge = chargeResult.charge;
    }

    await client.query('COMMIT');
    res.json({ flow, charge });
  } catch (err) {
    await client.query('ROLLBACK');
    if (err instanceof AsaasValidationError) {
      return res.status(400).json({ error: err.message });
    }
    if (err instanceof ChargeConflictError) {
      return res.status(409).json({ error: err.message });
    }
    console.error(err);
    res.status(500).json({ error: 'Internal server error' });
  } finally {
    client.release();
  }
};

export const deleteFlow = async (req: Request, res: Response) => {
  const { id } = req.params;
  const flowId = normalizeFlowId(id);
  if (flowId === null) {
    return res.status(400).json({ error: 'Invalid flow id' });
  }
  try {
    const result = await pool.query('DELETE FROM financial_flows WHERE id=$1', [flowId]);
    if (result.rowCount === 0) return res.status(404).json({ error: 'Flow not found' });
    res.status(204).send();
  } catch (err) {
    console.error(err);
    res.status(500).json({ error: 'Internal server error' });
  }
};

const parseOpportunityInstallmentId = (value: unknown): number | null => {
  if (typeof value === 'number') {
    if (!Number.isInteger(value) || value >= 0) {
      return null;
    }

    return Math.abs(value);
  }

  if (typeof value === 'string') {
    const trimmed = value.trim();
    if (trimmed.length === 0 || !INTEGER_ID_REGEX.test(trimmed)) {
      return null;
    }

    const parsed = Number.parseInt(trimmed, 10);
    if (!Number.isInteger(parsed) || parsed >= 0) {
      return null;
    }

    return Math.abs(parsed);
  }

  return null;
};

const parseDateOnlyInput = (value: unknown): Date | null => {
  if (!value) {
    return null;
  }

  if (value instanceof Date) {
    return Number.isNaN(value.getTime()) ? null : value;
  }

  if (typeof value !== 'string') {
    return null;
  }

  const trimmed = value.trim();
  if (trimmed.length === 0) {
    return null;
  }

  const candidate = /^\d{4}-\d{2}-\d{2}$/.test(trimmed) ? `${trimmed}T00:00:00` : trimmed;
  const parsed = new Date(candidate);

  return Number.isNaN(parsed.getTime()) ? null : parsed;
};

const normalizeEmpresaIdValue = (value: unknown): number | null => {
  if (typeof value === 'number') {
    return Number.isInteger(value) ? value : null;
  }

  if (typeof value === 'string') {
    const trimmed = value.trim();
    if (trimmed.length === 0) {
      return null;
    }

    const parsed = Number.parseInt(trimmed, 10);
    return Number.isInteger(parsed) ? parsed : null;
  }

  return null;
};

const isOpportunityInstallmentPaid = (status: unknown): boolean => {
  if (typeof status !== 'string') {
    return false;
  }

  const normalized = status.trim().toLowerCase();
  return normalized.length > 0 && OPPORTUNITY_INSTALLMENT_PAID_STATUSES.has(normalized);
};

const settleOpportunityInstallment = async (
  req: Request,
  res: Response,
  installmentId: number,
  pagamentoData: unknown,
): Promise<void> => {
  const auth = getAuthenticatedUser(req, res);
  if (!auth) {
    return;
  }

  const empresaLookup = await fetchAuthenticatedUserEmpresa(auth.userId);

  if (!empresaLookup.success) {
    res.status(empresaLookup.status).json({ error: empresaLookup.message });
    return;
  }

  const { empresaId } = empresaLookup;

  if (empresaId === null) {
    res.status(403).json({ error: 'Usuário não está vinculado a uma empresa.' });
    return;
  }

  const paymentDate = (() => {
    if (pagamentoData === undefined || pagamentoData === null) {
      return new Date();
    }

    const parsed = parseDateOnlyInput(pagamentoData);
    if (!parsed) {
      res.status(400).json({ error: 'Data de pagamento inválida.' });
      return null;
    }

    return parsed;
  })();

  if (!paymentDate) {
    return;
  }

  try {
    const installmentResult = await pool.query(
      `SELECT id, valor, status, idempresa
         FROM public.oportunidade_parcelas
        WHERE id = $1`,
      [installmentId],
    );

    if (installmentResult.rowCount === 0) {
      res.status(404).json({ error: 'Parcela de oportunidade não encontrada.' });
      return;
    }

    const installmentRow = installmentResult.rows[0] as {
      valor?: unknown;
      status?: unknown;
      idempresa?: unknown;
    };

    const installmentEmpresaId = normalizeEmpresaIdValue(installmentRow.idempresa);

    if (installmentEmpresaId === null || installmentEmpresaId !== empresaId) {
      res.status(403).json({ error: 'Parcela indisponível para este usuário.' });
      return;
    }

    if (isOpportunityInstallmentPaid(installmentRow.status)) {
      res.status(409).json({ error: 'A parcela já está quitada.' });
      return;
    }

    const rawValor = installmentRow.valor;
    const valorNumero =
      typeof rawValor === 'number'
        ? rawValor
        : typeof rawValor === 'string'
          ? Number.parseFloat(rawValor)
          : Number(rawValor ?? 0);

    const valorPago = Number.isFinite(valorNumero) ? Number(valorNumero) : 0;

    const updateResult = await pool.query(
      `UPDATE public.oportunidade_parcelas
          SET status = 'quitado',
              valor_pago = $2,
              quitado_em = $3,
              atualizado_em = NOW()
        WHERE id = $1
        RETURNING id, oportunidade_id, numero_parcela, valor, valor_pago, status, data_prevista, quitado_em, faturamento_id, criado_em, atualizado_em, idempresa`,
      [installmentId, valorPago, paymentDate],
    );

    if (updateResult.rowCount === 0) {
      res.status(404).json({ error: 'Parcela de oportunidade não encontrada.' });
      return;
    }

    res.json({ parcela: updateResult.rows[0] });
  } catch (err) {
    console.error(err);
    res.status(500).json({ error: 'Internal server error' });
  }
};

export const settleFlow = async (req: Request, res: Response) => {
  const { id } = req.params;
  const opportunityInstallmentId = parseOpportunityInstallmentId(id);

  if (opportunityInstallmentId !== null) {
    await settleOpportunityInstallment(req, res, opportunityInstallmentId, req.body?.pagamentoData);
    return;
  }

  const flowId = normalizeFlowId(id);
  if (flowId === null) {
    return res.status(400).json({ error: 'Invalid flow id' });
  }
  const { pagamentoData } = req.body;
  try {
    const current = await pool.query('SELECT external_provider FROM financial_flows WHERE id = $1', [flowId]);
    if (current.rowCount === 0) {
      return res.status(404).json({ error: 'Flow not found' });
    }

    const provider = current.rows[0].external_provider;
    if (typeof provider === 'string' && provider.trim().toLowerCase() === 'asaas') {
      return res.status(409).json({ error: 'Status controlado pelo Asaas para este fluxo financeiro' });
    }

    const result = await pool.query(
      "UPDATE financial_flows SET pagamento=$1, status='pago' WHERE id=$2 RETURNING *",
      [pagamentoData, flowId],
    );
    res.json({ flow: result.rows[0] });
  } catch (err) {
    console.error(err);
    res.status(500).json({ error: 'Internal server error' });
  }
};

export const createAsaasChargeForFlow = async (req: Request, res: Response) => {
  const { id } = req.params;
  const flowId = normalizeFlowId(id);
  if (flowId === null) {
    return res.status(400).json({ error: 'Invalid flow id' });
  }
  const {
    paymentMethod,
    clienteId,
    integrationApiKeyId,
    cardToken,
    asaasCustomerId,
    asaasPayload,
    payerEmail,
    payerName,
    customerDocument,
    externalReferenceId,
    metadata,
    remoteIp,
  } = req.body;

  if (typeof paymentMethod !== 'string' || !paymentMethod.trim()) {
    return res.status(400).json({ error: 'paymentMethod é obrigatório' });
  }

  const client = await pool.connect();

  try {
    await client.query('BEGIN');
    const flowResult = await client.query('SELECT * FROM financial_flows WHERE id = $1', [flowId]);
    if (flowResult.rowCount === 0) {
      await client.query('ROLLBACK');
      return res.status(404).json({ error: 'Flow not found' });
    }

    const flow = flowResult.rows[0];
    const normalizedClienteId = normalizeOptionalInteger(clienteId);
    const normalizedIntegrationApiKeyId = normalizeOptionalInteger(integrationApiKeyId);

    const chargeResult = await createChargeForFlowIfRequested({
      dbClient: client,
      flow,
      paymentMethod,
      clienteId: normalizedClienteId,
      integrationApiKeyId: normalizedIntegrationApiKeyId,
      value: flow.valor,
      dueDate: flow.vencimento,
      description: flow.descricao,
      cardToken: cardToken ?? null,
      asaasCustomerId: asaasCustomerId ?? null,
      additionalFields: asaasPayload ?? null,
      payerEmail: payerEmail ?? null,
      payerName: payerName ?? null,
      customerDocument: customerDocument ?? null,
      externalReferenceId: externalReferenceId ?? flow.external_reference_id ?? null,
      metadata: metadata ?? null,
      remoteIp: remoteIp ?? null,
    });

    if (!chargeResult) {
      throw new Error('Falha ao criar cobrança no Asaas');
    }

    await client.query('COMMIT');
    res.status(201).json({ flow: chargeResult.flow, charge: chargeResult.charge });
  } catch (err) {
    await client.query('ROLLBACK');
    if (err instanceof AsaasValidationError) {
      return res.status(400).json({ error: err.message });
    }
    if (err instanceof ChargeConflictError) {
      return res.status(409).json({ error: err.message });
    }
    if ((err as Error & { code?: string }).code === '23505') {
      return res
        .status(409)
        .json({ error: 'O fluxo financeiro já possui uma cobrança vinculada ao Asaas' });
    }
    console.error(err);
    res.status(500).json({ error: 'Internal server error' });
  } finally {
    client.release();
  }
};

<<<<<<< HEAD
export const refundAsaasCharge = async (req: Request, res: Response) => {
  const auth = getAuthenticatedUser(req, res);
  if (!auth) {
    return;
  }

  const { id } = req.params;
  const flowId = normalizeFlowId(id);
  if (flowId === null) {
    res.status(400).json({ error: 'Invalid flow id' });
    return;
  }

  const empresaLookup = await fetchAuthenticatedUserEmpresa(auth.userId);

  if (!empresaLookup.success) {
    res.status(empresaLookup.status).json({ error: empresaLookup.message });
    return;
  }

  const { empresaId } = empresaLookup;

  if (empresaId === null) {
    res.status(403).json({ error: 'Usuário não está vinculado a uma empresa.' });
    return;
  }

  const refundPayloadCandidate = req.body ?? {};
  const refundPayload =
    refundPayloadCandidate && typeof refundPayloadCandidate === 'object'
      ? (refundPayloadCandidate as RefundChargePayload)
      : undefined;

  const client = await pool.connect();

  try {
    await client.query('BEGIN');

    const flowResult = await client.query('SELECT * FROM financial_flows WHERE id = $1 FOR UPDATE', [flowId]);
    if (flowResult.rowCount === 0) {
      await client.query('ROLLBACK');
      res.status(404).json({ error: 'Flow not found' });
      return;
    }

    const flow = flowResult.rows[0] as Record<string, unknown>;

    const rawEmpresaId =
      (flow.idempresa as unknown) ??
      (flow.empresa_id as unknown) ??
      (flow.empresa as unknown) ??
      (flow.id_empresa as unknown);
    const flowEmpresaId = normalizeEmpresaIdValue(rawEmpresaId);

    if (flowEmpresaId === null || flowEmpresaId !== empresaId) {
      await client.query('ROLLBACK');
      res.status(403).json({ error: 'Lançamento indisponível para este usuário.' });
      return;
    }

    if (String(flow.tipo).trim().toLowerCase() !== 'receita') {
      await client.query('ROLLBACK');
      res.status(400).json({ error: 'Somente receitas podem ser estornadas no Asaas.' });
      return;
    }

    const currentStatus = typeof flow.status === 'string' ? flow.status.trim().toLowerCase() : '';
    if (currentStatus !== 'pago') {
      await client.query('ROLLBACK');
      res.status(409).json({ error: 'Somente lançamentos pagos podem ser estornados.' });
      return;
    }

    const chargeResult = await client.query(
      'SELECT id, asaas_charge_id, status, raw_response FROM asaas_charges WHERE financial_flow_id = $1 FOR UPDATE',
      [flowId],
    );

    if (chargeResult.rowCount === 0) {
      await client.query('ROLLBACK');
      res.status(404).json({ error: 'Cobrança do Asaas não encontrada para este fluxo.' });
      return;
    }

    const chargeRow = chargeResult.rows[0] as {
      id: number;
      asaas_charge_id: string;
      status?: string | null;
      raw_response?: unknown;
    };

    const normalizedChargeStatus =
      typeof chargeRow.status === 'string' ? chargeRow.status.trim().toUpperCase() : '';

    if (normalizedChargeStatus === 'REFUNDED') {
      await client.query('ROLLBACK');
      res.status(409).json({ error: 'A cobrança já foi estornada no Asaas.' });
      return;
    }

    if (!ASAAS_REFUNDABLE_CHARGE_STATUSES.has(normalizedChargeStatus)) {
      await client.query('ROLLBACK');
      res.status(409).json({ error: 'A cobrança não está elegível para estorno no Asaas.' });
      return;
    }

    const asaasClient = await createAsaasClient(flowEmpresaId, client);
    const refundResponse = await asaasClient.refundCharge(chargeRow.asaas_charge_id, refundPayload);

    const updatedChargeResult = await client.query(
      `UPDATE asaas_charges
          SET status = 'REFUNDED',
              raw_response = COALESCE(raw_response, '{}'::jsonb) || $2::jsonb,
              updated_at = NOW()
        WHERE id = $1
        RETURNING *`,
      [chargeRow.id, JSON.stringify({ refund: refundResponse })],
    );

    const updatedFlowResult = await client.query(
      `UPDATE financial_flows
          SET status = 'estornado',
              pagamento = NULL
        WHERE id = $1
        RETURNING *`,
      [flowId],
    );

    await client.query('COMMIT');

    res.json({
      flow: updatedFlowResult.rows[0],
      charge: updatedChargeResult.rows[0],
      refund: refundResponse,
    });
  } catch (error) {
    await client.query('ROLLBACK');

    if (error instanceof AsaasApiError) {
      const statusCode = error.status >= 400 && error.status < 600 ? error.status : 502;
      res.status(statusCode).json({ error: error.message, code: error.errorCode, details: error.responseBody });
      return;
    }

    console.error(error);
    res.status(500).json({ error: 'Internal server error' });
  } finally {
    client.release();
=======
export const getAsaasChargeForFlow = async (req: Request, res: Response) => {
  const { id } = req.params;
  const flowId = normalizeFlowId(id);

  if (flowId === null) {
    return res.status(400).json({ error: 'Invalid flow id' });
  }

  try {
    const charge = await findAsaasChargeByFlowId(flowId);

    if (!charge) {
      return res.status(404).json({ error: 'Charge not found' });
    }

    const chargePayload: Record<string, unknown> = { ...charge };

    if (typeof charge.financialFlowId === 'number') {
      chargePayload.flowId = charge.financialFlowId;
    }

    res.json({ charge: chargePayload });
  } catch (err) {
    console.error(err);
    res.status(500).json({ error: 'Internal server error' });
  }
};

export const listAsaasChargeStatus = async (req: Request, res: Response) => {
  const { id } = req.params;
  const flowId = normalizeFlowId(id);

  if (flowId === null) {
    return res.status(400).json({ error: 'Invalid flow id' });
  }

  try {
    const charge = await findAsaasChargeByFlowId(flowId);

    if (!charge) {
      return res.status(404).json({ error: 'Charge not found' });
    }

    const statuses = [
      {
        status: charge.status,
        description: 'Status atual sincronizado localmente.',
        updatedAt: charge.updatedAt,
        metadata: {
          source: 'asaas_charges',
          chargeId: charge.asaasChargeId,
          financialFlowId: charge.financialFlowId,
          billingType: charge.billingType,
          value: charge.value,
          createdAt: charge.createdAt,
        },
      },
    ];

    res.json({ statuses });
  } catch (err) {
    console.error(err);
    res.status(500).json({ error: 'Internal server error' });
>>>>>>> cc3105e4
  }
};<|MERGE_RESOLUTION|>--- conflicted
+++ resolved
@@ -1733,7 +1733,6 @@
   }
 };
 
-<<<<<<< HEAD
 export const refundAsaasCharge = async (req: Request, res: Response) => {
   const auth = getAuthenticatedUser(req, res);
   if (!auth) {
@@ -1882,7 +1881,6 @@
     res.status(500).json({ error: 'Internal server error' });
   } finally {
     client.release();
-=======
 export const getAsaasChargeForFlow = async (req: Request, res: Response) => {
   const { id } = req.params;
   const flowId = normalizeFlowId(id);
@@ -1946,6 +1944,5 @@
   } catch (err) {
     console.error(err);
     res.status(500).json({ error: 'Internal server error' });
->>>>>>> cc3105e4
   }
 };