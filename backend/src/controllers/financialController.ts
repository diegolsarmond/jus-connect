import { Request, Response } from 'express';
import type { QueryResult } from 'pg';
import pool from '../services/db';
import type { Flow } from '../models/flow';
import { fetchAuthenticatedUserEmpresa } from '../utils/authUser';
import AsaasChargeService, {
  ChargeConflictError,
  ValidationError as AsaasValidationError,
} from '../services/asaasChargeService';

const getAuthenticatedUser = (
  req: Request,
  res: Response,
): NonNullable<Request['auth']> | null => {
  if (!req.auth) {
    res.status(401).json({ error: 'Token inválido.' });
    return null;
  }

  return req.auth;
};

const UUID_REGEX =
  /^[0-9a-f]{8}-[0-9a-f]{4}-[1-5][0-9a-f]{3}-[89ab][0-9a-f]{3}-[0-9a-f]{12}$/i;

const normalizeUuid = (value: unknown): string | null => {
  if (typeof value !== 'string') {
    return null;
  }

  const trimmed = value.trim();
  return UUID_REGEX.test(trimmed) ? trimmed : null;
};

const normalizeOptionalInteger = (value: unknown): number | null => {
  if (typeof value === 'number' && Number.isInteger(value)) {
    return value;
  }

  if (typeof value === 'string') {
    const trimmed = value.trim();
    if (trimmed.length === 0) {
      return null;
    }
    const parsed = Number.parseInt(trimmed, 10);
    if (Number.isInteger(parsed)) {
      return parsed;
    }
    return null;
  }

  return null;
};

const POSTGRES_UNDEFINED_TABLE = '42P01';
const POSTGRES_UNDEFINED_COLUMN = '42703';
const POSTGRES_INSUFFICIENT_PRIVILEGE = '42501';

const OPPORTUNITY_TABLES_CACHE_TTL_MS = 5 * 60 * 1000;
const FINANCIAL_FLOW_EMPRESA_COLUMN_CACHE_TTL_MS = 5 * 60 * 1000;

type FinancialFlowEmpresaColumn = 'idempresa' | 'empresa_id' | 'empresa';

const FINANCIAL_FLOW_EMPRESA_CANDIDATES: FinancialFlowEmpresaColumn[] = [
  'idempresa',
  'empresa_id',
  'empresa',
];

let opportunityTablesAvailability: boolean | null = null;
let opportunityTablesAvailabilityCheckedAt: number | null = null;
let opportunityTablesCheckPromise: Promise<boolean> | null = null;

let financialFlowEmpresaColumn: FinancialFlowEmpresaColumn | null = null;
let financialFlowEmpresaColumnCheckedAt: number | null = null;
let financialFlowEmpresaColumnPromise:
  | Promise<FinancialFlowEmpresaColumn | null>
  | null = null;

const updateOpportunityTablesAvailability = (value: boolean) => {
  opportunityTablesAvailability = value;
  opportunityTablesAvailabilityCheckedAt = Date.now();
};

const resetOpportunityTablesAvailabilityCache = () => {
  opportunityTablesAvailability = null;
  opportunityTablesAvailabilityCheckedAt = null;
  opportunityTablesCheckPromise = null;
};

const updateFinancialFlowEmpresaColumn = (value: FinancialFlowEmpresaColumn | null) => {
  financialFlowEmpresaColumn = value;
  financialFlowEmpresaColumnCheckedAt = Date.now();
};

const resetFinancialFlowEmpresaColumnCache = () => {
  financialFlowEmpresaColumn = null;
  financialFlowEmpresaColumnCheckedAt = null;
  financialFlowEmpresaColumnPromise = null;
};

const determineOpportunityTablesAvailability = async (): Promise<boolean> => {
  const cachedValue = opportunityTablesAvailability;
  const checkedAt = opportunityTablesAvailabilityCheckedAt;
  if (
    cachedValue !== null &&
    checkedAt !== null &&
    Date.now() - checkedAt < OPPORTUNITY_TABLES_CACHE_TTL_MS
  ) {
    return cachedValue;
  }

  if (opportunityTablesCheckPromise) {
    return opportunityTablesCheckPromise;
  }

  opportunityTablesCheckPromise = pool
    .query(
      `
        WITH tables AS (
          SELECT
            to_regclass('public.oportunidade_parcelas') AS parcelas,
            to_regclass('public.oportunidades') AS oportunidades,
            to_regclass('public.clientes') AS clientes,
            to_regclass('public.oportunidade_faturamentos') AS faturamentos
        )
        SELECT
          CASE
            WHEN parcelas IS NULL THEN FALSE
            ELSE COALESCE(has_table_privilege(parcelas, 'SELECT'), FALSE)
          END AS parcelas,
          CASE
            WHEN oportunidades IS NULL THEN FALSE
            ELSE COALESCE(has_table_privilege(oportunidades, 'SELECT'), FALSE)
          END AS oportunidades,
          CASE
            WHEN clientes IS NULL THEN FALSE
            ELSE COALESCE(has_table_privilege(clientes, 'SELECT'), FALSE)
          END AS clientes,
          CASE
            WHEN faturamentos IS NULL THEN FALSE
            ELSE COALESCE(has_table_privilege(faturamentos, 'SELECT'), FALSE)
          END AS faturamentos
        FROM tables

      `,
    )
    .then((result) => {
      const row = result.rows[0] ?? {};
      const available =
        Boolean(row?.parcelas) &&
        Boolean(row?.oportunidades) &&
        Boolean(row?.clientes) &&
        Boolean(row?.faturamentos);
      updateOpportunityTablesAvailability(available);
      return available;
    })
    .catch(() => {
      updateOpportunityTablesAvailability(false);
      return false;
    })
    .finally(() => {
      opportunityTablesCheckPromise = null;
    });

  return opportunityTablesCheckPromise;
};

const markOpportunityTablesUnavailable = () => {
  updateOpportunityTablesAvailability(false);
};

const FALLBACK_ERROR_CODES = new Set([
  POSTGRES_UNDEFINED_TABLE,
  POSTGRES_UNDEFINED_COLUMN,
  POSTGRES_INSUFFICIENT_PRIVILEGE,
]);

type GenericQueryResult = QueryResult<Record<string, unknown>>;

const shouldFallbackToFinancialFlowsOnly = (error: unknown): boolean => {
  if (!error || typeof error !== 'object') {
    return false;
  }
  const code = (error as { code?: string }).code;
  return typeof code === 'string' && FALLBACK_ERROR_CODES.has(code);

};

export const __internal = {
  resetOpportunityTablesAvailabilityCache,
  resetFinancialFlowEmpresaColumnCache,
};

const asaasChargeService = new AsaasChargeService();

const determineFinancialFlowEmpresaColumn = async (): Promise<FinancialFlowEmpresaColumn | null> => {
  if (
    financialFlowEmpresaColumn !== null &&
    financialFlowEmpresaColumnCheckedAt !== null &&
    Date.now() - financialFlowEmpresaColumnCheckedAt < FINANCIAL_FLOW_EMPRESA_COLUMN_CACHE_TTL_MS
  ) {
    return financialFlowEmpresaColumn;
  }

  if (financialFlowEmpresaColumnPromise) {
    return financialFlowEmpresaColumnPromise;
  }

  financialFlowEmpresaColumnPromise = pool
    .query<{ column_name: string }>(
      `
        SELECT column_name
        FROM information_schema.columns
        WHERE table_schema = 'public'
          AND table_name = 'financial_flows'
      `,
    )
    .then((result) => {
      const available = new Set(
        result.rows
          .map((row) => row?.column_name)
          .filter((name): name is string => typeof name === 'string'),
      );

      const match = FINANCIAL_FLOW_EMPRESA_CANDIDATES.find((candidate) =>
        available.has(candidate),
      );

      updateFinancialFlowEmpresaColumn(match ?? null);
      return match ?? null;
    })
    .catch(() => {
      updateFinancialFlowEmpresaColumn(null);
      return null;
    })
    .finally(() => {
      financialFlowEmpresaColumnPromise = null;
    });

  return financialFlowEmpresaColumnPromise;
};

export const listFlows = async (req: Request, res: Response) => {
  const { page = '1', limit = '10', clienteId } = req.query;

  const pickStringQueryValue = (value: unknown): string | undefined => {
    if (Array.isArray(value)) {
      const [first] = value;
      return typeof first === 'string' ? first : undefined;
    }
    return typeof value === 'string' ? value : undefined;
  };

  const pageValue = pickStringQueryValue(page) ?? '1';
  const limitValue = pickStringQueryValue(limit) ?? '10';
  const pageNum = Number.parseInt(pageValue, 10);
  const limitNum = Number.parseInt(limitValue, 10);
  const effectivePage = Number.isNaN(pageNum) || pageNum <= 0 ? 1 : pageNum;
  const effectiveLimit = Number.isNaN(limitNum) || limitNum <= 0 ? 10 : limitNum;
  const offset = (effectivePage - 1) * effectiveLimit;

  const clienteValue = pickStringQueryValue(clienteId);
  const trimmedClienteId =
    clienteValue && clienteValue.trim().length > 0 ? clienteValue.trim() : null;

  try {
    const auth = getAuthenticatedUser(req, res);
    if (!auth) {
      return;
    }

    const empresaLookup = await fetchAuthenticatedUserEmpresa(auth.userId);

    if (!empresaLookup.success) {
      res.status(empresaLookup.status).json({ error: empresaLookup.message });
      return;
    }

    const { empresaId } = empresaLookup;

    if (empresaId === null) {
      res.json({
        items: [],
        total: 0,
        page: effectivePage,
        limit: effectiveLimit,
      });
      return;
    }

    const empresaColumn = await determineFinancialFlowEmpresaColumn();

    if (!empresaColumn) {
      res.status(500).json({
        error:
          'Não foi possível determinar a empresa associada aos lançamentos financeiros. Entre em contato com o suporte.',
      });
      return;
    }


    const filters: (string | number)[] = [empresaId];
    const filterConditions: string[] = ['combined_flows.empresa_id = $1'];

    if (trimmedClienteId) {
      filters.push(trimmedClienteId);
      filterConditions.push(`combined_flows.cliente_id = $${filters.length}`);
    }

    const filterClause = `WHERE ${filterConditions.join(' AND ')}`;

    const baseFinancialFlowsSelect = `
        SELECT
          ff.id::TEXT AS id,
          ff.tipo AS tipo,
          ff.descricao AS descricao,
          ff.valor::numeric AS valor,
          ff.vencimento::date AS vencimento,
          ff.pagamento::date AS pagamento,
          ff.status AS status,
          ff.conta_id::TEXT AS conta_id,
          ff.categoria_id::TEXT AS categoria_id,
<<<<<<< HEAD
          ff.cliente_id::TEXT AS cliente_id,
          ff.fornecedor_id::TEXT AS fornecedor_id
=======
          NULL::TEXT AS cliente_id,
          ff.${empresaColumn} AS empresa_id

>>>>>>> 0064cd92
        FROM financial_flows ff
      `;

    const buildCombinedCte = (includeOpportunities: boolean): string => {
      if (!includeOpportunities) {
        return `
      WITH combined_flows AS (
${baseFinancialFlowsSelect}
      )
    `;
      }

      return `
      WITH oportunidade_parcelas_enriched AS (
        SELECT
          p.id,
          p.oportunidade_id,
          p.numero_parcela,
          p.valor,
          p.data_prevista,
          p.status,
          p.quitado_em,
          p.faturamento_id,
          o.sequencial_empresa,
          o.qtde_parcelas,
          o.solicitante_id,
          p.idempresa,
          c.nome AS cliente_nome,
          f.valor AS faturamento_valor,
          f.parcelas AS faturamento_parcelas,
          f.data_faturamento
        FROM public.oportunidade_parcelas p
        JOIN public.oportunidades o ON o.id = p.oportunidade_id
        LEFT JOIN public.clientes c ON c.id = o.solicitante_id
        LEFT JOIN public.oportunidade_faturamentos f ON f.id = p.faturamento_id
      ),
      combined_flows AS (
${baseFinancialFlowsSelect}
        UNION ALL
        SELECT
          (-p.id)::TEXT AS id,
          'receita' AS tipo,
          TRIM(BOTH FROM CONCAT(
            'Oportunidade ',
            COALESCE(p.sequencial_empresa::text, p.oportunidade_id::text),
            CASE WHEN p.cliente_nome IS NOT NULL THEN ' - ' || p.cliente_nome ELSE '' END,
            CASE
              WHEN p.numero_parcela IS NOT NULL THEN
                ' - Parcela ' || p.numero_parcela::text ||
                CASE
                  WHEN NULLIF(COALESCE(p.faturamento_parcelas, p.qtde_parcelas), 0) IS NOT NULL AND NULLIF(COALESCE(p.faturamento_parcelas, p.qtde_parcelas), 0) > 1 THEN
                    '/' || NULLIF(COALESCE(p.faturamento_parcelas, p.qtde_parcelas), 0)::text
                  ELSE ''
                END
              ELSE ''
            END
          )) AS descricao,
          COALESCE(
            p.valor,
            CASE
              WHEN NULLIF(COALESCE(p.faturamento_parcelas, p.qtde_parcelas), 0) IS NOT NULL THEN
                p.faturamento_valor / NULLIF(COALESCE(p.faturamento_parcelas, p.qtde_parcelas), 0)
              ELSE p.faturamento_valor
            END,
            0
          )::numeric AS valor,
          COALESCE(p.data_prevista, p.data_faturamento::date, CURRENT_DATE) AS vencimento,
          CASE
            WHEN LOWER(p.status) IN ('quitado','quitada','pago','paga') THEN COALESCE(p.quitado_em::date, p.data_faturamento::date)
            ELSE NULL
          END AS pagamento,
          CASE
            WHEN LOWER(p.status) IN ('quitado','quitada','pago','paga') THEN 'pago'
            ELSE 'pendente'
          END AS status,
          NULL::TEXT AS conta_id,
          NULL::TEXT AS categoria_id,
          p.solicitante_id::TEXT AS cliente_id,
<<<<<<< HEAD
          NULL::TEXT AS fornecedor_id
=======
          p.idempresa AS empresa_id
>>>>>>> 0064cd92
        FROM oportunidade_parcelas_enriched p
      )
    `;
    };

    const runListFlowsQuery = async (
      includeOpportunities: boolean,
    ): Promise<{
      items: GenericQueryResult;
      total: GenericQueryResult;
    }> => {
      const combinedCte = buildCombinedCte(includeOpportunities);
      const limitParamIndex = filters.length + 1;
      const offsetParamIndex = filters.length + 2;

      const dataQuery = `
      ${combinedCte}
      SELECT id, tipo, descricao, valor, vencimento, pagamento, status, conta_id, categoria_id, cliente_id, fornecedor_id
      FROM combined_flows
      ${filterClause}
      ORDER BY vencimento DESC, id DESC
      LIMIT $${limitParamIndex} OFFSET $${offsetParamIndex}
    `;

      const dataValues = [...filters, effectiveLimit, offset];

      const countQuery = `
      ${combinedCte}
      SELECT COUNT(*)::INTEGER AS total
      FROM combined_flows
      ${filterClause}
    `;

      const countValues = [...filters];

      const items = await pool.query<Record<string, unknown>>(dataQuery, dataValues);
      const total = await pool.query<Record<string, unknown>>(countQuery, countValues);

      return { items, total };
    };

    const includeOpportunityFlows = await determineOpportunityTablesAvailability();

    let queryResult: {
      items: GenericQueryResult;
      total: GenericQueryResult;
    };

    try {
      queryResult = await runListFlowsQuery(includeOpportunityFlows);
    } catch (queryError) {
      if (includeOpportunityFlows && shouldFallbackToFinancialFlowsOnly(queryError)) {
        markOpportunityTablesUnavailable();
        queryResult = await runListFlowsQuery(false);
      } else {
        throw queryError;
      }
    }

    const { items: itemsResult, total: totalResult } = queryResult;

    const normalizeDate = (value: unknown): string | null => {
      if (!value) {
        return null;
      }
      if (value instanceof Date) {
        return value.toISOString().slice(0, 10);
      }
      if (typeof value === 'string') {
        const trimmed = value.trim();
        if (trimmed.length === 0) {
          return null;
        }
        if (/^\d{4}-\d{2}-\d{2}/.test(trimmed)) {
          return trimmed.slice(0, 10);
        }
        const parsed = new Date(trimmed);
        if (!Number.isNaN(parsed.getTime())) {
          return parsed.toISOString().slice(0, 10);
        }
        return null;
      }
      const coerced = new Date(value as string);
      if (!Number.isNaN(coerced.getTime())) {
        return coerced.toISOString().slice(0, 10);
      }
      return null;
    };

    const normalizeNumber = (value: unknown): number => {
      if (typeof value === 'number') {
        return Number.isFinite(value) ? value : 0;
      }
      if (typeof value === 'string') {
        const parsed = Number(value);
        return Number.isFinite(parsed) ? parsed : 0;
      }
      if (value === null || value === undefined) {
        return 0;
      }
      const parsed = Number(value);
      return Number.isFinite(parsed) ? parsed : 0;
    };

    const normalizeDescricao = (value: unknown): string => {
      if (typeof value === 'string') {
        const trimmed = value.trim();
        return trimmed.length > 0 ? trimmed : 'Fluxo financeiro';
      }
      if (value === null || value === undefined) {
        return 'Fluxo financeiro';
      }
      const stringValue = String(value).trim();
      return stringValue.length > 0 ? stringValue : 'Fluxo financeiro';
    };

    const normalizeStatus = (value: unknown): 'pendente' | 'pago' => {
      if (typeof value === 'string' && value.trim().toLowerCase() === 'pago') {
        return 'pago';
      }
      return 'pendente';
    };

    const normalizeTipo = (value: unknown): Flow['tipo'] => {
      if (typeof value === 'string' && value.trim().toLowerCase() === 'despesa') {
        return 'despesa';
      }
      return 'receita';
    };

    const isNumericString = (value: string): boolean => /^-?\d+$/.test(value);

    const normalizeId = (value: unknown): Flow['id'] => {

      if (typeof value === 'number') {
        return Number.isFinite(value) ? value : 0;
      }
      if (typeof value === 'string') {
        const trimmed = value.trim();
        if (trimmed.length === 0) {
          return 0;
        }
        if (isNumericString(trimmed)) {
          const parsed = Number(trimmed);
          if (Number.isFinite(parsed)) {
            return parsed;
          }
        }
        return trimmed;
      }
      if (typeof value === 'bigint') {
        const text = value.toString();
        if (isNumericString(text)) {
          const parsed = Number(text);
          if (Number.isFinite(parsed)) {
            return parsed;
          }
        }
        return text;

      }
      if (value === null || value === undefined) {
        return 0;
      }
      const textValue = String(value);
      if (isNumericString(textValue)) {
        const parsed = Number(textValue);
        if (Number.isFinite(parsed)) {
          return parsed;
        }
      }
      return textValue;

    };

    const items: Flow[] = itemsResult.rows.map((row) => {
      const vencimento = normalizeDate(row.vencimento) ?? new Date().toISOString().slice(0, 10);
      const pagamento = normalizeDate(row.pagamento);

      return {
        id: normalizeId(row.id),
        tipo: normalizeTipo(row.tipo),
        conta_id:
          row.conta_id === null || row.conta_id === undefined
            ? null
            : Number.isFinite(Number(row.conta_id))
              ? Number(row.conta_id)
              : null,
        categoria_id:
          row.categoria_id === null || row.categoria_id === undefined
            ? null
            : Number.isFinite(Number(row.categoria_id))
              ? Number(row.categoria_id)
              : null,
        cliente_id:
          typeof row.cliente_id === 'string' && row.cliente_id.trim().length > 0
            ? row.cliente_id.trim()
            : null,
        fornecedor_id:
          typeof row.fornecedor_id === 'string' && row.fornecedor_id.trim().length > 0
            ? row.fornecedor_id.trim()
            : null,
        descricao: normalizeDescricao(row.descricao),
        valor: normalizeNumber(row.valor),
        vencimento,
        pagamento,
        status: normalizeStatus(row.status),
      };
    });

    const total = Number(totalResult.rows[0]?.total ?? 0);
    res.json({
      items,
      total: Number.isFinite(total) ? total : 0,
      page: effectivePage,
      limit: effectiveLimit,
    });
  } catch (err) {
    console.error(err);
    res.status(500).json({ error: 'Internal server error' });
  }
};

export const getFlow = async (req: Request, res: Response) => {
  const { id } = req.params;
  const flowId = normalizeUuid(id);
  if (!flowId) {
    return res.status(400).json({ error: 'Invalid flow id' });
  }
  try {
    const result = await pool.query('SELECT * FROM financial_flows WHERE id = $1', [flowId]);
    if (result.rowCount === 0) return res.status(404).json({ error: 'Flow not found' });
    res.json({ flow: result.rows[0] });
  } catch (err) {
    console.error(err);
    res.status(500).json({ error: 'Internal server error' });
  }
};

export const createFlow = async (req: Request, res: Response) => {
  const {
    tipo,
    descricao,
    valor,
    vencimento,
    paymentMethod,
    clienteId,
    fornecedorId,
    integrationApiKeyId,
    cardToken,
    asaasCustomerId,
    asaasPayload,
    payerEmail,
    payerName,
    customerDocument,
    externalReferenceId,
    metadata,
    remoteIp,
  } = req.body;

  const client = await pool.connect();

  try {
    await client.query('BEGIN');
    const tipoText = typeof tipo === 'string' ? tipo.trim().toLowerCase() : '';
    const isDespesa = tipoText === 'despesa';
    const normalizedTipo: Flow['tipo'] = isDespesa ? 'despesa' : 'receita';
    const normalizedClienteId = normalizeOptionalInteger(clienteId);
    const normalizedFornecedorId = normalizeOptionalInteger(fornecedorId);
    const clienteIdForInsert = isDespesa ? null : normalizedClienteId;
    const fornecedorIdForInsert = isDespesa ? normalizedFornecedorId : null;
    const inserted = await client.query(
      'INSERT INTO financial_flows (tipo, descricao, valor, vencimento, status, cliente_id, fornecedor_id) VALUES ($1,$2,$3,$4,$5,$6,$7) RETURNING *',
      [normalizedTipo, descricao, valor, vencimento, 'pendente', clienteIdForInsert, fornecedorIdForInsert],
    );

    let flow = inserted.rows[0];
    let charge = null;

    if (typeof paymentMethod === 'string' && paymentMethod.trim()) {
      if (flow.tipo !== 'receita') {
        throw new AsaasValidationError('Apenas receitas podem gerar cobrança no Asaas');
      }

      const chargeResult = await asaasChargeService.createCharge(
        {
          financialFlowId: flow.id,
          billingType: paymentMethod,
          clienteId: clienteIdForInsert,
          integrationApiKeyId: integrationApiKeyId ?? null,
          value: valor,
          dueDate: vencimento,
          description: descricao,
          cardToken: cardToken ?? null,
          asaasCustomerId: asaasCustomerId ?? null,
          additionalFields: asaasPayload ?? null,
          payerEmail: payerEmail ?? null,
          payerName: payerName ?? null,
          customerDocument: customerDocument ?? null,
          externalReferenceId: externalReferenceId ?? null,
          metadata: metadata ?? null,
          remoteIp: remoteIp ?? null,
        },
        { dbClient: client },
      );

      flow = chargeResult.flow;
      charge = chargeResult.charge;
    }

    await client.query('COMMIT');
    res.status(201).json({ flow, charge });
  } catch (err) {
    await client.query('ROLLBACK');
    if (err instanceof AsaasValidationError) {
      return res.status(400).json({ error: err.message });
    }
    if (err instanceof ChargeConflictError) {
      return res.status(409).json({ error: err.message });
    }
    console.error(err);
    res.status(500).json({ error: 'Internal server error' });
  } finally {
    client.release();
  }
};

export const updateFlow = async (req: Request, res: Response) => {
  const { id } = req.params;
  const flowId = normalizeUuid(id);
  if (!flowId) {
    return res.status(400).json({ error: 'Invalid flow id' });
  }
  const {
    tipo,
    descricao,
    valor,
    vencimento,
    pagamento,
    status,
    paymentMethod,
    clienteId,
    fornecedorId,
    integrationApiKeyId,
    cardToken,
    asaasCustomerId,
    asaasPayload,
    payerEmail,
    payerName,
    customerDocument,
    externalReferenceId,
    metadata,
    remoteIp,
  } = req.body;

  const client = await pool.connect();

  try {
    await client.query('BEGIN');
    const tipoText = typeof tipo === 'string' ? tipo.trim().toLowerCase() : '';
    const isDespesa = tipoText === 'despesa';
    const normalizedTipo: Flow['tipo'] = isDespesa ? 'despesa' : 'receita';
    const normalizedClienteId = normalizeOptionalInteger(clienteId);
    const normalizedFornecedorId = normalizeOptionalInteger(fornecedorId);
    const clienteIdForUpdate = isDespesa ? null : normalizedClienteId;
    const fornecedorIdForUpdate = isDespesa ? normalizedFornecedorId : null;
    const result = await client.query(
      'UPDATE financial_flows SET tipo=$1, descricao=$2, valor=$3, vencimento=$4, pagamento=$5, status=$6, cliente_id=$7, fornecedor_id=$8 WHERE id=$9 RETURNING *',
      [normalizedTipo, descricao, valor, vencimento, pagamento, status, clienteIdForUpdate, fornecedorIdForUpdate, flowId],
    );
    if (result.rowCount === 0) {
      await client.query('ROLLBACK');
      return res.status(404).json({ error: 'Flow not found' });
    }

    let flow = result.rows[0];
    let charge = null;

    if (typeof paymentMethod === 'string' && paymentMethod.trim()) {
      if (flow.tipo !== 'receita') {
        throw new AsaasValidationError('Apenas receitas podem gerar cobrança no Asaas');
      }

      const chargeResult = await asaasChargeService.createCharge(
        {
          financialFlowId: flow.id,
          billingType: paymentMethod,
          clienteId: clienteIdForUpdate,
          integrationApiKeyId: integrationApiKeyId ?? null,
          value: valor ?? flow.valor,
          dueDate: vencimento ?? flow.vencimento,
          description: descricao ?? flow.descricao,
          cardToken: cardToken ?? null,
          asaasCustomerId: asaasCustomerId ?? null,
          additionalFields: asaasPayload ?? null,
          payerEmail: payerEmail ?? null,
          payerName: payerName ?? null,
          customerDocument: customerDocument ?? null,
          externalReferenceId: externalReferenceId ?? flow.external_reference_id ?? null,
          metadata: metadata ?? null,
          remoteIp: remoteIp ?? null,
        },
        { dbClient: client },
      );

      flow = chargeResult.flow;
      charge = chargeResult.charge;
    }

    await client.query('COMMIT');
    res.json({ flow, charge });
  } catch (err) {
    await client.query('ROLLBACK');
    if (err instanceof AsaasValidationError) {
      return res.status(400).json({ error: err.message });
    }
    if (err instanceof ChargeConflictError) {
      return res.status(409).json({ error: err.message });
    }
    console.error(err);
    res.status(500).json({ error: 'Internal server error' });
  } finally {
    client.release();
  }
};

export const deleteFlow = async (req: Request, res: Response) => {
  const { id } = req.params;
  const flowId = normalizeUuid(id);
  if (!flowId) {
    return res.status(400).json({ error: 'Invalid flow id' });
  }
  try {
    const result = await pool.query('DELETE FROM financial_flows WHERE id=$1', [flowId]);
    if (result.rowCount === 0) return res.status(404).json({ error: 'Flow not found' });
    res.status(204).send();
  } catch (err) {
    console.error(err);
    res.status(500).json({ error: 'Internal server error' });
  }
};

export const settleFlow = async (req: Request, res: Response) => {
  const { id } = req.params;
  const flowId = normalizeUuid(id);
  if (!flowId) {
    return res.status(400).json({ error: 'Invalid flow id' });
  }
  const { pagamentoData } = req.body;
  try {
    const current = await pool.query('SELECT external_provider FROM financial_flows WHERE id = $1', [flowId]);
    if (current.rowCount === 0) {
      return res.status(404).json({ error: 'Flow not found' });
    }

    const provider = current.rows[0].external_provider;
    if (typeof provider === 'string' && provider.trim().toLowerCase() === 'asaas') {
      return res.status(409).json({ error: 'Status controlado pelo Asaas para este fluxo financeiro' });
    }

    const result = await pool.query(
      "UPDATE financial_flows SET pagamento=$1, status='pago' WHERE id=$2 RETURNING *",
      [pagamentoData, flowId],
    );
    res.json({ flow: result.rows[0] });
  } catch (err) {
    console.error(err);
    res.status(500).json({ error: 'Internal server error' });
  }
};

export const createAsaasChargeForFlow = async (req: Request, res: Response) => {
  const { id } = req.params;
  const flowId = normalizeUuid(id);
  if (!flowId) {
    return res.status(400).json({ error: 'Invalid flow id' });
  }
  const {
    paymentMethod,
    clienteId,
    integrationApiKeyId,
    cardToken,
    asaasCustomerId,
    asaasPayload,
    payerEmail,
    payerName,
    customerDocument,
    externalReferenceId,
    metadata,
    remoteIp,
  } = req.body;

  if (typeof paymentMethod !== 'string' || !paymentMethod.trim()) {
    return res.status(400).json({ error: 'paymentMethod é obrigatório' });
  }

  const client = await pool.connect();

  try {
    await client.query('BEGIN');
    const flowResult = await client.query('SELECT * FROM financial_flows WHERE id = $1', [flowId]);
    if (flowResult.rowCount === 0) {
      await client.query('ROLLBACK');
      return res.status(404).json({ error: 'Flow not found' });
    }

    const flow = flowResult.rows[0];
    if (flow.tipo !== 'receita') {
      throw new AsaasValidationError('Apenas receitas podem gerar cobrança no Asaas');
    }

    const chargeResult = await asaasChargeService.createCharge(
      {
        financialFlowId: flow.id,
        billingType: paymentMethod,
        clienteId: clienteId ?? null,
        integrationApiKeyId: integrationApiKeyId ?? null,
        value: flow.valor,
        dueDate: flow.vencimento,
        description: flow.descricao,
        cardToken: cardToken ?? null,
        asaasCustomerId: asaasCustomerId ?? null,
        additionalFields: asaasPayload ?? null,
        payerEmail: payerEmail ?? null,
        payerName: payerName ?? null,
        customerDocument: customerDocument ?? null,
        externalReferenceId: externalReferenceId ?? flow.external_reference_id ?? null,
        metadata: metadata ?? null,
        remoteIp: remoteIp ?? null,
      },
      { dbClient: client },
    );

    await client.query('COMMIT');
    res.status(201).json({ flow: chargeResult.flow, charge: chargeResult.charge });
  } catch (err) {
    await client.query('ROLLBACK');
    if (err instanceof AsaasValidationError) {
      return res.status(400).json({ error: err.message });
    }
    if (err instanceof ChargeConflictError) {
      return res.status(409).json({ error: err.message });
    }
    if ((err as Error & { code?: string }).code === '23505') {
      return res
        .status(409)
        .json({ error: 'O fluxo financeiro já possui uma cobrança vinculada ao Asaas' });
    }
    console.error(err);
    res.status(500).json({ error: 'Internal server error' });
  } finally {
    client.release();
  }
};<|MERGE_RESOLUTION|>--- conflicted
+++ resolved
@@ -321,14 +321,9 @@
           ff.status AS status,
           ff.conta_id::TEXT AS conta_id,
           ff.categoria_id::TEXT AS categoria_id,
-<<<<<<< HEAD
           ff.cliente_id::TEXT AS cliente_id,
           ff.fornecedor_id::TEXT AS fornecedor_id
-=======
-          NULL::TEXT AS cliente_id,
-          ff.${empresaColumn} AS empresa_id
-
->>>>>>> 0064cd92
+
         FROM financial_flows ff
       `;
 
@@ -407,11 +402,8 @@
           NULL::TEXT AS conta_id,
           NULL::TEXT AS categoria_id,
           p.solicitante_id::TEXT AS cliente_id,
-<<<<<<< HEAD
           NULL::TEXT AS fornecedor_id
-=======
-          p.idempresa AS empresa_id
->>>>>>> 0064cd92
+
         FROM oportunidade_parcelas_enriched p
       )
     `;
