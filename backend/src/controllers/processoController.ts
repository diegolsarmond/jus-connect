import { Request, Response } from 'express';
import { PoolClient } from 'pg';
import {
  fetchPlanLimitsForCompany,
  countCompanyResource,
} from '../services/planLimitsService';

import pool from '../services/db';
import { createNotification } from '../services/notificationService';
<<<<<<< HEAD
import { listProcessResponses, listProcessSyncs, listSyncAudits } from '../services/juditProcessService';
import { Processo } from '../models/processo';
=======
import { Processo, ProcessoJuditRequest } from '../models/processo';
>>>>>>> c08d673b
import { fetchAuthenticatedUserEmpresa } from '../utils/authUser';
import juditProcessService, {
  JuditConfigurationError,
  type JuditRequestRecord,
} from '../services/juditProcessService';

const normalizeString = (value: unknown): string | null => {
  if (typeof value !== 'string') {
    return null;
  }

  const trimmed = value.trim();
  return trimmed === '' ? null : trimmed;
};

const normalizeUppercase = (value: unknown): string | null => {
  const normalized = normalizeString(value);
  return normalized ? normalized.toUpperCase() : null;
};

const resolveNullablePositiveInteger = (
  value: unknown,
): { ok: true; value: number | null } | { ok: false } => {
  if (value === undefined || value === null) {
    return { ok: true, value: null };
  }

  if (typeof value === 'number') {
    if (Number.isInteger(value) && value > 0) {
      return { ok: true, value };
    }
    return { ok: false };
  }

  if (typeof value === 'string') {
    const trimmed = value.trim();
    if (!trimmed) {
      return { ok: true, value: null };
    }

    const parsed = Number.parseInt(trimmed, 10);
    if (Number.isFinite(parsed) && parsed > 0) {
      return { ok: true, value: parsed };
    }

    return { ok: false };
  }

  return { ok: false };
};

const resolveNullableNonNegativeInteger = (
  value: unknown,
): { ok: true; value: number | null } | { ok: false } => {
  if (value === undefined || value === null) {
    return { ok: true, value: null };
  }

  if (typeof value === 'number') {
    if (Number.isInteger(value) && value >= 0) {
      return { ok: true, value };
    }
    return { ok: false };
  }

  if (typeof value === 'string') {
    const trimmed = value.trim();
    if (!trimmed) {
      return { ok: true, value: null };
    }

    const parsed = Number.parseInt(trimmed, 10);
    if (Number.isFinite(parsed) && parsed >= 0) {
      return { ok: true, value: parsed };
    }

    return { ok: false };
  }

  return { ok: false };
};

const parseBooleanFlag = (value: unknown): boolean | null => {
  if (typeof value === 'boolean') {
    return value;
  }

  if (typeof value === 'number') {
    if (!Number.isFinite(value)) {
      return null;
    }

    return value !== 0;
  }

  if (typeof value === 'string') {
    const normalized = value.trim().toLowerCase();
    if (!normalized) {
      return null;
    }

    if (
      [
        '1',
        'true',
        't',
        'yes',
        'y',
        'sim',
        'on',
        'habilitado',
        'habilitada',
        'ativo',
        'ativa',
      ].includes(normalized)
    ) {
      return true;
    }

    if (
      [
        '0',
        'false',
        'f',
        'no',
        'n',
        'nao',
        'não',
        'off',
        'desabilitado',
        'desabilitada',
        'inativo',
        'inativa',
      ].includes(normalized)
    ) {
      return false;
    }
  }

  return null;
};

const normalizeDate = (value: unknown): string | null => {
  if (value === null || value === undefined) {
    return null;
  }

  if (value instanceof Date) {
    return Number.isNaN(value.getTime()) ? null : value.toISOString().slice(0, 10);
  }

  if (typeof value === 'number') {
    const date = new Date(value);
    return Number.isNaN(date.getTime()) ? null : date.toISOString().slice(0, 10);
  }

  if (typeof value === 'string') {
    const trimmed = value.trim();
    if (trimmed === '') {
      return null;
    }

    const isoCandidate = new Date(trimmed);
    if (!Number.isNaN(isoCandidate.getTime())) {
      return isoCandidate.toISOString().slice(0, 10);
    }

    const brFormatMatch = trimmed.match(/^(\d{2})\/(\d{2})\/(\d{4})$/);
    if (brFormatMatch) {
      const [, day, month, year] = brFormatMatch;
      return `${year}-${month}-${day}`;
    }

    const isoFormatMatch = trimmed.match(/^(\d{4})-(\d{2})-(\d{2})$/);
    if (isoFormatMatch) {
      return trimmed;
    }
  }

  return null;
};

const normalizeTimestamp = (value: unknown): string | null => {
  if (value === null || value === undefined) {
    return null;
  }

  if (value instanceof Date) {
    return Number.isNaN(value.getTime()) ? null : value.toISOString();
  }

  if (typeof value === 'number') {
    const date = new Date(value);
    return Number.isNaN(date.getTime()) ? null : date.toISOString();
  }

  if (typeof value === 'string') {
    const trimmed = value.trim();
    if (!trimmed) {
      return null;
    }

    const parsed = new Date(trimmed);
    if (!Number.isNaN(parsed.getTime())) {
      return parsed.toISOString();
    }

    return trimmed;
  }

  return null;
};

const parseInteger = (value: unknown): number => {
  if (typeof value === 'number' && Number.isFinite(value)) {
    return Math.trunc(value);
  }

  if (typeof value === 'string') {
    const trimmed = value.trim();
    if (!trimmed) {
      return 0;
    }

    const parsed = Number.parseInt(trimmed, 10);
    if (Number.isFinite(parsed)) {
      return parsed;
    }
  }

  return 0;
};

const parseOptionalInteger = (value: unknown): number | null => {
  if (typeof value === 'number' && Number.isFinite(value)) {
    return Math.trunc(value);
  }

  if (typeof value === 'string') {
    const trimmed = value.trim();
    if (!trimmed) {
      return null;
    }

    const parsed = Number.parseInt(trimmed, 10);
    if (Number.isFinite(parsed)) {
      return parsed;
    }
  }

  return null;
};

type RawAdvogado = {
  id?: number | string | null;
  nome?: string | null;
  name?: string | null;
};

const parseAdvogados = (value: unknown): Processo['advogados'] => {
  const advogados: Processo['advogados'] = [];

  const processRawItem = (item: unknown) => {
    if (!item || typeof item !== 'object') {
      return;
    }

    const raw = item as RawAdvogado;
    const idCandidate = raw.id ?? null;
    let parsedId: number | null = null;

    if (typeof idCandidate === 'number' && Number.isInteger(idCandidate)) {
      parsedId = idCandidate;
    } else if (typeof idCandidate === 'string') {
      const trimmed = idCandidate.trim();
      if (trimmed) {
        const parsed = Number.parseInt(trimmed, 10);
        if (Number.isFinite(parsed)) {
          parsedId = parsed;
        }
      }
    }

    if (!parsedId || parsedId <= 0) {
      return;
    }

    const nomeValue =
      typeof raw.nome === 'string'
        ? raw.nome
        : typeof raw.name === 'string'
          ? raw.name
          : null;

    advogados.push({ id: parsedId, nome: nomeValue });
  };

  if (Array.isArray(value)) {
    value.forEach(processRawItem);
    return advogados;
  }

  if (typeof value === 'string') {
    try {
      const parsed = JSON.parse(value);
      if (Array.isArray(parsed)) {
        parsed.forEach(processRawItem);
      } else {
        processRawItem(parsed);
      }
    } catch {
      // ignore invalid JSON
    }

    return advogados;
  }

  if (value && typeof value === 'object' && 'rows' in (value as Record<string, unknown>)) {
    const possibleArray = (value as { rows?: unknown[] }).rows;
    if (Array.isArray(possibleArray)) {
      possibleArray.forEach(processRawItem);
    }
  }

  return advogados;
};

type RawMovimentacao = {
  id?: number | string | null;
  data?: string | null;
  tipo?: string | null;
  tipo_publicacao?: string | null;
  classificacao_predita?: Record<string, unknown> | null;
  conteudo?: string | null;
  texto_categoria?: string | null;
  fonte?: Record<string, unknown> | null;
  criado_em?: string | null;
  atualizado_em?: string | null;
};

const parseMovimentacoes = (value: unknown): Processo['movimentacoes'] => {
  const movimentacoes: Processo['movimentacoes'] = [];

  const processItem = (item: unknown) => {
    if (!item || typeof item !== 'object') {
      return;
    }

    const raw = item as RawMovimentacao;
    const idCandidate = raw.id ?? null;
    let parsedId: string | null = null;

    if (typeof idCandidate === 'number' && Number.isFinite(idCandidate)) {
      parsedId = String(Math.trunc(idCandidate));
    } else if (typeof idCandidate === 'string') {
      const trimmed = idCandidate.trim();
      if (trimmed) {
        parsedId = trimmed;
      }
    }

    if (!parsedId) {
      return;
    }

    movimentacoes.push({
      id: parsedId,
      data: raw.data ?? null,
      tipo: raw.tipo ?? null,
      tipo_publicacao: raw.tipo_publicacao ?? null,
      classificacao_predita: raw.classificacao_predita ?? null,
      conteudo: raw.conteudo ?? null,
      texto_categoria: raw.texto_categoria ?? null,
      fonte: raw.fonte ?? null,
      criado_em: raw.criado_em ?? null,
      atualizado_em: raw.atualizado_em ?? null,
    });
  };

  if (Array.isArray(value)) {
    value.forEach(processItem);
    return movimentacoes;
  }

  if (typeof value === 'string') {
    try {
      const parsed = JSON.parse(value);
      if (Array.isArray(parsed)) {
        parsed.forEach(processItem);
      } else {
        processItem(parsed);
      }
    } catch {
      // ignore invalid JSON
    }

    return movimentacoes;
  }

  return movimentacoes;
};

type RawJuditRequest = {
  request_id?: string | null;
  status?: string | null;
  source?: string | null;
  result?: unknown;
  criado_em?: string | null;
  atualizado_em?: string | null;
};

const parseJuditRequest = (value: unknown): ProcessoJuditRequest | null => {
  if (!value || typeof value !== 'object') {
    return null;
  }

  const raw = value as RawJuditRequest;

  const requestId = typeof raw.request_id === 'string' ? raw.request_id.trim() : '';
  const status = typeof raw.status === 'string' ? raw.status.trim() : '';
  const source = typeof raw.source === 'string' && raw.source.trim() ? raw.source.trim() : 'unknown';
  const criadoEm = typeof raw.criado_em === 'string' ? raw.criado_em : null;
  const atualizadoEm = typeof raw.atualizado_em === 'string' ? raw.atualizado_em : null;

  if (!requestId || !status || !criadoEm || !atualizadoEm) {
    return null;
  }

  let parsedResult: unknown = null;

  if (raw.result !== undefined) {
    if (typeof raw.result === 'string' && raw.result.trim()) {
      try {
        parsedResult = JSON.parse(raw.result);
      } catch {
        parsedResult = raw.result;
      }
    } else {
      parsedResult = raw.result;
    }
  }

  return {
    request_id: requestId,
    status,
    source,
    result: parsedResult,
    criado_em: criadoEm,
    atualizado_em: atualizadoEm,
  };
};

const mapRequestRecordToProcesso = (
  record: JuditRequestRecord
): ProcessoJuditRequest => ({
  request_id: record.requestId,
  status: record.status,
  source: record.source,
  result: record.result ?? null,
  criado_em: record.createdAt,
  atualizado_em: record.updatedAt,
});

const MOVIMENTACOES_DEFAULT_LIMIT = 200;

const MOVIMENTACOES_BASE_QUERY = `
  SELECT
    pm.id,
    pm.data,
    pm.tipo,
    pm.tipo_publicacao,
    pm.classificacao_predita,
    pm.conteudo,
    pm.texto_categoria,
    pm.fonte,
    pm.criado_em,
    pm.atualizado_em
  FROM public.processo_movimentacoes pm
  WHERE pm.processo_id = $1
  ORDER BY pm.data DESC NULLS LAST, pm.id DESC
`;

const fetchProcessoMovimentacoes = async (
  processoId: number,
  client?: PoolClient,
  limit: number = MOVIMENTACOES_DEFAULT_LIMIT,
): Promise<Processo['movimentacoes']> => {
  const executor = client ?? pool;
  const trimmedLimit = Number.isFinite(limit) && limit > 0 ? Math.trunc(limit) : 0;
  const query =
    trimmedLimit > 0
      ? `${MOVIMENTACOES_BASE_QUERY}\n  LIMIT $2`
      : MOVIMENTACOES_BASE_QUERY;
  const params = trimmedLimit > 0 ? [processoId, trimmedLimit] : [processoId];
  const result = await executor.query(query, params);
  return parseMovimentacoes(result.rows);
};

const safeJsonStringify = (value: unknown): string | null => {
  if (value === null || value === undefined) {
    return null;
  }

  try {
    return JSON.stringify(value);
  } catch (error) {
    console.error('Erro ao serializar JSON de movimentação', error);
    return null;
  }
};

type PreparedMovimentacaoRecord = {
  id: string;
  data: string | null;
  tipo: string | null;
  tipo_publicacao: string | null;
  classificacao_predita: string | null;
  conteudo: string | null;
  texto_categoria: string | null;
  fonte: string | null;
};

const prepareMovimentacaoRecord = (
  item: unknown
): PreparedMovimentacaoRecord | null => {
  if (!item || typeof item !== 'object') {
    return null;
  }

  const raw = item as Record<string, unknown>;
  const idCandidate = raw.id;
  let id: string | null = null;

  if (typeof idCandidate === 'number' && Number.isFinite(idCandidate)) {
    id = String(Math.trunc(idCandidate));
  } else if (typeof idCandidate === 'string') {
    const trimmed = idCandidate.trim();
    if (trimmed) {
      id = trimmed;
    }
  }

  if (!id) {
    return null;
  }

  const dataValue = normalizeDate(raw.data) ?? normalizeString(raw.data);

  return {
    id,
    data: dataValue,
    tipo: normalizeString(raw.tipo),
    tipo_publicacao: normalizeString(raw.tipo_publicacao),
    classificacao_predita: safeJsonStringify(raw.classificacao_predita),
    conteudo: normalizeString(raw.conteudo),
    texto_categoria: normalizeString(raw.texto_categoria),
    fonte: safeJsonStringify(raw.fonte),
  };
};

const baseProcessoSelect = `
  SELECT
    p.id,
    p.cliente_id,
    p.idempresa,
    p.numero,
    p.uf,
    p.municipio,
    p.orgao_julgador,
    p.tipo,
    p.status,
    p.classe_judicial,
    p.assunto,
    p.jurisdicao,
    p.oportunidade_id,
    o.sequencial_empresa AS oportunidade_sequencial_empresa,
    o.data_criacao AS oportunidade_data_criacao,
    o.numero_processo_cnj AS oportunidade_numero_processo_cnj,
    o.numero_protocolo AS oportunidade_numero_protocolo,
    o.solicitante_id AS oportunidade_solicitante_id,
    solicitante.nome AS oportunidade_solicitante_nome,
    p.advogado_responsavel,
    p.data_distribuicao,
    p.criado_em,
    p.atualizado_em,
    p.ultima_sincronizacao,
    p.consultas_api_count,
    p.judit_tracking_id,
    p.judit_tracking_hour_range,
    c.nome AS cliente_nome,
    c.documento AS cliente_documento,
    c.tipo AS cliente_tipo,
    (
      SELECT COALESCE(
        jsonb_agg(jsonb_build_object('id', pa.usuario_id, 'nome', u.nome_completo) ORDER BY u.nome_completo)
          FILTER (WHERE pa.usuario_id IS NOT NULL),
        '[]'::jsonb
      )
      FROM public.processo_advogados pa
      LEFT JOIN public.usuarios u ON u.id = pa.usuario_id
      WHERE pa.processo_id = p.id
    ) AS advogados,
    (
      SELECT COUNT(*)::int
      FROM public.processo_movimentacoes pm
      WHERE pm.processo_id = p.id
    ) AS movimentacoes_count,
    (
      SELECT jsonb_build_object(
        'request_id', r.request_id,
        'status', r.status,
        'source', r.source,
        'result', r.result,
        'criado_em', r.criado_em,
        'atualizado_em', r.atualizado_em
      )
      FROM public.processo_judit_requests r
      WHERE r.processo_id = p.id
      ORDER BY r.atualizado_em DESC
      LIMIT 1
    ) AS judit_last_request
  FROM public.processos p
  LEFT JOIN public.oportunidades o ON o.id = p.oportunidade_id
  LEFT JOIN public.clientes c ON c.id = p.cliente_id
  LEFT JOIN public.clientes solicitante ON solicitante.id = o.solicitante_id
`;

const mapProcessoRow = (row: any): Processo => {
  const oportunidadeId = parseOptionalInteger(row.oportunidade_id);
  const sequencial = parseOptionalInteger(row.oportunidade_sequencial_empresa);
  const solicitanteId = parseOptionalInteger(row.oportunidade_solicitante_id);
  const solicitanteNome = normalizeString(row.oportunidade_solicitante_nome);

  const oportunidade =
    oportunidadeId && oportunidadeId > 0
      ? {
          id: oportunidadeId,
          sequencial_empresa: sequencial ?? null,
          data_criacao: row.oportunidade_data_criacao ?? null,
          numero_processo_cnj: row.oportunidade_numero_processo_cnj ?? null,
          numero_protocolo: row.oportunidade_numero_protocolo ?? null,
          solicitante_id: solicitanteId ?? null,
          solicitante_nome: solicitanteNome,
        }
      : null;

  return {
    id: row.id,
    cliente_id: row.cliente_id,
    idempresa: row.idempresa ?? null,
    numero: row.numero,
    uf: row.uf,
    municipio: row.municipio,
    orgao_julgador: row.orgao_julgador,
    tipo: row.tipo,
    status: row.status,
    classe_judicial: row.classe_judicial,
    assunto: row.assunto,
    jurisdicao: row.jurisdicao,
    oportunidade_id: oportunidade?.id ?? null,
    advogado_responsavel: row.advogado_responsavel,
    data_distribuicao: row.data_distribuicao,
    criado_em: row.criado_em,
    atualizado_em: row.atualizado_em,
    ultima_sincronizacao: normalizeTimestamp(row.ultima_sincronizacao),
    consultas_api_count: parseInteger(row.consultas_api_count),
    movimentacoes_count: parseInteger(row.movimentacoes_count),
    judit_tracking_id: normalizeString(row.judit_tracking_id),
    judit_tracking_hour_range: normalizeString(row.judit_tracking_hour_range),
    judit_last_request: parseJuditRequest(row.judit_last_request),
    cliente: row.cliente_id
      ? {
          id: row.cliente_id,
          nome: row.cliente_nome ?? null,
          documento: row.cliente_documento ?? null,
          tipo:
            row.cliente_tipo === null || row.cliente_tipo === undefined
              ? null
              : String(row.cliente_tipo),
        }
      : null,
    oportunidade,
    advogados: parseAdvogados(row.advogados),
    movimentacoes: parseMovimentacoes(row.movimentacoes),
  };
};

export const listProcessos = async (req: Request, res: Response) => {
  try {
    if (!req.auth) {
      return res.status(401).json({ error: 'Token inválido.' });
    }

    const empresaLookup = await fetchAuthenticatedUserEmpresa(req.auth.userId);

    if (!empresaLookup.success) {
      return res.status(empresaLookup.status).json({ error: empresaLookup.message });
    }

    const { empresaId } = empresaLookup;

    if (empresaId === null) {
      return res.json([]);
    }

    const result = await pool.query(
      `${baseProcessoSelect}
       WHERE p.idempresa IS NOT DISTINCT FROM $1
       ORDER BY p.criado_em DESC`,
      [empresaId]
    );

    return res.json(result.rows.map(mapProcessoRow));
  } catch (error) {
    console.error(error);
    res.status(500).json({ error: 'Internal server error' });
  }
};

export const listProcessosByCliente = async (req: Request, res: Response) => {
  const { clienteId } = req.params;
  const parsedClienteId = Number(clienteId);

  if (!Number.isInteger(parsedClienteId) || parsedClienteId <= 0) {
    return res.status(400).json({ error: 'clienteId inválido' });
  }

  try {
    if (!req.auth) {
      return res.status(401).json({ error: 'Token inválido.' });
    }

    const empresaLookup = await fetchAuthenticatedUserEmpresa(req.auth.userId);

    if (!empresaLookup.success) {
      return res.status(empresaLookup.status).json({ error: empresaLookup.message });
    }

    const { empresaId } = empresaLookup;

    if (empresaId === null) {
      return res.json([]);
    }

    const result = await pool.query(
      `${baseProcessoSelect}
       WHERE p.cliente_id = $1
         AND p.idempresa IS NOT DISTINCT FROM $2
       ORDER BY p.criado_em DESC`,
      [parsedClienteId, empresaId]
    );

    res.json(result.rows.map(mapProcessoRow));
  } catch (error) {
    console.error(error);
    res.status(500).json({ error: 'Internal server error' });
  }
};

export const getProcessoById = async (req: Request, res: Response) => {
  const { id } = req.params;
  const parsedId = Number(id);

  if (!Number.isInteger(parsedId) || parsedId <= 0) {
    return res.status(400).json({ error: 'ID inválido' });
  }

  try {
    if (!req.auth) {
      return res.status(401).json({ error: 'Token inválido.' });
    }

    const empresaLookup = await fetchAuthenticatedUserEmpresa(req.auth.userId);

    if (!empresaLookup.success) {
      return res.status(empresaLookup.status).json({ error: empresaLookup.message });
    }

    const { empresaId } = empresaLookup;

    if (empresaId === null) {
      return res.status(404).json({ error: 'Processo não encontrado' });
    }

    const result = await pool.query(
      `${baseProcessoSelect}
       WHERE p.id = $1
         AND p.idempresa IS NOT DISTINCT FROM $2
       LIMIT 1`,
      [parsedId, empresaId]
    );

    if (result.rowCount === 0) {
      return res.status(404).json({ error: 'Processo não encontrado' });
    }

    const processo = mapProcessoRow(result.rows[0]);
    processo.movimentacoes = await fetchProcessoMovimentacoes(parsedId);

<<<<<<< HEAD
    const [juditSyncs, juditResponses, juditAuditTrail] = await Promise.all([
      listProcessSyncs(parsedId),
      listProcessResponses(parsedId),
      listSyncAudits(parsedId),
    ]);

    processo.juditSyncs = juditSyncs;
    processo.juditResponses = juditResponses;
    processo.juditAuditTrail = juditAuditTrail;
=======
    if (juditProcessService.isEnabled()) {
      try {
        const tracking = await juditProcessService.ensureTrackingForProcess(
          processo.id,
          processo.numero,
          {
            trackingId: processo.judit_tracking_id ?? null,
            hourRange: processo.judit_tracking_hour_range ?? null,
          }
        );

        if (tracking) {
          processo.judit_tracking_id = tracking.tracking_id;
          processo.judit_tracking_hour_range =
            typeof tracking.hour_range === 'string'
              ? tracking.hour_range
              : processo.judit_tracking_hour_range ?? null;
        }

        const requestRecord = await juditProcessService.triggerRequestForProcess(
          processo.id,
          processo.numero,
          {
            source: 'details',
            skipIfPending: true,
          }
        );

        if (requestRecord) {
          processo.judit_last_request = mapRequestRecordToProcesso(requestRecord);
        }
      } catch (error) {
        if (!(error instanceof JuditConfigurationError)) {
          console.error('[Processos] Falha ao acionar sincronização com a Judit.', error);
        }
      }
    }
>>>>>>> c08d673b

    res.json(processo);
  } catch (error) {
    console.error(error);
    res.status(500).json({ error: 'Internal server error' });
  }
};

export const createProcesso = async (req: Request, res: Response) => {
  const {
    cliente_id,
    numero,
    uf,
    municipio,
    orgao_julgador,
    tipo,
    status,
    classe_judicial,
    assunto,
    jurisdicao,
    advogado_responsavel,
    data_distribuicao,
    advogados,
  } = req.body;

  const parsedClienteId = Number(cliente_id);

  if (!Number.isInteger(parsedClienteId) || parsedClienteId <= 0) {
    return res.status(400).json({ error: 'cliente_id inválido' });
  }

  const numeroValue = normalizeString(numero);
  const ufValue = normalizeUppercase(uf);
  const municipioValue = normalizeString(municipio);
  const orgaoValue = normalizeString(orgao_julgador);

  if (!numeroValue || !ufValue || !municipioValue) {
    return res.status(400).json({
      error: 'Os campos cliente_id, numero, uf e municipio são obrigatórios',
    });
  }

  const tipoValue = normalizeString(tipo);
  const statusValue = normalizeString(status);
  const classeValue = normalizeString(classe_judicial);
  const assuntoValue = normalizeString(assunto);
  const jurisdicaoValue = normalizeString(jurisdicao);
  const advogadoValue = normalizeString(advogado_responsavel);
  const dataDistribuicaoValue = normalizeDate(data_distribuicao);
  const oportunidadeResolution = resolveNullablePositiveInteger(
    req.body?.oportunidade_id ?? req.body?.proposta_id ?? null,
  );

  if (!oportunidadeResolution.ok) {
    return res.status(400).json({ error: 'oportunidade_id inválido' });
  }

  const oportunidadeIdValue = oportunidadeResolution.value;
  const rawAdvogados = Array.isArray(advogados) ? advogados : [];
  const advogadoIds = Array.from(
    new Set(
      rawAdvogados
        .map((value: unknown) => {
          if (typeof value === 'number' && Number.isInteger(value) && value > 0) {
            return value;
          }

          if (typeof value === 'string') {
            const trimmed = value.trim();
            if (!trimmed) {
              return null;
            }

            const parsed = Number.parseInt(trimmed, 10);
            if (Number.isFinite(parsed) && parsed > 0) {
              return parsed;
            }
          }

          return null;
        })
        .filter((value): value is number => value !== null && Number.isInteger(value) && value > 0)
    )
  );

  try {
    if (!req.auth) {
      return res.status(401).json({ error: 'Token inválido.' });
    }

    const empresaLookup = await fetchAuthenticatedUserEmpresa(req.auth.userId);

    if (!empresaLookup.success) {
      return res.status(empresaLookup.status).json({ error: empresaLookup.message });
    }

    const { empresaId } = empresaLookup;

    if (empresaId === null) {
      return res
        .status(400)
        .json({ error: 'Usuário autenticado não possui empresa vinculada.' });
    }

    const planLimits = await fetchPlanLimitsForCompany(empresaId);
    if (planLimits?.limiteProcessos != null) {
      const processosCount = await countCompanyResource(
        empresaId,
        'processos',
      );
      if (processosCount >= planLimits.limiteProcessos) {
        return res
          .status(403)
          .json({ error: 'Limite de processos do plano atingido.' });
      }
    }

    const clienteExists = await pool.query(
      'SELECT 1 FROM public.clientes WHERE id = $1 AND idempresa IS NOT DISTINCT FROM $2',
      [parsedClienteId, empresaId]
    );

    if (clienteExists.rowCount === 0) {
      return res.status(400).json({ error: 'Cliente não encontrado' });
    }

    const oportunidadeResolution = resolveNullablePositiveInteger(
      req.body?.oportunidade_id ?? req.body?.proposta_id ?? null,
    );

    if (!oportunidadeResolution.ok) {
      return res.status(400).json({ error: 'oportunidade_id inválido' });
    }

    const oportunidadeIdValue = oportunidadeResolution.value;

    if (oportunidadeIdValue !== null) {
      const oportunidadeExists = await pool.query(
        'SELECT 1 FROM public.oportunidades WHERE id = $1 AND idempresa IS NOT DISTINCT FROM $2',
        [oportunidadeIdValue, empresaId],
      );

      if (oportunidadeExists.rowCount === 0) {
        return res.status(400).json({ error: 'Proposta não encontrada' });
      }
    }

    let advogadosSelecionados: Array<{ id: number; nome: string | null }> = [];

    if (advogadoIds.length > 0) {
      const advResult = await pool.query(
        `SELECT id, COALESCE(nome_completo, email, '') AS nome
         FROM public.usuarios
         WHERE id = ANY($1::int[])
           AND empresa IS NOT DISTINCT FROM $2`,
        [advogadoIds, empresaId]
      );

      const advogadosMap = new Map<number, string | null>();
      for (const row of advResult.rows) {
        const idValue = Number((row as { id: unknown }).id);
        if (Number.isInteger(idValue)) {
          const nomeValue = (row as { nome?: unknown }).nome;
          advogadosMap.set(
            idValue,
            typeof nomeValue === 'string' ? nomeValue : null
          );
        }
      }

      const missingAdvogados = advogadoIds.filter((id) => !advogadosMap.has(id));

      if (missingAdvogados.length > 0) {
        return res.status(400).json({
          error:
            'Um ou mais advogados informados não pertencem à empresa autenticada.',
        });
      }

      advogadosSelecionados = advogadoIds.map((id) => ({
        id,
        nome: advogadosMap.get(id) ?? null,
      }));
    }

    const advogadoConcatValue = advogadosSelecionados
      .map((item) => (item.nome ? item.nome.trim() : ''))
      .filter((nome) => nome !== '')
      .join(', ');

    const advogadoColumnValue = advogadoConcatValue || advogadoValue;

    const clientDb = await pool.connect();

    try {
      await clientDb.query('BEGIN');

      const insertResult = await clientDb.query(
        `INSERT INTO public.processos (
            cliente_id,
            numero,
            uf,
            municipio,
            orgao_julgador,
            tipo,
            status,
            classe_judicial,
            assunto,
            jurisdicao,
            oportunidade_id,
            advogado_responsavel,
            data_distribuicao,
            idempresa
          )
          VALUES ($1, $2, $3, $4, $5, $6, $7, $8, $9, $10, $11, $12, $13, $14)
          RETURNING id`,
        [
          parsedClienteId,
          numeroValue,
          ufValue,
          municipioValue,
          orgaoValue,
          tipoValue,
          statusValue,
          classeValue,
          assuntoValue,
          jurisdicaoValue,
          oportunidadeIdValue,
          advogadoColumnValue,
          dataDistribuicaoValue,
          empresaId,
        ]
      );

      const processoIdRow = insertResult.rows[0] as { id: number } | undefined;

      if (!processoIdRow || !processoIdRow.id) {
        throw new Error('Falha ao cadastrar o processo.');
      }

      const processoId = processoIdRow.id;

      if (advogadosSelecionados.length > 0) {
        const values: unknown[] = [];
        const placeholders = advogadosSelecionados
          .map((adv, index) => {
            values.push(processoId, adv.id);
            const baseIndex = index * 2;
            return `($${baseIndex + 1}, $${baseIndex + 2})`;
          })
          .join(', ');

        await clientDb.query(
          `INSERT INTO public.processo_advogados (processo_id, usuario_id)
           VALUES ${placeholders}
           ON CONFLICT (processo_id, usuario_id) DO UPDATE
             SET atualizado_em = NOW()`,
          values
        );
      }

      const finalResult = await clientDb.query(
        `${baseProcessoSelect}
         WHERE p.id = $1
         LIMIT 1`,
        [processoId]
      );

      await clientDb.query('COMMIT');


      if (finalResult.rowCount === 0) {
        throw new Error('Não foi possível localizar o processo recém-criado.');
      }

      const processo = mapProcessoRow(finalResult.rows[0]);

      const recipientIds = new Set<string>();
      recipientIds.add(String(req.auth.userId));
      for (const advogado of advogadosSelecionados) {
        recipientIds.add(String(advogado.id));
      }

      await Promise.all(
        Array.from(recipientIds).map(async (userId) => {
          try {
            await createNotification({
              userId,
              title: `Novo processo cadastrado: ${processo.numero}`,
              message: processo.data_distribuicao
                ? `Processo ${processo.numero} distribuído em ${processo.data_distribuicao}.`
                : `Processo ${processo.numero} foi cadastrado.`,
              category: 'process',
              type: 'info',
              metadata: {
                processId: processo.id,
                clientId: processo.cliente_id,
                status: processo.status,
                opportunityId: processo.oportunidade_id,
                jurisdiction: processo.jurisdicao,
                lawyers: advogadosSelecionados.map((adv) => adv.id),
              },
            });
          } catch (notifyError) {
            console.error('Falha ao enviar notificação de criação de processo', notifyError);
          }
        }),
      );

      res.status(201).json(processo);
    } catch (transactionError) {
      await clientDb.query('ROLLBACK');
      throw transactionError;
    } finally {
      clientDb.release();
    }
  } catch (error: any) {
    console.error(error);

    if (error?.code === '23505') {
      return res.status(409).json({ error: 'Número de processo já cadastrado' });
    }

    res.status(500).json({ error: 'Internal server error' });
  }
};

export const updateProcesso = async (req: Request, res: Response) => {
  const { id } = req.params;
  const parsedId = Number(id);

  if (!Number.isInteger(parsedId) || parsedId <= 0) {
    return res.status(400).json({ error: 'ID inválido' });
  }

  const {
    cliente_id,
    numero,
    uf,
    municipio,
    orgao_julgador,
    tipo,
    status,
    classe_judicial,
    assunto,
    jurisdicao,
    advogado_responsavel,
    data_distribuicao,
    advogados,
  } = req.body;

  const parsedClienteId = Number(cliente_id);

  if (!Number.isInteger(parsedClienteId) || parsedClienteId <= 0) {
    return res.status(400).json({ error: 'cliente_id inválido' });
  }

  const numeroValue = normalizeString(numero);
  const ufValue = normalizeUppercase(uf);
  const municipioValue = normalizeString(municipio);
  const orgaoValue = normalizeString(orgao_julgador);

  if (!numeroValue || !ufValue || !municipioValue) {
    return res.status(400).json({
      error: 'Os campos cliente_id, numero, uf e municipio são obrigatórios',
    });
  }

  const tipoValue = normalizeString(tipo);
  const statusValue = normalizeString(status);
  const classeValue = normalizeString(classe_judicial);
  const assuntoValue = normalizeString(assunto);
  const jurisdicaoValue = normalizeString(jurisdicao);
  const advogadoValue = normalizeString(advogado_responsavel);
  const dataDistribuicaoValue = normalizeDate(data_distribuicao);
  const oportunidadeResolution = resolveNullablePositiveInteger(
    req.body?.oportunidade_id ?? req.body?.proposta_id ?? null,
  );

  if (!oportunidadeResolution.ok) {
    return res.status(400).json({ error: 'oportunidade_id inválido' });
  }

  const oportunidadeIdValue = oportunidadeResolution.value;
  const rawAdvogados = Array.isArray(advogados) ? advogados : [];
  const advogadoIds = Array.from(
    new Set(
      rawAdvogados
        .map((value: unknown) => {
          if (typeof value === 'number' && Number.isInteger(value) && value > 0) {
            return value;
          }

          if (typeof value === 'string') {
            const trimmed = value.trim();
            if (!trimmed) {
              return null;
            }

            const parsed = Number.parseInt(trimmed, 10);
            if (Number.isFinite(parsed) && parsed > 0) {
              return parsed;
            }
          }

          return null;
        })
        .filter((value): value is number => value !== null && Number.isInteger(value) && value > 0)
    )
  );

  try {
    if (!req.auth) {
      return res.status(401).json({ error: 'Token inválido.' });
    }

    const empresaLookup = await fetchAuthenticatedUserEmpresa(req.auth.userId);

    if (!empresaLookup.success) {
      return res.status(empresaLookup.status).json({ error: empresaLookup.message });
    }

    const { empresaId } = empresaLookup;

    if (empresaId === null) {
      return res
        .status(400)
        .json({ error: 'Usuário autenticado não possui empresa vinculada.' });
    }

    if (oportunidadeIdValue !== null) {
      const oportunidadeExists = await pool.query(
        'SELECT 1 FROM public.oportunidades WHERE id = $1 AND idempresa IS NOT DISTINCT FROM $2',
        [oportunidadeIdValue, empresaId],
      );

      if (oportunidadeExists.rowCount === 0) {
        return res.status(400).json({ error: 'Proposta não encontrada' });
      }
    }

    const existingProcess = await pool.query(
      'SELECT id FROM public.processos WHERE id = $1 AND idempresa IS NOT DISTINCT FROM $2',
      [parsedId, empresaId]
    );

    if (existingProcess.rowCount === 0) {
      return res.status(404).json({ error: 'Processo não encontrado' });
    }

    const clienteExists = await pool.query(
      'SELECT 1 FROM public.clientes WHERE id = $1 AND idempresa IS NOT DISTINCT FROM $2',
      [parsedClienteId, empresaId]
    );

    if (clienteExists.rowCount === 0) {
      return res.status(400).json({ error: 'Cliente não encontrado' });
    }

    let advogadosSelecionados: Array<{ id: number; nome: string | null }> = [];

    if (advogadoIds.length > 0) {
      const advResult = await pool.query(
        `SELECT id, COALESCE(nome_completo, email, '') AS nome
         FROM public.usuarios
         WHERE id = ANY($1::int[])
           AND empresa IS NOT DISTINCT FROM $2`,
        [advogadoIds, empresaId]
      );

      const advogadosMap = new Map<number, string | null>();
      for (const row of advResult.rows) {
        const idValue = Number((row as { id: unknown }).id);
        if (Number.isInteger(idValue)) {
          const nomeValue = (row as { nome?: unknown }).nome;
          advogadosMap.set(
            idValue,
            typeof nomeValue === 'string' ? nomeValue : null
          );
        }
      }

      const missingAdvogados = advogadoIds.filter((id) => !advogadosMap.has(id));

      if (missingAdvogados.length > 0) {
        return res.status(400).json({
          error:
            'Um ou mais advogados informados não pertencem à empresa autenticada.',
        });
      }

      advogadosSelecionados = advogadoIds.map((id) => ({
        id,
        nome: advogadosMap.get(id) ?? null,
      }));
    }

    const advogadoConcatValue = advogadosSelecionados
      .map((item) => (item.nome ? item.nome.trim() : ''))
      .filter((nome) => nome !== '')
      .join(', ');

    const advogadoColumnValue = advogadoConcatValue || advogadoValue;

    const clientDb = await pool.connect();

    try {
      await clientDb.query('BEGIN');

      const updateResult = await clientDb.query(
        `UPDATE public.processos
            SET cliente_id = $1,
                numero = $2,
                uf = $3,
                municipio = $4,
                orgao_julgador = $5,
                tipo = $6,
                status = $7,
                classe_judicial = $8,
                assunto = $9,
                jurisdicao = $10,
                oportunidade_id = $11,
                advogado_responsavel = $12,
                data_distribuicao = $13,
                atualizado_em = NOW()
          WHERE id = $14
            AND idempresa IS NOT DISTINCT FROM $15
          RETURNING id`,
        [
          parsedClienteId,
          numeroValue,
          ufValue,
          municipioValue,
          orgaoValue,
          tipoValue,
          statusValue,
          classeValue,
          assuntoValue,
          jurisdicaoValue,
          oportunidadeIdValue,
          advogadoColumnValue,
          dataDistribuicaoValue,
          parsedId,
          empresaId,
        ]
      );

      if (updateResult.rowCount === 0) {
        await clientDb.query('ROLLBACK');
        return res.status(404).json({ error: 'Processo não encontrado' });
      }

      await clientDb.query('DELETE FROM public.processo_advogados WHERE processo_id = $1', [
        parsedId,
      ]);

      if (advogadosSelecionados.length > 0) {
        const values: unknown[] = [];
        const placeholders = advogadosSelecionados
          .map((adv, index) => {
            values.push(parsedId, adv.id);
            const baseIndex = index * 2;
            return `($${baseIndex + 1}, $${baseIndex + 2})`;
          })
          .join(', ');

        await clientDb.query(
          `INSERT INTO public.processo_advogados (processo_id, usuario_id)
           VALUES ${placeholders}
           ON CONFLICT (processo_id, usuario_id) DO UPDATE
             SET atualizado_em = NOW()`,
          values
        );
      }

      const finalResult = await clientDb.query(
        `${baseProcessoSelect}
         WHERE p.id = $1
         LIMIT 1`,
        [parsedId]
      );

      await clientDb.query('COMMIT');

      if (finalResult.rowCount === 0) {
        return res.status(404).json({ error: 'Processo não encontrado' });
      }

      const processo = mapProcessoRow(finalResult.rows[0]);

      const recipientIds = new Set<string>();
      if (req.auth?.userId) {
        recipientIds.add(String(req.auth.userId));
      }
      for (const advogado of advogadosSelecionados) {
        recipientIds.add(String(advogado.id));
      }

      await Promise.all(
        Array.from(recipientIds).map(async (userId) => {
          try {
            await createNotification({
              userId,
              title: `Processo atualizado: ${processo.numero}`,
              message: processo.data_distribuicao
                ? `Atualizações no processo ${processo.numero} distribuído em ${processo.data_distribuicao}.`
                : `O processo ${processo.numero} foi atualizado.`,
              category: 'process',
              type: 'info',
              metadata: {
                processId: processo.id,
                clientId: processo.cliente_id,
                status: processo.status,
                opportunityId: processo.oportunidade_id,
                jurisdiction: processo.jurisdicao,
                lawyers: advogadosSelecionados.map((adv) => adv.id),
              },
            });
          } catch (notifyError) {
            console.error('Falha ao enviar notificação de atualização de processo', notifyError);
          }
        }),
      );

      res.json(processo);
    } catch (transactionError) {
      await clientDb.query('ROLLBACK');
      throw transactionError;
    } finally {
      clientDb.release();
    }
  } catch (error: any) {
    console.error(error);

    if (error?.code === '23505') {
      return res.status(409).json({ error: 'Número de processo já cadastrado' });
    }

    res.status(500).json({ error: 'Internal server error' });
  }
};

export const deleteProcesso = async (req: Request, res: Response) => {
  const { id } = req.params;
  const parsedId = Number(id);

  if (!Number.isInteger(parsedId) || parsedId <= 0) {
    return res.status(400).json({ error: 'ID inválido' });
  }

  try {
    const result = await pool.query(
      'DELETE FROM public.processos WHERE id = $1',
      [parsedId]
    );

    if (result.rowCount === 0) {
      return res.status(404).json({ error: 'Processo não encontrado' });
    }

    res.status(204).send();
  } catch (error) {
    console.error(error);
    res.status(500).json({ error: 'Internal server error' });
  }
};<|MERGE_RESOLUTION|>--- conflicted
+++ resolved
@@ -7,12 +7,8 @@
 
 import pool from '../services/db';
 import { createNotification } from '../services/notificationService';
-<<<<<<< HEAD
 import { listProcessResponses, listProcessSyncs, listSyncAudits } from '../services/juditProcessService';
-import { Processo } from '../models/processo';
-=======
 import { Processo, ProcessoJuditRequest } from '../models/processo';
->>>>>>> c08d673b
 import { fetchAuthenticatedUserEmpresa } from '../utils/authUser';
 import juditProcessService, {
   JuditConfigurationError,
@@ -812,7 +808,6 @@
     const processo = mapProcessoRow(result.rows[0]);
     processo.movimentacoes = await fetchProcessoMovimentacoes(parsedId);
 
-<<<<<<< HEAD
     const [juditSyncs, juditResponses, juditAuditTrail] = await Promise.all([
       listProcessSyncs(parsedId),
       listProcessResponses(parsedId),
@@ -822,7 +817,6 @@
     processo.juditSyncs = juditSyncs;
     processo.juditResponses = juditResponses;
     processo.juditAuditTrail = juditAuditTrail;
-=======
     if (juditProcessService.isEnabled()) {
       try {
         const tracking = await juditProcessService.ensureTrackingForProcess(
@@ -860,7 +854,6 @@
         }
       }
     }
->>>>>>> c08d673b
 
     res.json(processo);
   } catch (error) {
