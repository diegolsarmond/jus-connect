import { Request, Response } from 'express';
import pool from '../services/db';
import { Processo } from '../models/processo';
import { fetchDatajudMovimentacoes } from '../services/datajudService';
import { canonicalizeDatajudAlias } from '../utils/datajud';

const normalizeString = (value: unknown): string | null => {
  if (typeof value !== 'string') {
    return null;
  }

  const trimmed = value.trim();
  return trimmed === '' ? null : trimmed;
};

const normalizeUppercase = (value: unknown): string | null => {
  const normalized = normalizeString(value);
  return normalized ? normalized.toUpperCase() : null;
};

const normalizeLowercase = (value: unknown): string | null => {
  const normalized = normalizeString(value);
  return normalized ? normalized.toLowerCase() : null;
};

const normalizeDatajudAliasValue = (value: unknown): string | null => {
  const normalized = normalizeLowercase(value);
  if (!normalized) {
    return null;
  }

  const sanitized = normalized.replace(/^\/+/g, '').replace(/\/+$/g, '').replace(/\s+/g, '_');
  if (!sanitized) {
    return null;
  }

  if (sanitized.startsWith('api_publica_')) {
    return sanitized;
  }

  const withoutPrefix = sanitized.replace(/^api_publica_/, '');
  return `api_publica_${withoutPrefix}`;
};

const normalizeDate = (value: unknown): string | null => {
  if (value === null || value === undefined) {
    return null;
  }

  if (value instanceof Date) {
    return Number.isNaN(value.getTime())
      ? null
      : value.toISOString().slice(0, 10);
  }

  if (typeof value === 'number') {
    const date = new Date(value);
    return Number.isNaN(date.getTime()) ? null : date.toISOString().slice(0, 10);
  }

  if (typeof value === 'string') {
    const trimmed = value.trim();
    if (trimmed === '') {
      return null;
    }

    const isoCandidate = new Date(trimmed);
    if (!Number.isNaN(isoCandidate.getTime())) {
      return isoCandidate.toISOString().slice(0, 10);
    }

    const brFormatMatch = trimmed.match(/^(\d{2})\/(\d{2})\/(\d{4})$/);
    if (brFormatMatch) {
      const [, day, month, year] = brFormatMatch;
      return `${year}-${month}-${day}`;
    }

    const isoFormatMatch = trimmed.match(/^(\d{4})-(\d{2})-(\d{2})$/);
    if (isoFormatMatch) {
      return trimmed;
    }
  }

  return null;
};

type ProcessosColumnInfo = {
  hasDatajudTipoJustica: boolean;
  hasDatajudAlias: boolean;
};

const getProcessosColumnInfo = async (): Promise<ProcessosColumnInfo> => {
  try {
    const result = await pool.query(
      `SELECT column_name
         FROM information_schema.columns
        WHERE table_schema = 'public'
          AND table_name = 'processos'
          AND column_name IN ('datajud_tipo_justica', 'datajud_alias')`
    );

    const columnNames = new Set<string>();

    for (const row of result.rows as Array<{ column_name?: unknown }>) {
      if (typeof row.column_name === 'string') {
        columnNames.add(row.column_name);
      }
    }

    return {
      hasDatajudTipoJustica: columnNames.has('datajud_tipo_justica'),
      hasDatajudAlias: columnNames.has('datajud_alias'),
    };
  } catch (error) {
    console.error('Erro ao verificar colunas da tabela processos', error);
    return {
      hasDatajudTipoJustica: false,
      hasDatajudAlias: false,
    };
  }
};

const buildDatajudSelectExpressions = (
  alias: string,
  info: ProcessosColumnInfo
): string[] => [
  info.hasDatajudTipoJustica
    ? `${alias}.datajud_tipo_justica AS datajud_tipo_justica`
    : 'NULL AS datajud_tipo_justica',
  info.hasDatajudAlias
    ? `${alias}.datajud_alias AS datajud_alias`
    : 'NULL AS datajud_alias',
];

const formatRequiredFieldsMessage = (fields: string[]): string => {
  if (fields.length === 0) {
    return 'Os campos obrigatórios não foram informados';
  }

  if (fields.length === 1) {
    return `O campo ${fields[0]} é obrigatório`;
  }

  const fieldsCopy = [...fields];
  const lastField = fieldsCopy.pop();

  if (!lastField) {
    return 'Os campos obrigatórios não foram informados';
  }

  return `Os campos ${fieldsCopy.join(', ')} e ${lastField} são obrigatórios`;
};

const mapProcessoRow = (row: any): Processo => ({
  id: row.id,
  cliente_id: row.cliente_id,
  numero: row.numero,
  uf: row.uf,
  municipio: row.municipio,
  orgao_julgador: row.orgao_julgador,
  tipo: row.tipo,
  status: row.status,
  classe_judicial: row.classe_judicial,
  assunto: row.assunto,
  jurisdicao: row.jurisdicao,
  advogado_responsavel: row.advogado_responsavel,
  data_distribuicao: row.data_distribuicao,
  datajud_tipo_justica: row.datajud_tipo_justica ?? null,
<<<<<<< HEAD
  datajud_alias: canonicalizeDatajudAlias(row.datajud_alias),
=======
  datajud_alias: normalizeDatajudAliasValue(row.datajud_alias),
>>>>>>> 5bafc222
  criado_em: row.criado_em,
  atualizado_em: row.atualizado_em,
  cliente: row.cliente_id
    ? {
        id: row.cliente_id,
        nome: row.cliente_nome ?? null,
        documento: row.cliente_documento ?? null,
        tipo:
          row.cliente_tipo === null || row.cliente_tipo === undefined
            ? null
            : String(row.cliente_tipo),
      }
    : null,
});

export const listProcessos = async (_req: Request, res: Response) => {
  try {
    const columnInfo = await getProcessosColumnInfo();
    const datajudSelect = buildDatajudSelectExpressions('p', columnInfo).join(',\n        ');

    const result = await pool.query(
      `SELECT
         p.id,
         p.cliente_id,
         p.numero,
         p.uf,
         p.municipio,
         p.orgao_julgador,
         p.tipo,
         p.status,
       p.classe_judicial,
       p.assunto,
       p.jurisdicao,
       p.advogado_responsavel,
       p.data_distribuicao,
        ${datajudSelect},
       p.criado_em,
       p.atualizado_em,
        c.nome AS cliente_nome,
        c.documento AS cliente_documento,
        c.tipo AS cliente_tipo
       FROM public.processos p
       LEFT JOIN public.clientes c ON c.id = p.cliente_id
       ORDER BY p.criado_em DESC`
    );

    res.json(result.rows.map(mapProcessoRow));
  } catch (error) {
    console.error(error);
    res.status(500).json({ error: 'Internal server error' });
  }
};

export const listProcessosByCliente = async (req: Request, res: Response) => {
  const { clienteId } = req.params;
  const parsedClienteId = Number(clienteId);

  if (!Number.isInteger(parsedClienteId) || parsedClienteId <= 0) {
    return res.status(400).json({ error: 'clienteId inválido' });
  }

  try {
    const columnInfo = await getProcessosColumnInfo();
    const datajudSelect = buildDatajudSelectExpressions('p', columnInfo).join(',\n        ');

    const result = await pool.query(
      `SELECT
         p.id,
         p.cliente_id,
         p.numero,
         p.uf,
         p.municipio,
         p.orgao_julgador,
         p.tipo,
         p.status,
        p.classe_judicial,
        p.assunto,
        p.jurisdicao,
        p.advogado_responsavel,
        p.data_distribuicao,
        ${datajudSelect},
        p.criado_em,
        p.atualizado_em,
        c.nome AS cliente_nome,
        c.documento AS cliente_documento,
        c.tipo AS cliente_tipo
       FROM public.processos p
       LEFT JOIN public.clientes c ON c.id = p.cliente_id
       WHERE p.cliente_id = $1
       ORDER BY p.criado_em DESC`,
      [parsedClienteId]
    );

    res.json(result.rows.map(mapProcessoRow));
  } catch (error) {
    console.error(error);
    res.status(500).json({ error: 'Internal server error' });
  }
};

export const getProcessoById = async (req: Request, res: Response) => {
  const { id } = req.params;
  const parsedId = Number(id);

  if (!Number.isInteger(parsedId) || parsedId <= 0) {
    return res.status(400).json({ error: 'ID inválido' });
  }

  try {
    const columnInfo = await getProcessosColumnInfo();
    const datajudSelect = buildDatajudSelectExpressions('p', columnInfo).join(',\n        ');

    const result = await pool.query(
      `SELECT
         p.id,
         p.cliente_id,
         p.numero,
         p.uf,
         p.municipio,
         p.orgao_julgador,
         p.tipo,
         p.status,
        p.classe_judicial,
        p.assunto,
        p.jurisdicao,
        p.advogado_responsavel,
        p.data_distribuicao,
        ${datajudSelect},
        p.criado_em,
        p.atualizado_em,
        c.nome AS cliente_nome,
        c.documento AS cliente_documento,
        c.tipo AS cliente_tipo
       FROM public.processos p
       LEFT JOIN public.clientes c ON c.id = p.cliente_id
       WHERE p.id = $1`,
      [parsedId]
    );

    if (result.rowCount === 0) {
      return res.status(404).json({ error: 'Processo não encontrado' });
    }

    res.json(mapProcessoRow(result.rows[0]));
  } catch (error) {
    console.error(error);
    res.status(500).json({ error: 'Internal server error' });
  }
};

export const createProcesso = async (req: Request, res: Response) => {
  const {
    cliente_id,
    numero,
    uf,
    municipio,
    orgao_julgador,
    tipo,
    status,
    classe_judicial,
    assunto,
    jurisdicao,
    advogado_responsavel,
    data_distribuicao,
    datajud_tipo_justica,
    datajud_alias,
  } = req.body;

  const parsedClienteId = Number(cliente_id);

  if (!Number.isInteger(parsedClienteId) || parsedClienteId <= 0) {
    return res.status(400).json({ error: 'cliente_id inválido' });
  }

  const numeroValue = normalizeString(numero);
  const ufValue = normalizeUppercase(uf);
  const municipioValue = normalizeString(municipio);
  const orgaoValue = normalizeString(orgao_julgador);

  if (!numeroValue || !ufValue || !municipioValue || !orgaoValue) {
    return res.status(400).json({
      error:
        'Os campos cliente_id, numero, uf, municipio e orgao_julgador são obrigatórios',
    });
  }

  const tipoValue = normalizeString(tipo);
  const statusValue = normalizeString(status);
  const classeValue = normalizeString(classe_judicial);
  const assuntoValue = normalizeString(assunto);
  const jurisdicaoValue = normalizeString(jurisdicao);
  const advogadoValue = normalizeString(advogado_responsavel);
  const dataDistribuicaoValue = normalizeDate(data_distribuicao);
  const columnInfo = await getProcessosColumnInfo();
  const datajudTipoJusticaValue = columnInfo.hasDatajudTipoJustica
    ? normalizeLowercase(datajud_tipo_justica)
    : null;
  const datajudAliasValue = columnInfo.hasDatajudAlias
<<<<<<< HEAD
    ? canonicalizeDatajudAlias(datajud_alias)
=======
    ? normalizeDatajudAliasValue(datajud_alias)
>>>>>>> 5bafc222
    : null;

  const missingDatajudFields: string[] = [];
  if (columnInfo.hasDatajudTipoJustica && !datajudTipoJusticaValue) {
    missingDatajudFields.push('datajud_tipo_justica');
  }

  if (columnInfo.hasDatajudAlias && !datajudAliasValue) {
    missingDatajudFields.push('datajud_alias');
  }

  if (missingDatajudFields.length > 0) {
    return res.status(400).json({ error: formatRequiredFieldsMessage(missingDatajudFields) });
  }

  try {
    const clienteExists = await pool.query(
      'SELECT 1 FROM public.clientes WHERE id = $1',
      [parsedClienteId]
    );

    if (clienteExists.rowCount === 0) {
      return res.status(400).json({ error: 'Cliente não encontrado' });
    }

    const columnsAndValues: Array<{ name: string; value: unknown }> = [
      { name: 'cliente_id', value: parsedClienteId },
      { name: 'numero', value: numeroValue },
      { name: 'uf', value: ufValue },
      { name: 'municipio', value: municipioValue },
      { name: 'orgao_julgador', value: orgaoValue },
      { name: 'tipo', value: tipoValue },
      { name: 'status', value: statusValue },
      { name: 'classe_judicial', value: classeValue },
      { name: 'assunto', value: assuntoValue },
      { name: 'jurisdicao', value: jurisdicaoValue },
      { name: 'advogado_responsavel', value: advogadoValue },
      { name: 'data_distribuicao', value: dataDistribuicaoValue },
    ];

    if (columnInfo.hasDatajudTipoJustica) {
      columnsAndValues.push({ name: 'datajud_tipo_justica', value: datajudTipoJusticaValue });
    }

    if (columnInfo.hasDatajudAlias) {
      columnsAndValues.push({ name: 'datajud_alias', value: datajudAliasValue });
    }

    const columnNames = columnsAndValues.map((item) => item.name).join(',\n           ');
    const placeholders = columnsAndValues.map((_, index) => `$${index + 1}`).join(', ');
    const values = columnsAndValues.map((item) => item.value);
    const insertedDatajudSelect = buildDatajudSelectExpressions('inserted', columnInfo).join(',\n         ');

    const result = await pool.query(
      `WITH inserted AS (
         INSERT INTO public.processos (
           ${columnNames}
         ) VALUES (${placeholders})
         RETURNING *
       )
       SELECT
         inserted.id,
         inserted.cliente_id,
         inserted.numero,
         inserted.uf,
         inserted.municipio,
         inserted.orgao_julgador,
         inserted.tipo,
         inserted.status,
         inserted.classe_judicial,
         inserted.assunto,
         inserted.jurisdicao,
         inserted.advogado_responsavel,
         inserted.data_distribuicao,
         ${insertedDatajudSelect},
         inserted.criado_em,
         inserted.atualizado_em,
         c.nome AS cliente_nome,
         c.documento AS cliente_documento,
         c.tipo AS cliente_tipo
       FROM inserted
       LEFT JOIN public.clientes c ON c.id = inserted.cliente_id`,
      values
    );

    res.status(201).json(mapProcessoRow(result.rows[0]));
  } catch (error: any) {
    console.error(error);

    if (error?.code === '23505') {
      return res.status(409).json({ error: 'Número de processo já cadastrado' });
    }

    res.status(500).json({ error: 'Internal server error' });
  }
};

export const updateProcesso = async (req: Request, res: Response) => {
  const { id } = req.params;
  const parsedId = Number(id);

  if (!Number.isInteger(parsedId) || parsedId <= 0) {
    return res.status(400).json({ error: 'ID inválido' });
  }

  const {
    cliente_id,
    numero,
    uf,
    municipio,
    orgao_julgador,
    tipo,
    status,
    classe_judicial,
    assunto,
    jurisdicao,
    advogado_responsavel,
    data_distribuicao,
    datajud_tipo_justica,
    datajud_alias,
  } = req.body;

  const parsedClienteId = Number(cliente_id);

  if (!Number.isInteger(parsedClienteId) || parsedClienteId <= 0) {
    return res.status(400).json({ error: 'cliente_id inválido' });
  }

  const numeroValue = normalizeString(numero);
  const ufValue = normalizeUppercase(uf);
  const municipioValue = normalizeString(municipio);
  const orgaoValue = normalizeString(orgao_julgador);

  if (!numeroValue || !ufValue || !municipioValue || !orgaoValue) {
    return res.status(400).json({
      error:
        'Os campos cliente_id, numero, uf, municipio e orgao_julgador são obrigatórios',
    });
  }

  const tipoValue = normalizeString(tipo);
  const statusValue = normalizeString(status);
  const classeValue = normalizeString(classe_judicial);
  const assuntoValue = normalizeString(assunto);
  const jurisdicaoValue = normalizeString(jurisdicao);
  const advogadoValue = normalizeString(advogado_responsavel);
  const dataDistribuicaoValue = normalizeDate(data_distribuicao);
  const columnInfo = await getProcessosColumnInfo();
  const datajudTipoJusticaValue = columnInfo.hasDatajudTipoJustica
    ? normalizeLowercase(datajud_tipo_justica)
    : null;
  const datajudAliasValue = columnInfo.hasDatajudAlias
<<<<<<< HEAD
    ? canonicalizeDatajudAlias(datajud_alias)
=======
    ? normalizeDatajudAliasValue(datajud_alias)
>>>>>>> 5bafc222
    : null;

  const missingDatajudFields: string[] = [];
  if (columnInfo.hasDatajudTipoJustica && !datajudTipoJusticaValue) {
    missingDatajudFields.push('datajud_tipo_justica');
  }

  if (columnInfo.hasDatajudAlias && !datajudAliasValue) {
    missingDatajudFields.push('datajud_alias');
  }

  if (missingDatajudFields.length > 0) {
    return res.status(400).json({ error: formatRequiredFieldsMessage(missingDatajudFields) });
  }

  try {
    const existingProcess = await pool.query(
      'SELECT id FROM public.processos WHERE id = $1',
      [parsedId]
    );

    if (existingProcess.rowCount === 0) {
      return res.status(404).json({ error: 'Processo não encontrado' });
    }

    const clienteExists = await pool.query(
      'SELECT 1 FROM public.clientes WHERE id = $1',
      [parsedClienteId]
    );

    if (clienteExists.rowCount === 0) {
      return res.status(400).json({ error: 'Cliente não encontrado' });
    }

    const assignments: string[] = [];
    const values: unknown[] = [];
    const pushAssignment = (column: string, value: unknown) => {
      values.push(value);
      assignments.push(`${column} = $${values.length}`);
    };

    pushAssignment('cliente_id', parsedClienteId);
    pushAssignment('numero', numeroValue);
    pushAssignment('uf', ufValue);
    pushAssignment('municipio', municipioValue);
    pushAssignment('orgao_julgador', orgaoValue);
    pushAssignment('tipo', tipoValue);
    pushAssignment('status', statusValue);
    pushAssignment('classe_judicial', classeValue);
    pushAssignment('assunto', assuntoValue);
    pushAssignment('jurisdicao', jurisdicaoValue);
    pushAssignment('advogado_responsavel', advogadoValue);
    pushAssignment('data_distribuicao', dataDistribuicaoValue);

    if (columnInfo.hasDatajudTipoJustica) {
      pushAssignment('datajud_tipo_justica', datajudTipoJusticaValue);
    }

    if (columnInfo.hasDatajudAlias) {
      pushAssignment('datajud_alias', datajudAliasValue);
    }

    assignments.push('atualizado_em = NOW()');

    values.push(parsedId);
    const whereParam = `$${values.length}`;
    const assignmentClause = assignments.join(',\n           ');
    const updatedDatajudSelect = buildDatajudSelectExpressions('updated', columnInfo).join(',\n         ');

    const result = await pool.query(
      `WITH updated AS (
         UPDATE public.processos SET
           ${assignmentClause}
        WHERE id = ${whereParam}
        RETURNING *
      )
       SELECT
         updated.id,
         updated.cliente_id,
         updated.numero,
         updated.uf,
         updated.municipio,
         updated.orgao_julgador,
         updated.tipo,
         updated.status,
         updated.classe_judicial,
        updated.assunto,
        updated.jurisdicao,
        updated.advogado_responsavel,
        updated.data_distribuicao,
        ${updatedDatajudSelect},
        updated.criado_em,
        updated.atualizado_em,
        c.nome AS cliente_nome,
        c.documento AS cliente_documento,
        c.tipo AS cliente_tipo
       FROM updated
      LEFT JOIN public.clientes c ON c.id = updated.cliente_id`,
      values
    );

    res.json(mapProcessoRow(result.rows[0]));
  } catch (error: any) {
    console.error(error);

    if (error?.code === '23505') {
      return res.status(409).json({ error: 'Número de processo já cadastrado' });
    }

    res.status(500).json({ error: 'Internal server error' });
  }
};

export const getProcessoMovimentacoes = async (req: Request, res: Response) => {
  const { id } = req.params;
  const parsedId = Number(id);

  if (!Number.isInteger(parsedId) || parsedId <= 0) {
    return res.status(400).json({ error: 'ID inválido' });
  }

  try {
    const columnInfo = await getProcessosColumnInfo();
    const datajudAliasSelect = columnInfo.hasDatajudAlias
      ? 'datajud_alias AS datajud_alias'
      : 'NULL AS datajud_alias';

    const result = await pool.query(
      `SELECT numero, ${datajudAliasSelect} FROM public.processos WHERE id = $1`,
      [parsedId],
    );

    if (result.rowCount === 0) {
      return res.status(404).json({ error: 'Processo não encontrado' });
    }

    const row = result.rows[0] as { numero: string | null; datajud_alias: string | null };

    const numeroProcesso = normalizeString(row.numero);
<<<<<<< HEAD
    const datajudAlias = canonicalizeDatajudAlias(row.datajud_alias);
=======
    const datajudAlias = normalizeDatajudAliasValue(row.datajud_alias);
>>>>>>> 5bafc222

    if (!numeroProcesso || !datajudAlias) {
      return res.json([]);
    }

    try {
      const movimentacoes = await fetchDatajudMovimentacoes(
        datajudAlias,
        numeroProcesso,
      );
      return res.json(movimentacoes);
    } catch (error: any) {
      console.error(error);
      if (error instanceof Error) {
        if (error.message.includes('DATAJUD_API_KEY')) {
          return res.status(503).json({
            error: 'Integração com o Datajud não está configurada',
          });
        }

        if (error.message.toLowerCase().includes('tempo excedido')) {
          return res.status(504).json({ error: error.message });
        }

        return res
          .status(502)
          .json({ error: error.message || 'Erro ao consultar movimentações do Datajud' });
      }

      return res
        .status(502)
        .json({ error: 'Erro ao consultar movimentações do Datajud' });
    }
  } catch (error) {
    console.error(error);
    res.status(500).json({ error: 'Internal server error' });
  }
};

export const deleteProcesso = async (req: Request, res: Response) => {
  const { id } = req.params;
  const parsedId = Number(id);

  if (!Number.isInteger(parsedId) || parsedId <= 0) {
    return res.status(400).json({ error: 'ID inválido' });
  }

  try {
    const result = await pool.query(
      'DELETE FROM public.processos WHERE id = $1',
      [parsedId]
    );

    if (result.rowCount === 0) {
      return res.status(404).json({ error: 'Processo não encontrado' });
    }

    res.status(204).send();
  } catch (error) {
    console.error(error);
    res.status(500).json({ error: 'Internal server error' });
  }
};<|MERGE_RESOLUTION|>--- conflicted
+++ resolved
@@ -166,11 +166,8 @@
   advogado_responsavel: row.advogado_responsavel,
   data_distribuicao: row.data_distribuicao,
   datajud_tipo_justica: row.datajud_tipo_justica ?? null,
-<<<<<<< HEAD
   datajud_alias: canonicalizeDatajudAlias(row.datajud_alias),
-=======
-  datajud_alias: normalizeDatajudAliasValue(row.datajud_alias),
->>>>>>> 5bafc222
+
   criado_em: row.criado_em,
   atualizado_em: row.atualizado_em,
   cliente: row.cliente_id
@@ -369,11 +366,8 @@
     ? normalizeLowercase(datajud_tipo_justica)
     : null;
   const datajudAliasValue = columnInfo.hasDatajudAlias
-<<<<<<< HEAD
     ? canonicalizeDatajudAlias(datajud_alias)
-=======
-    ? normalizeDatajudAliasValue(datajud_alias)
->>>>>>> 5bafc222
+
     : null;
 
   const missingDatajudFields: string[] = [];
@@ -526,11 +520,8 @@
     ? normalizeLowercase(datajud_tipo_justica)
     : null;
   const datajudAliasValue = columnInfo.hasDatajudAlias
-<<<<<<< HEAD
     ? canonicalizeDatajudAlias(datajud_alias)
-=======
-    ? normalizeDatajudAliasValue(datajud_alias)
->>>>>>> 5bafc222
+
     : null;
 
   const missingDatajudFields: string[] = [];
@@ -670,11 +661,8 @@
     const row = result.rows[0] as { numero: string | null; datajud_alias: string | null };
 
     const numeroProcesso = normalizeString(row.numero);
-<<<<<<< HEAD
     const datajudAlias = canonicalizeDatajudAlias(row.datajud_alias);
-=======
-    const datajudAlias = normalizeDatajudAliasValue(row.datajud_alias);
->>>>>>> 5bafc222
+
 
     if (!numeroProcesso || !datajudAlias) {
       return res.json([]);
