--- conflicted
+++ resolved
@@ -6,18 +6,16 @@
 import { authConfig } from '../constants/auth';
 import { fetchPerfilModules } from '../services/moduleService';
 import { SYSTEM_MODULES, normalizeModuleId, sortModules } from '../constants/modules';
-<<<<<<< HEAD
 import {
   calculateTrialEnd,
   resolvePlanCadence,
   resolveSubscriptionPayloadFromRow,
   type SubscriptionCadence,
 } from '../services/subscriptionService';
-=======
 
 const TRIAL_DURATION_DAYS = 14;
 const GRACE_PERIOD_DAYS = 10;
->>>>>>> a2b05a66
+
 
 const parseOptionalInteger = (value: unknown): number | null => {
   if (typeof value === 'number' && Number.isFinite(value)) {
@@ -97,7 +95,6 @@
   return null;
 };
 
-<<<<<<< HEAD
 const resolveSubscriptionPayload = (row: {
   empresa_plano?: unknown;
   empresa_ativo?: unknown;
@@ -108,7 +105,6 @@
   grace_expires_at?: unknown;
   subscription_cadence?: unknown;
 }) => resolveSubscriptionPayloadFromRow(row);
-=======
 const addDays = (date: Date, days: number): Date => {
   const result = new Date(date.getTime());
   result.setDate(result.getDate() + days);
@@ -266,7 +262,6 @@
     blockingReason,
   };
 };
->>>>>>> a2b05a66
 
 const evaluateSubscriptionAccess = (
   subscription: SubscriptionResolution | null
@@ -698,19 +693,16 @@
               esc.nome AS setor_nome,
               emp.plano AS empresa_plano,
               emp.ativo AS empresa_ativo,
-<<<<<<< HEAD
               emp.trial_started_at AS empresa_trial_started_at,
               emp.trial_ends_at AS empresa_trial_ends_at,
               emp.current_period_start AS empresa_current_period_start,
               emp.current_period_end AS empresa_current_period_end,
               emp.grace_expires_at AS empresa_grace_expires_at,
               emp.subscription_cadence AS empresa_subscription_cadence
-=======
               emp.datacadastro AS empresa_datacadastro,
               emp.subscription_trial_ends_at AS empresa_trial_ends_at,
               emp.subscription_current_period_ends_at AS empresa_current_period_ends_at,
               emp.subscription_grace_period_ends_at AS empresa_grace_period_ends_at
->>>>>>> a2b05a66
          FROM public.usuarios u
          LEFT JOIN public.empresas emp ON emp.id = u.empresa
          LEFT JOIN public.escritorios esc ON esc.id = u.setor
@@ -724,7 +716,6 @@
       return;
     }
 
-<<<<<<< HEAD
     const user = userResult.rows[0] as {
       id: number;
       nome_completo: string;
@@ -745,9 +736,6 @@
       empresa_grace_expires_at?: unknown;
       empresa_subscription_cadence?: unknown;
     };
-=======
-    const user = userResult.rows[0] as LoginUserRow;
->>>>>>> a2b05a66
 
     if (user.status === false) {
       res.status(403).json({ error: 'Usuário inativo.' });
@@ -786,7 +774,6 @@
 
     const modulos = await fetchPerfilModules(user.perfil);
 
-<<<<<<< HEAD
     const subscription =
       user.empresa_id != null
         ? resolveSubscriptionPayload({
@@ -801,8 +788,7 @@
           })
         : null;
 
-=======
->>>>>>> a2b05a66
+
     res.json({
       token,
       expiresIn: authConfig.expirationSeconds,
@@ -872,19 +858,16 @@
               esc.nome AS setor_nome,
               emp.plano AS empresa_plano,
               emp.ativo AS empresa_ativo,
-<<<<<<< HEAD
               emp.trial_started_at AS empresa_trial_started_at,
               emp.trial_ends_at AS empresa_trial_ends_at,
               emp.current_period_start AS empresa_current_period_start,
               emp.current_period_end AS empresa_current_period_end,
               emp.grace_expires_at AS empresa_grace_expires_at,
               emp.subscription_cadence AS empresa_subscription_cadence
-=======
               emp.datacadastro AS empresa_datacadastro,
               emp.subscription_trial_ends_at AS empresa_trial_ends_at,
               emp.subscription_current_period_ends_at AS empresa_current_period_ends_at,
               emp.subscription_grace_period_ends_at AS empresa_grace_period_ends_at
->>>>>>> a2b05a66
          FROM public.usuarios u
          LEFT JOIN public.empresas emp ON emp.id = u.empresa
          LEFT JOIN public.escritorios esc ON esc.id = u.setor
@@ -901,7 +884,6 @@
     const user = result.rows[0] as UserRowBase;
 
     const subscription =
-<<<<<<< HEAD
       user.empresa_id != null
         ? resolveSubscriptionPayload({
             empresa_plano: user.empresa_plano,
@@ -914,7 +896,6 @@
             subscription_cadence: user.empresa_subscription_cadence,
           })
         : null;
-=======
       user.empresa_id != null ? resolveSubscriptionPayload(user) : null;
 
     const subscriptionAccess = evaluateSubscriptionAccess(subscription);
@@ -926,7 +907,6 @@
     }
 
     const modulos = await fetchPerfilModules(user.perfil);
->>>>>>> a2b05a66
 
     res.json({
       id: user.id,
