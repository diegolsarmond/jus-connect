--- conflicted
+++ resolved
@@ -375,7 +375,6 @@
   }
 };
 
-<<<<<<< HEAD
 type DbIntimacaoRow = {
   id: number;
   origem: string | null;
@@ -679,5 +678,4 @@
     res.status(500).json({ error: 'Internal server error' });
   }
 };
-=======
->>>>>>> a857e2d2
+main
