import { Request, Response } from 'express';
import {
  listNotifications,
  getNotification,
  createNotification,
  markNotificationAsRead,
  markNotificationAsUnread,
  markAllNotificationsAsRead,
  deleteNotification,
  getUnreadCount,
  getUnreadCountByCategory,
  getNotificationPreferences,
  updateNotificationPreferences,
  NotificationNotFoundError,
  NotificationPreferenceUpdates,
  NotificationType,
} from '../services/notificationService';
import pjeNotificationService, {
  PjeConfigurationError,
  PjeWebhookSignatureError,
} from '../services/pjeNotificationService';
import cronJobs from '../services/cronJobs';
import { ProjudiConfigurationError } from '../services/projudiNotificationService';
import { buildErrorResponse } from '../utils/errorResponse';

function resolveUserId(req: Request): string {
  const queryUserId = typeof req.query.userId === 'string' ? req.query.userId : undefined;
  const body = req.body ?? {};
  const bodyUserId = typeof body.userId === 'string' ? body.userId : undefined;
  return queryUserId || bodyUserId || 'default';
}

function parseBoolean(value: unknown): boolean | undefined {
  if (typeof value !== 'string') {
    return undefined;
  }

  const normalized = value.trim().toLowerCase();

  if (['true', '1', 'yes', 'y'].includes(normalized)) {
    return true;
  }

  if (['false', '0', 'no', 'n'].includes(normalized)) {
    return false;
  }

  return undefined;
}

function parsePositiveInteger(value: unknown): number | undefined {
  if (typeof value !== 'string' || value.trim() === '') {
    return undefined;
  }

  const parsed = Number.parseInt(value, 10);
  return Number.isNaN(parsed) || parsed <= 0 ? undefined : parsed;
}

export const listNotificationsHandler = async (req: Request, res: Response) => {
  try {
    const userId = resolveUserId(req);
    const onlyUnread = parseBoolean(req.query.onlyUnread);
    const limit = parsePositiveInteger(req.query.limit) ?? parsePositiveInteger(req.query.pageSize);
    const offsetParam = parsePositiveInteger(req.query.offset);
    const page = parsePositiveInteger(req.query.page);
    const category = typeof req.query.category === 'string' ? req.query.category : undefined;

    const offset = (() => {
      if (typeof offsetParam === 'number') {
        return offsetParam;
      }
      if (typeof page === 'number' && typeof limit === 'number') {
        return (page - 1) * limit;
      }
      return undefined;
    })();

    const notifications = await listNotifications(userId, {
      onlyUnread: onlyUnread === undefined ? undefined : onlyUnread,
      category,
      limit,
      offset,
    });

    res.json(notifications);
  } catch (error) {
    console.error(error);
    res.status(500).json({ error: 'Internal server error' });
  }
};

export const getNotificationHandler = async (req: Request, res: Response) => {
  try {
    const userId = resolveUserId(req);
    const { id } = req.params;
    const notification = await getNotification(userId, id);
    res.json(notification);
  } catch (error) {
    if (error instanceof NotificationNotFoundError) {
      return res
        .status(404)
        .json(
          buildErrorResponse(
            error,
            'Notificação não encontrada.',
            { expose: true }
          )
        );
    }

    console.error(error);
    res.status(500).json({ error: 'Internal server error' });
  }
};

export const createNotificationHandler = async (req: Request, res: Response) => {
  try {
    const { userId, title, message, category, type, metadata, actionUrl } = req.body ?? {};

    if (typeof userId !== 'string' || userId.trim() === '') {
      return res.status(400).json({ error: 'userId is required' });
    }

    if (!title || !message || !category) {
      return res.status(400).json({ error: 'title, message and category are required' });
    }

    const notification = await createNotification({
      userId,
      title,
      message,
      category,
      type: type as NotificationType | undefined,
      metadata,
      actionUrl,
    });

    res.status(201).json(notification);
  } catch (error) {
    console.error(error);
    res.status(500).json({ error: 'Internal server error' });
  }
};

export const markNotificationAsReadHandler = async (req: Request, res: Response) => {
  try {
    const userId = resolveUserId(req);
    const { id } = req.params;
    const notification = await markNotificationAsRead(userId, id);
    res.json(notification);
  } catch (error) {
    if (error instanceof NotificationNotFoundError) {
      return res
        .status(404)
        .json(
          buildErrorResponse(
            error,
            'Notificação não encontrada.',
            { expose: true }
          )
        );
    }

    console.error(error);
    res.status(500).json({ error: 'Internal server error' });
  }
};

export const markNotificationAsUnreadHandler = async (req: Request, res: Response) => {
  try {
    const userId = resolveUserId(req);
    const { id } = req.params;
    const notification = await markNotificationAsUnread(userId, id);
    res.json(notification);
  } catch (error) {
    if (error instanceof NotificationNotFoundError) {
      return res
        .status(404)
        .json(
          buildErrorResponse(
            error,
            'Notificação não encontrada.',
            { expose: true }
          )
        );
    }

    console.error(error);
    res.status(500).json({ error: 'Internal server error' });
  }
};

export const markAllNotificationsAsReadHandler = async (req: Request, res: Response) => {
  try {
    const userId = resolveUserId(req);
    const notifications = await markAllNotificationsAsRead(userId);
    res.json({ updated: notifications.length, notifications });
  } catch (error) {
    console.error(error);
    res.status(500).json({ error: 'Internal server error' });
  }
};

export const deleteNotificationHandler = async (req: Request, res: Response) => {
  try {
    const userId = resolveUserId(req);
    const { id } = req.params;
    await deleteNotification(userId, id);
    res.status(204).send();
  } catch (error) {
    if (error instanceof NotificationNotFoundError) {
      return res
        .status(404)
        .json(
          buildErrorResponse(
            error,
            'Notificação não encontrada.',
            { expose: true }
          )
        );
    }

    console.error(error);
    res.status(500).json({ error: 'Internal server error' });
  }
};

export const getUnreadCountHandler = async (req: Request, res: Response) => {
  try {
    const userId = resolveUserId(req);
    const category = typeof req.query.category === 'string' ? req.query.category : undefined;
    const groupBy = typeof req.query.groupBy === 'string' ? req.query.groupBy.toLowerCase() : undefined;

    if (groupBy === 'category') {
      const counts = await getUnreadCountByCategory(userId);
      return res.json({ counts });
    }

    const unread = await getUnreadCount(userId, { category });
    res.json({ unread, category: category ?? null });
  } catch (error) {
    console.error(error);
    res.status(500).json({ error: 'Internal server error' });
  }
};

export const getNotificationPreferencesHandler = async (req: Request, res: Response) => {
  try {
    const userId = resolveUserId(req);
    const preferences = await getNotificationPreferences(userId);
    res.json(preferences);
  } catch (error) {
    console.error(error);
    res.status(500).json({ error: 'Internal server error' });
  }
};

export const updateNotificationPreferencesHandler = async (req: Request, res: Response) => {
  try {
    const { userId, ...updates } = req.body ?? {};

    if (typeof userId !== 'string' || userId.trim() === '') {
      return res.status(400).json({ error: 'userId is required' });
    }

    if (updates === null || typeof updates !== 'object') {
      return res.status(400).json({ error: 'Request body must contain preference updates' });
    }

    const updated = await updateNotificationPreferences(userId, updates as NotificationPreferenceUpdates);
    res.json(updated);
  } catch (error) {
    console.error(error);
    res.status(500).json({ error: 'Internal server error' });
  }
};

function pickHeaderValue(header: string | string[] | undefined): string | undefined {
  if (typeof header === 'string') {
    return header;
  }
  if (Array.isArray(header) && header.length > 0) {
    return header[0];
  }
  return undefined;
}

export const receivePjeNotificationHandler = async (req: Request, res: Response) => {
  const signatureHeaderNames = [
    'x-pje-signature',
    'x-hub-signature-256',
    'x-hub-signature',
    'x-signature',
  ] as const;

  let signature: string | undefined;
  for (const headerName of signatureHeaderNames) {
    const value = pickHeaderValue(req.headers[headerName]);
    if (value && value.trim()) {
      signature = value;
      break;
    }
  }

  const deliveryId = pickHeaderValue(req.headers['x-delivery-id'])
    ?? pickHeaderValue(req.headers['x-request-id'])
    ?? pickHeaderValue(req.headers['x-correlation-id']);

  try {
    const record = await pjeNotificationService.processIncomingNotification({
      payload: req.body,
      signature,
      deliveryId,
      headers: req.headers,
    });

    res.status(202).json({ received: true, id: record.id });
  } catch (error) {
    if (error instanceof PjeWebhookSignatureError) {
      return res
        .status(401)
        .json(
          buildErrorResponse(
            error,
            'Assinatura da requisição inválida.',
            { expose: true }
          )
        );
    }

    if (error instanceof PjeConfigurationError) {
      return res
        .status(500)
        .json(
          buildErrorResponse(
            error,
            'Configuração do PJE indisponível.'
          )
        );
    }

    console.error('Failed to process PJE notification', error);
    res.status(500).json({ error: 'Falha ao processar notificação do PJE' });
  }
};

export const triggerProjudiSyncHandler = async (req: Request, res: Response) => {
  try {
    const previewRequested = typeof req.query.preview === 'string'
      && ['true', '1', 'yes'].includes(req.query.preview.toLowerCase());

    if (previewRequested) {
      const status = cronJobs.getProjudiSyncStatus();
      return res.json({ triggered: false, status });
    }

    const result = await cronJobs.triggerProjudiSyncNow();
    res.json({ triggered: result.triggered, status: result.status });
  } catch (error) {
    if (error instanceof ProjudiConfigurationError) {
      return res
        .status(400)
        .json(
          buildErrorResponse(
            error,
            'Configuração do Projudi inválida.',
            { expose: true }
          )
        );
    }

    console.error('Failed to trigger Projudi sync job', error);
    res.status(500).json({ error: 'Falha ao sincronizar intimações do Projudi' });
  }
};
<<<<<<< HEAD
=======

export const listIntimacoesHandler = async (req: Request, res: Response) => {
  try {
    if (!req.auth) {
      return res.status(401).json({ error: 'Token inválido.' });
    }

    const empresaLookup = await fetchAuthenticatedUserEmpresa(req.auth.userId);

    if (!empresaLookup.success) {
      return res.status(empresaLookup.status).json({ error: empresaLookup.message });
    }

    const { empresaId } = empresaLookup;

    if (empresaId === null) {
      return res.json([]);
    }

    const result = await pool.query(
      `SELECT id,
              "siglaTribunal",
              external_id,
              numero_processo,
              "nomeOrgao",
              "tipoComunicacao",
              texto,
              prazo,
              data_disponibilizacao,
              created_at,
              updated_at,
              meio,
              link,
              tipodocumento,
              nomeclasse,
              codigoclasse,
              numerocomunicacao,
              ativo,
              hash,
              status,
              motivo_cancelamento,
              data_cancelamento,
              destinatarios,
              destinatarios_advogados,
              idusuario,
              idempresa,
              nao_lida,
              arquivada
         FROM public.intimacoes
        WHERE idempresa = $1
        ORDER BY data_disponibilizacao DESC NULLS LAST,
                 created_at DESC NULLS LAST,
                 id DESC`,
      [empresaId]
    );

    res.json(result.rows);
  } catch (error) {
    console.error('Failed to list intimações', error);
    res.status(500).json({ error: 'Internal server error' });
  }
};

export const archiveIntimacaoHandler = async (req: Request, res: Response) => {
  try {
    if (!req.auth) {
      return res.status(401).json({ error: 'Token inválido.' });
    }

    const intimacaoId = Number(req.params.id);

    if (!Number.isInteger(intimacaoId) || intimacaoId <= 0) {
      return res.status(400).json({ error: 'Identificador de intimação inválido.' });
    }

    const empresaLookup = await fetchAuthenticatedUserEmpresa(req.auth.userId);

    if (!empresaLookup.success) {
      return res.status(empresaLookup.status).json({ error: empresaLookup.message });
    }

    const { empresaId } = empresaLookup;

    if (empresaId === null) {
      return res.status(404).json({ error: 'Empresa não encontrada para o usuário autenticado.' });
    }

    const result = await pool.query(
      `UPDATE public.intimacoes
          SET arquivada = TRUE,
              updated_at = NOW()
        WHERE id = $1
          AND idempresa = $2
        RETURNING id,
                  arquivada,
                  updated_at`,
      [intimacaoId, empresaId],
    );

    if (result.rowCount === 0) {
      return res.status(404).json({ error: 'Intimação não encontrada.' });
    }

    return res.json(result.rows[0]);
  } catch (error) {
    console.error('Failed to archive intimação', error);
    res.status(500).json({ error: 'Internal server error' });
  }
};
>>>>>>> 8c6a869c
<|MERGE_RESOLUTION|>--- conflicted
+++ resolved
@@ -374,115 +374,4 @@
     res.status(500).json({ error: 'Falha ao sincronizar intimações do Projudi' });
   }
 };
-<<<<<<< HEAD
-=======
-
-export const listIntimacoesHandler = async (req: Request, res: Response) => {
-  try {
-    if (!req.auth) {
-      return res.status(401).json({ error: 'Token inválido.' });
-    }
-
-    const empresaLookup = await fetchAuthenticatedUserEmpresa(req.auth.userId);
-
-    if (!empresaLookup.success) {
-      return res.status(empresaLookup.status).json({ error: empresaLookup.message });
-    }
-
-    const { empresaId } = empresaLookup;
-
-    if (empresaId === null) {
-      return res.json([]);
-    }
-
-    const result = await pool.query(
-      `SELECT id,
-              "siglaTribunal",
-              external_id,
-              numero_processo,
-              "nomeOrgao",
-              "tipoComunicacao",
-              texto,
-              prazo,
-              data_disponibilizacao,
-              created_at,
-              updated_at,
-              meio,
-              link,
-              tipodocumento,
-              nomeclasse,
-              codigoclasse,
-              numerocomunicacao,
-              ativo,
-              hash,
-              status,
-              motivo_cancelamento,
-              data_cancelamento,
-              destinatarios,
-              destinatarios_advogados,
-              idusuario,
-              idempresa,
-              nao_lida,
-              arquivada
-         FROM public.intimacoes
-        WHERE idempresa = $1
-        ORDER BY data_disponibilizacao DESC NULLS LAST,
-                 created_at DESC NULLS LAST,
-                 id DESC`,
-      [empresaId]
-    );
-
-    res.json(result.rows);
-  } catch (error) {
-    console.error('Failed to list intimações', error);
-    res.status(500).json({ error: 'Internal server error' });
-  }
-};
-
-export const archiveIntimacaoHandler = async (req: Request, res: Response) => {
-  try {
-    if (!req.auth) {
-      return res.status(401).json({ error: 'Token inválido.' });
-    }
-
-    const intimacaoId = Number(req.params.id);
-
-    if (!Number.isInteger(intimacaoId) || intimacaoId <= 0) {
-      return res.status(400).json({ error: 'Identificador de intimação inválido.' });
-    }
-
-    const empresaLookup = await fetchAuthenticatedUserEmpresa(req.auth.userId);
-
-    if (!empresaLookup.success) {
-      return res.status(empresaLookup.status).json({ error: empresaLookup.message });
-    }
-
-    const { empresaId } = empresaLookup;
-
-    if (empresaId === null) {
-      return res.status(404).json({ error: 'Empresa não encontrada para o usuário autenticado.' });
-    }
-
-    const result = await pool.query(
-      `UPDATE public.intimacoes
-          SET arquivada = TRUE,
-              updated_at = NOW()
-        WHERE id = $1
-          AND idempresa = $2
-        RETURNING id,
-                  arquivada,
-                  updated_at`,
-      [intimacaoId, empresaId],
-    );
-
-    if (result.rowCount === 0) {
-      return res.status(404).json({ error: 'Intimação não encontrada.' });
-    }
-
-    return res.json(result.rows[0]);
-  } catch (error) {
-    console.error('Failed to archive intimação', error);
-    res.status(500).json({ error: 'Internal server error' });
-  }
-};
->>>>>>> 8c6a869c
+
