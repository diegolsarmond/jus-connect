import { Request, Response } from 'express';
import { normalizeModuleId, sanitizeModuleIds, sortModules } from '../constants/modules';
import pool from '../services/db';

type PlanoRow = {
  id: number;
  nome: string;
  valor_mensal: number | string | null;
  valor_anual: number | string | null;
  ativo: boolean | number | string | null;
  datacadastro: Date | string | null;
  modulos: unknown;
  recursos: unknown;
<<<<<<< HEAD
  limite_processos: number | string | null;
  limite_usuarios: number | string | null;
  limite_propostas: number | string | null;
  sincronizacao_processos_habilitada: boolean | number | string | null;
  sincronizacao_processos_cota: number | string | null;
};
=======
  modulos?: unknown;
  max_propostas?: unknown;
} &
  Partial<{
    max_casos: number | string | null;
    maxCases: number | string | null;
    sincronizacao_processos_habilitada: boolean | number | string | null;
    sincronizacaoProcessosHabilitada: boolean | number | string | null;
    sincronizacao_processos_limite: number | string | null;
    sincronizacaoProcessosLimite: number | string | null;
  }>;
>>>>>>> dad6ee70

type PlanoResponseRow = Omit<
  PlanoRow,
  |
    'recursos'
    | 'modulos'
    | 'limite_processos'
    | 'limite_usuarios'
    | 'limite_propostas'
    | 'sincronizacao_processos_habilitada'
<<<<<<< HEAD
    | 'sincronizacao_processos_cota'
=======
    | 'sincronizacaoProcessosHabilitada'
    | 'sincronizacao_processos_limite'
    | 'sincronizacaoProcessosLimite'
>>>>>>> dad6ee70
> & {
  recursos: string[];
  modulos: string[];
  limite_processos: number | null;
  limite_usuarios: number | null;
  limite_propostas: number | null;
  sincronizacao_processos_habilitada: boolean;
  sincronizacao_processos_cota: number | null;
};

const parseBooleanFlag = (value: unknown): boolean | null => {
  if (typeof value === 'boolean') {
    return value;
  }

  if (typeof value === 'number') {
    if (!Number.isFinite(value)) {
      return null;
    }

    return value !== 0;
  }

  if (typeof value === 'string') {
    const normalized = value.trim().toLowerCase();
    if (!normalized) {
      return null;
    }

    if (
      [
        '1',
        'true',
        't',
        'yes',
        'y',
        'sim',
        'on',
        'habilitado',
        'habilitada',
        'ativo',
        'ativa',
      ].includes(normalized)
    ) {
      return true;
    }

    if (
      [
        '0',
        'false',
        'f',
        'no',
        'n',
        'nao',
        'não',
        'off',
        'desabilitado',
        'desabilitada',
        'inativo',
        'inativa',
      ].includes(normalized)
    ) {
      return false;
    }
  }

  return null;
};

const parseNullableInteger = (value: unknown): number | null => {
  if (typeof value === 'number' && Number.isFinite(value)) {
    const normalized = Math.trunc(value);
    return normalized >= 0 ? normalized : null;
  }

  if (typeof value === 'string') {
    const trimmed = value.trim();
    if (!trimmed) {
      return null;
    }

    const parsed = Number.parseInt(trimmed, 10);
    if (Number.isFinite(parsed)) {
      const normalized = Math.trunc(parsed);
      return normalized >= 0 ? normalized : null;
    }
  }

  return null;

};

type RecursosDetails = {
  recursos: string[];
  modules: string[];
  limiteProcessos: number | null;
  limiteUsuarios: number | null;
  limitePropostas: number | null;
  sincronizacaoProcessosHabilitada: boolean | null;
  sincronizacaoProcessosCota: number | null;
};

const FEATURE_KEYS = [
  'features',
  'recursos',
  'items',
  'itens',
  'lista',
  'listaRecursos',
  'lista_recursos',
  'values',
  'value',
  'feature',
  'recurso',
] as const;

const MODULE_KEYS = [
  'modules',
  'modulos',
  'moduleIds',
  'listaModulos',
  'lista_modulos',
] as const;

const LIMIT_PROCESS_KEYS = [
  'limite_processos',
  'limiteProcessos',
  'processLimit',
  'maxCases',
  'max_casos',
  'maxProcessos',
  'max_processos',
  'processos',
] as const;

const LIMIT_USER_KEYS = [
  'limite_usuarios',
  'limiteUsuarios',
  'userLimit',
  'usuarios',
  'qtde_usuarios',
  'maxUsers',
] as const;

const LIMIT_PROPOSAL_KEYS = [
  'limite_propostas',
  'limitePropostas',
  'proposalLimit',
  'max_propostas',
  'maxPropostas',
  'propostas',
] as const;

const SYNC_ENABLED_KEYS = [
  'sincronizacao_processos_habilitada',
  'sincronizacaoProcessosHabilitada',
  'processSyncEnabled',
  'syncProcessos',
] as const;

const SYNC_QUOTA_KEYS = [
  'sincronizacao_processos_cota',
  'sincronizacaoProcessosCota',
  'processSyncQuota',
  'sincronizacao_processos_limite',
  'processSyncLimit',
] as const;

const BODY_MODULE_KEYS = ['modulos', 'modules'] as const;
const BODY_RECURSOS_KEYS = [
  'recursos',
  'features',
  'items',
  'lista',
  'listaRecursos',
  'lista_recursos',
] as const;
const BODY_VALOR_MENSAL_KEYS = ['valor_mensal', 'valorMensal', 'valor'] as const;
const BODY_VALOR_ANUAL_KEYS = ['valor_anual', 'valorAnual', 'valor_anualidade'] as const;
const BODY_LIMITE_PROCESSOS_KEYS = [
  'limite_processos',
  'limiteProcessos',
  'processLimit',
  'max_casos',
  'maxCases',
  'maxProcessos',
] as const;
const BODY_LIMITE_USUARIOS_KEYS = [
  'limite_usuarios',
  'limiteUsuarios',
  'userLimit',
  'qtde_usuarios',
  'maxUsers',
] as const;
const BODY_LIMITE_PROPOSTAS_KEYS = [
  'limite_propostas',
  'limitePropostas',
  'proposalLimit',
  'max_propostas',
  'maxPropostas',
] as const;
const BODY_SYNC_ENABLED_KEYS = [
  'sincronizacao_processos_habilitada',
  'sincronizacaoProcessosHabilitada',
  'processSyncEnabled',
  'syncProcessos',
] as const;
const BODY_SYNC_QUOTA_KEYS = [
  'sincronizacao_processos_cota',
  'sincronizacaoProcessosCota',
  'processSyncQuota',
  'sincronizacao_processos_limite',
  'processSyncLimit',
] as const;
const BODY_ATIVO_KEYS = ['ativo', 'isActive'] as const;

const toInteger = (value: unknown): number | null => {
  if (typeof value === 'number' && Number.isFinite(value)) {
    return Math.trunc(value);
  }

  if (typeof value === 'string') {
    const trimmed = value.trim();
    if (!trimmed) {
      return null;
    }

    const normalized = Number(trimmed.replace(/[^\d-]/g, ''));
    if (Number.isFinite(normalized)) {
      return Math.trunc(normalized);
    }
  }

  if (typeof value === 'boolean') {
    return value ? 1 : 0;
  }

  return null;
};

const toBoolean = (value: unknown): boolean | null => {
  if (typeof value === 'boolean') {
    return value;
  }

  if (typeof value === 'number') {
    if (value === 1) {
      return true;
    }

    if (value === 0) {
      return false;
    }

    return null;
  }

  if (typeof value === 'string') {
    const normalized = value.trim().toLowerCase();

    if (!normalized) {
      return null;
    }

    if (['true', '1', 'sim', 'yes', 'on'].includes(normalized)) {
      return true;
    }

    if (['false', '0', 'nao', 'não', 'no', 'off'].includes(normalized)) {
      return false;
    }
  }

  return null;
};

const parseBooleanOrDefault = (
  value: unknown,
  fieldName: string,
  fallback: boolean
): boolean => {
  if (value === undefined) {
    return fallback;
  }

  if (value === null) {
    return false;
  }

  const parsed = toBoolean(value);
  if (parsed === null) {
    throw new Error(`${fieldName} deve ser um booleano válido`);
  }

  return parsed;
};

const pickFirstDefined = (
  source: Record<string, unknown>,
  keys: readonly string[]
): { value: unknown; provided: boolean } => {
  for (const key of keys) {
    if (Object.prototype.hasOwnProperty.call(source, key)) {
      return { value: source[key], provided: true };
    }
  }

  return { value: undefined, provided: false };
};

const parseOptionalIntegerOrDefault = (
  value: unknown,
  fieldName: string,
  fallback: number | null
): number | null => {
  if (value === undefined) {
    return fallback;
  }

  if (value === null) {
    return null;
  }

  if (typeof value === 'string' && !value.trim()) {
    return null;
  }

  const parsed = toInteger(value);
  if (parsed === null) {
    throw new Error(`${fieldName} deve ser um número inteiro válido`);
  }

  return parsed;
};

const parseDecimalValue = (
  value: unknown,
  fieldName: string
): number | string | null => {
  if (value === undefined) {
    return null;
  }

  if (value === null) {
    return null;
  }

  if (typeof value === 'number') {
    if (!Number.isFinite(value)) {
      throw new Error(`${fieldName} deve ser um número válido`);
    }
    return value;
  }

  if (typeof value === 'string') {
    const trimmed = value.trim();
    if (!trimmed) {
      return null;
    }

    if (!Number.isNaN(Number(trimmed))) {
      const parsed = Number(trimmed);
      if (Number.isFinite(parsed)) {
        return parsed;
      }
    }

    const withoutSpaces = trimmed.replace(/\s+/g, '');
    if (withoutSpaces.includes(',')) {
      const normalized = withoutSpaces
        .split('.')
        .join('')
        .replace(/,/g, '.');
      const parsed = Number(normalized);
      if (Number.isFinite(parsed)) {
        return parsed;
      }
    }

    const normalized = Number(withoutSpaces);
    if (Number.isFinite(normalized)) {
      return normalized;
    }

    throw new Error(`${fieldName} deve ser um número válido`);
  }

  throw new Error(`${fieldName} deve ser um número válido`);
};

const parseModulesOrDefault = (
  value: unknown,
  fallback: string[],
  fallbackWasNull: boolean
): string[] => {
  if (value === undefined) {
    return fallbackWasNull ? [] : fallback;
  }

  if (value === null) {
    return [];
  }

  try {
    return sanitizeModuleIds(value);
  } catch (error) {
    if (error instanceof Error) {
      throw new Error(error.message);
    }

    throw new Error('modulos inválidos');
  }
};

const parseRecursosDetails = (value: unknown): RecursosDetails => {
  const featureSet = new Set<string>();
  const moduleSet = new Set<string>();
  let limiteProcessos: number | null = null;
  let limiteUsuarios: number | null = null;
  let limitePropostas: number | null = null;
  let sincronizacaoProcessosHabilitada: boolean | null = null;
  let sincronizacaoProcessosCota: number | null = null;
  const visited = new Set<unknown>();

  const pushFeature = (entry: unknown) => {
    if (entry === null || entry === undefined) {
      return;
    }

    if (typeof entry === 'string') {
      const trimmed = entry.trim();
      if (!trimmed) {
        return;
      }
      featureSet.add(trimmed);
      const normalizedModule = normalizeModuleId(trimmed);
      if (normalizedModule) {
        moduleSet.add(normalizedModule);
      }
      return;
    }

    if (typeof entry === 'number' || typeof entry === 'boolean') {
      featureSet.add(String(entry));
    }
  };

  const visit = (input: unknown): void => {
    if (input === null || input === undefined) {
      return;
    }

    if (typeof input === 'string') {
      const trimmed = input.trim();
      if (!trimmed) {
        return;
      }

      try {
        const parsed = JSON.parse(trimmed);
        visit(parsed);
        return;
      } catch {
        // Ignored – fallback to splitting by common separators
      }

      trimmed
        .split(/[\n;,]+/)
        .map((item) => item.trim())
        .filter(Boolean)
        .forEach((item) => pushFeature(item));

      return;
    }

    if (typeof input === 'number' || typeof input === 'boolean') {
      pushFeature(input);
      return;
    }

    if (Array.isArray(input)) {
      input.forEach((item) => {
        if (typeof item === 'string') {
          pushFeature(item);
          return;
        }

        if (item && typeof item === 'object') {
          const candidateId = (item as { id?: unknown }).id;
          if (typeof candidateId === 'string') {
            pushFeature(candidateId);
          }
        }

        visit(item);
      });
      return;
    }

    if (typeof input === 'object') {
      if (visited.has(input)) {
        return;
      }
      visited.add(input);

      const obj = input as Record<string, unknown>;

      MODULE_KEYS.forEach((key) => {
        if (key in obj) {
          visit(obj[key]);
        }
      });

      FEATURE_KEYS.forEach((key) => {
        if (key in obj) {
          visit(obj[key]);
        }
      });

      for (const key of LIMIT_PROCESS_KEYS) {
        if (key in obj && limiteProcessos === null) {
          const parsed = toInteger(obj[key]);
          if (parsed !== null) {
            limiteProcessos = parsed;
            break;
          }
        }
      }

      for (const key of LIMIT_USER_KEYS) {
        if (key in obj && limiteUsuarios === null) {
          const parsed = toInteger(obj[key]);
          if (parsed !== null) {
            limiteUsuarios = parsed;
            break;
          }
        }
      }

      for (const key of LIMIT_PROPOSAL_KEYS) {
        if (key in obj && limitePropostas === null) {
          const parsed = toInteger(obj[key]);
          if (parsed !== null) {
            limitePropostas = parsed;
            break;
          }
        }
      }

      for (const key of SYNC_ENABLED_KEYS) {
        if (key in obj && sincronizacaoProcessosHabilitada === null) {
          const parsed = parseBooleanFlag(obj[key]);
          if (parsed !== null) {
            sincronizacaoProcessosHabilitada = parsed;
            break;
          }
        }
      }

      for (const key of SYNC_QUOTA_KEYS) {
        if (key in obj && sincronizacaoProcessosCota === null) {
          const parsed = parseNullableInteger(obj[key]);
          if (parsed !== null) {
            sincronizacaoProcessosCota = parsed;
            break;
          }
        }
      }

      Object.values(obj).forEach((item) => {
        if (item && typeof item === 'object') {
          visit(item);
        }
      });
    }
  };

  visit(value);

  const modules = moduleSet.size ? sortModules(Array.from(moduleSet)) : [];
  const recursos = Array.from(featureSet);

  return {
    recursos,
    modules,
    limiteProcessos,
    limiteUsuarios,
    limitePropostas,
    sincronizacaoProcessosHabilitada,
    sincronizacaoProcessosCota,
  };
};

const prepareRecursosForStorage = ({
  recursosInput,
  modules,
  limits,
  fallback = null,
}: {
  recursosInput: unknown;
  modules: string[];
  limits: {
    limiteProcessos: number | null;
    limiteUsuarios: number | null;
    limitePropostas: number | null;
    sincronizacaoProcessosHabilitada: boolean;
    sincronizacaoProcessosCota: number | null;
  };
  fallback?: RecursosDetails | null;
}): string | null => {
  const fallbackDetails: RecursosDetails =
    fallback ?? {
      recursos: [],
      modules: [],
      limiteProcessos: null,
      limiteUsuarios: null,
      limitePropostas: null,
      sincronizacaoProcessosHabilitada: null,
      sincronizacaoProcessosCota: null,
    };

  let featureList: string[];
  if (recursosInput === undefined) {
    featureList = fallbackDetails.recursos;
  } else if (recursosInput === null) {
    featureList = [];
  } else {
    featureList = parseRecursosDetails(recursosInput).recursos;
  }

  const featureSet = new Set(
    featureList
      .map((feature) => (typeof feature === 'string' ? feature.trim() : ''))
      .filter((feature): feature is string => Boolean(feature))
  );

  modules.forEach((moduleId) => {
    if (moduleId) {
      featureSet.add(moduleId);
    }
  });

  const normalizedFeatures = Array.from(featureSet);
  const uniqueModules = modules.length
    ? sortModules(Array.from(new Set(modules)))
    : [];

  const payload: Record<string, unknown> = {};

  if (uniqueModules.length) {
    payload.modules = uniqueModules;
    payload.modulos = uniqueModules;
  }

  if (normalizedFeatures.length) {
    payload.features = normalizedFeatures;
    payload.recursos = normalizedFeatures;
    payload.items = normalizedFeatures;
    payload.lista = normalizedFeatures;
  }

  const limitsPayload: Record<string, unknown> = {};
  if (limits.limiteUsuarios != null) {
    limitsPayload.usuarios = limits.limiteUsuarios;
    limitsPayload.limiteUsuarios = limits.limiteUsuarios;
  }

  if (limits.limiteProcessos != null) {
    limitsPayload.processos = limits.limiteProcessos;
    limitsPayload.limiteProcessos = limits.limiteProcessos;
    payload.maxCases = limits.limiteProcessos;
    payload.max_casos = limits.limiteProcessos;
  }

  if (limits.limitePropostas != null) {
    limitsPayload.propostas = limits.limitePropostas;
    limitsPayload.limitePropostas = limits.limitePropostas;
  }

  if (Object.keys(limitsPayload).length) {
    payload.limites = limitsPayload;
  }

  payload.sincronizacao_processos_habilitada = limits.sincronizacaoProcessosHabilitada;
  payload.sincronizacaoProcessosHabilitada = limits.sincronizacaoProcessosHabilitada;

  if (limits.sincronizacaoProcessosCota != null) {
    payload.sincronizacao_processos_cota = limits.sincronizacaoProcessosCota;
    payload.sincronizacaoProcessosCota = limits.sincronizacaoProcessosCota;
  }

  if (
    !uniqueModules.length &&
    !normalizedFeatures.length &&
    Object.keys(limitsPayload).length === 0 &&
    !limits.sincronizacaoProcessosHabilitada &&
    limits.sincronizacaoProcessosCota == null
  ) {
    return null;
  }

  return JSON.stringify(payload);
};

const parseModulesCollection = (value: unknown): string[] => {
  if (Array.isArray(value)) {
    try {
      return sortModules(sanitizeModuleIds(value));
    } catch {
      return [];
    }
  }

  if (typeof value === 'string') {
    const trimmed = value.trim();
    if (!trimmed) {
      return [];
    }

    try {
      const parsed = JSON.parse(trimmed);
      return parseModulesCollection(parsed);
    } catch {
      return parseRecursosDetails(trimmed).modules;
    }
  }

  if (value && typeof value === 'object') {
    return parseRecursosDetails(value).modules;
  }

  return [];
};

const formatPlanoRow = (row: PlanoRow): PlanoResponseRow => {
  const recursosDetalhes = parseRecursosDetails(row.recursos);
<<<<<<< HEAD
  const modulesFromColumn = parseModulesCollection(row.modulos);
  const modules = modulesFromColumn.length
    ? modulesFromColumn
    : recursosDetalhes.modules;

  const recursos = recursosDetalhes.recursos.length
    ? recursosDetalhes.recursos
    : modules;

  const limiteProcessos =
    parseNullableInteger(row.limite_processos) ??
    recursosDetalhes.limiteProcessos ??
    null;
  const limiteUsuarios =
    parseNullableInteger(row.limite_usuarios) ??
    recursosDetalhes.limiteUsuarios ??
    null;
  const limitePropostas =
    parseNullableInteger(row.limite_propostas) ??
    recursosDetalhes.limitePropostas ??
    null;

  const sincronizacaoProcessosHabilitada =
    parseBooleanFlag(row.sincronizacao_processos_habilitada) ??
    recursosDetalhes.sincronizacaoProcessosHabilitada ??
    false;
  const sincronizacaoProcessosCota =
    parseNullableInteger(row.sincronizacao_processos_cota) ??
    recursosDetalhes.sincronizacaoProcessosCota ??
    null;

  const valorMensal =
    typeof row.valor_mensal === 'number' || typeof row.valor_mensal === 'string'
      ? row.valor_mensal
      : null;
  const valorAnual =
    typeof row.valor_anual === 'number' || typeof row.valor_anual === 'string'
      ? row.valor_anual
      : null;

  const ativo = parseBooleanFlag(row.ativo) ?? true;

  return {
    id: row.id,
    nome: row.nome,
    valor_mensal: valorMensal,
    valor_anual: valorAnual,
    ativo,
    datacadastro: row.datacadastro ?? null,
    recursos,
    modulos: modules,
    limite_processos: limiteProcessos,
    limite_usuarios: limiteUsuarios,
    limite_propostas: limitePropostas,
    sincronizacao_processos_habilitada: sincronizacaoProcessosHabilitada,
    sincronizacao_processos_cota: sincronizacaoProcessosCota,
=======
  const explicitMaxCasos =
    toInteger(row.max_casos) ?? toInteger(row.maxCases);

  const rawSyncEnabled =
    row.sincronizacao_processos_habilitada ??
    row.sincronizacaoProcessosHabilitada ??
    null;
  const rawSyncLimit =
    row.sincronizacao_processos_limite ??
    row.sincronizacaoProcessosLimite ??
    null;

  const maxCasos = explicitMaxCasos ?? recursosDetalhes.maxCasos ?? null;
  const sincronizacaoProcessosHabilitada = parseBooleanFlag(rawSyncEnabled);
  const sincronizacaoProcessosLimite = parseNullableInteger(rawSyncLimit);

  const {
    max_casos: _ignoredMaxCasosSnake,
    maxCases: _ignoredMaxCasesCamel,
    sincronizacao_processos_habilitada: _ignoredSyncSnake,
    sincronizacaoProcessosHabilitada: _ignoredSyncCamel,
    sincronizacao_processos_limite: _ignoredLimitSnake,
    sincronizacaoProcessosLimite: _ignoredLimitCamel,
    ...baseRow
  } = row;

  return {
    ...baseRow,
    ativo: row.ativo ?? true,
    recursos: recursosDetalhes.recursos,
    max_casos: maxCasos,
    maxCases: maxCasos,
    sincronizacao_processos_habilitada: sincronizacaoProcessosHabilitada,
    sincronizacao_processos_limite: sincronizacaoProcessosLimite,
>>>>>>> dad6ee70
  };
};

export const listPlanos = async (_req: Request, res: Response) => {
  try {
    const result = await pool.query(
      'SELECT id, nome, valor_mensal, valor_anual, ativo, datacadastro, modulos, recursos, limite_processos, limite_usuarios, limite_propostas, sincronizacao_processos_habilitada, sincronizacao_processos_cota FROM public.planos'

    );
    const formatted = result.rows.map((row) => formatPlanoRow(row as PlanoRow));
    res.json(formatted);
  } catch (error) {
    console.error(error);
    res.status(500).json({ error: 'Internal server error' });
  }
};

export const createPlano = async (req: Request, res: Response) => {
<<<<<<< HEAD
  const body = (req.body ?? {}) as Record<string, unknown>;

  const nome = typeof body.nome === 'string' ? body.nome.trim() : '';
  if (!nome) {
    return res.status(400).json({ error: 'nome é obrigatório' });
  }
=======
  const {
    nome,
    valor,
    ativo = true,
    descricao,
    recorrencia = 'nenhuma',
    qtde_usuarios,
    recursos,
    max_casos,
    maxCases,
    modulos,
    max_propostas,
    sincronizacao_processos_habilitada,
    sincronizacaoProcessosHabilitada,
    sincronizacao_processos_limite,
    sincronizacaoProcessosLimite,

  } = req.body;

  const descricaoValue: string = descricao ?? '';
  const ativoValue: boolean = ativo ?? true;
  const qtdeUsuariosValue = qtde_usuarios ?? null;
  const recursosValue = prepareRecursosForStorage(recursos, max_casos ?? maxCases);
  const syncEnabledValue =
    parseBooleanFlag(
      sincronizacao_processos_habilitada ?? sincronizacaoProcessosHabilitada,
    );
  const syncLimitValue = parseNullableInteger(
    sincronizacao_processos_limite ?? sincronizacaoProcessosLimite,
  );
>>>>>>> dad6ee70

  const valorMensalEntry = pickFirstDefined(body, BODY_VALOR_MENSAL_KEYS);
  let valorMensal: number | string | null;
  try {
    valorMensal = parseDecimalValue(valorMensalEntry.value, 'valor_mensal');
  } catch (error) {
    const message = error instanceof Error ? error.message : 'valor_mensal inválido';
    return res.status(400).json({ error: message });
  }

  if (!valorMensalEntry.provided || valorMensal === null) {
    return res.status(400).json({ error: 'valor_mensal é obrigatório' });
  }

  const valorAnualEntry = pickFirstDefined(body, BODY_VALOR_ANUAL_KEYS);
  let valorAnual: number | string | null;
  try {
    valorAnual = parseDecimalValue(valorAnualEntry.value, 'valor_anual');
  } catch (error) {
    const message = error instanceof Error ? error.message : 'valor_anual inválido';
    return res.status(400).json({ error: message });
  }

  if (!valorAnualEntry.provided || valorAnual === null) {
    return res.status(400).json({ error: 'valor_anual é obrigatório' });
  }

  const ativoEntry = pickFirstDefined(body, BODY_ATIVO_KEYS);
  let ativoValue: boolean;
  try {
    ativoValue = parseBooleanOrDefault(ativoEntry.value, 'ativo', true);
  } catch (error) {
    const message = error instanceof Error ? error.message : 'ativo inválido';
    return res.status(400).json({ error: message });
  }

  const recursosEntry = pickFirstDefined(body, BODY_RECURSOS_KEYS);
  const modulosEntry = pickFirstDefined(body, BODY_MODULE_KEYS);

  let modules: string[];
  try {
    modules = parseModulesOrDefault(modulosEntry.value, [], false);
  } catch (error) {
    const message = error instanceof Error ? error.message : 'modulos inválidos';
    return res.status(400).json({ error: message });
  }

  if (!modules.length) {
    const recursosModules = recursosEntry.provided
      ? parseRecursosDetails(recursosEntry.value).modules
      : [];
    if (recursosModules.length) {
      modules = recursosModules;
    }
  }

  if (modules.length) {
    modules = sortModules(Array.from(new Set(modules)));
  }

  const limiteUsuariosEntry = pickFirstDefined(body, BODY_LIMITE_USUARIOS_KEYS);
  let limiteUsuarios: number | null;
  try {
    limiteUsuarios = parseOptionalIntegerOrDefault(
      limiteUsuariosEntry.provided ? limiteUsuariosEntry.value : undefined,
      'limite_usuarios',
      null
    );
  } catch (error) {
    const message = error instanceof Error ? error.message : 'limite_usuarios inválido';
    return res.status(400).json({ error: message });
  }

  const limiteProcessosEntry = pickFirstDefined(body, BODY_LIMITE_PROCESSOS_KEYS);
  let limiteProcessos: number | null;
  try {
    limiteProcessos = parseOptionalIntegerOrDefault(
      limiteProcessosEntry.provided ? limiteProcessosEntry.value : undefined,
      'limite_processos',
      null
    );
  } catch (error) {
    const message = error instanceof Error ? error.message : 'limite_processos inválido';
    return res.status(400).json({ error: message });
  }

  const limitePropostasEntry = pickFirstDefined(body, BODY_LIMITE_PROPOSTAS_KEYS);
  let limitePropostas: number | null;
  try {
    limitePropostas = parseOptionalIntegerOrDefault(
      limitePropostasEntry.provided ? limitePropostasEntry.value : undefined,
      'limite_propostas',
      null
    );
  } catch (error) {
    const message = error instanceof Error ? error.message : 'limite_propostas inválido';
    return res.status(400).json({ error: message });
  }

  const syncEnabledEntry = pickFirstDefined(body, BODY_SYNC_ENABLED_KEYS);
  let syncEnabled: boolean;
  try {
    syncEnabled = parseBooleanOrDefault(
      syncEnabledEntry.value,
      'sincronizacao_processos_habilitada',
      false
    );
  } catch (error) {
    const message =
      error instanceof Error
        ? error.message
        : 'sincronizacao_processos_habilitada inválido';
    return res.status(400).json({ error: message });
  }

  const syncQuotaEntry = pickFirstDefined(body, BODY_SYNC_QUOTA_KEYS);
  let syncQuota: number | null;
  try {
    syncQuota = parseOptionalIntegerOrDefault(
      syncQuotaEntry.provided ? syncQuotaEntry.value : undefined,
      'sincronizacao_processos_cota',
      null
    );
  } catch (error) {
    const message =
      error instanceof Error ? error.message : 'sincronizacao_processos_cota inválido';
    return res.status(400).json({ error: message });
  }

  const recursosPayload = prepareRecursosForStorage({
    recursosInput: recursosEntry.provided ? recursosEntry.value : undefined,
    modules,
    limits: {
      limiteProcessos,
      limiteUsuarios,
      limitePropostas,
      sincronizacaoProcessosHabilitada: syncEnabled,
      sincronizacaoProcessosCota: syncQuota,
    },
  });

  try {
    const result = await pool.query(
      'INSERT INTO public.planos (nome, valor_mensal, valor_anual, ativo, datacadastro, modulos, recursos, limite_processos, limite_usuarios, limite_propostas, sincronizacao_processos_habilitada, sincronizacao_processos_cota) VALUES ($1, $2, $3, $4, NOW(), $5, $6, $7, $8, $9, $10, $11) RETURNING id, nome, valor_mensal, valor_anual, ativo, datacadastro, modulos, recursos, limite_processos, limite_usuarios, limite_propostas, sincronizacao_processos_habilitada, sincronizacao_processos_cota',
      [
        nome,
        valorMensal,
        valorAnual,
        ativoValue,
        modules,
        recursosPayload,
        limiteProcessos,
        limiteUsuarios,
        limitePropostas,
        syncEnabled,
        syncQuota,
      ]
    );

    const payload = formatPlanoRow(result.rows[0] as PlanoRow);
    res.status(201).json(payload);
  } catch (error) {
    console.error(error);
    res.status(500).json({ error: 'Internal server error' });
  }
};

export const updatePlano = async (req: Request, res: Response) => {
  const { id } = req.params;
  const body = (req.body ?? {}) as Record<string, unknown>;

  try {
    const existingResult = await pool.query(
      'SELECT id, nome, valor_mensal, valor_anual, ativo, datacadastro, modulos, recursos, limite_processos, limite_usuarios, limite_propostas, sincronizacao_processos_habilitada, sincronizacao_processos_cota FROM public.planos WHERE id = $1',
      [id]
    );

    if (existingResult.rowCount === 0) {
      return res.status(404).json({ error: 'Plano não encontrado' });
    }

    const currentRow = existingResult.rows[0] as PlanoRow;
    const currentPlano = formatPlanoRow(currentRow);
    const currentRecursos = parseRecursosDetails(currentRow.recursos);

    let nomeValue = currentPlano.nome;
    if (Object.prototype.hasOwnProperty.call(body, 'nome')) {
      if (typeof body.nome !== 'string' || !body.nome.trim()) {
        return res.status(400).json({ error: 'nome deve ser um texto não vazio' });
      }
      nomeValue = body.nome.trim();
    }

    const valorMensalEntry = pickFirstDefined(body, BODY_VALOR_MENSAL_KEYS);
    let valorMensalValue: number | string | null =
      typeof currentRow.valor_mensal === 'number' || typeof currentRow.valor_mensal === 'string'
        ? currentRow.valor_mensal
        : null;
    if (valorMensalEntry.provided) {
      try {
        valorMensalValue = parseDecimalValue(valorMensalEntry.value, 'valor_mensal');
      } catch (error) {
        const message = error instanceof Error ? error.message : 'valor_mensal inválido';
        return res.status(400).json({ error: message });
      }
    }

    const valorAnualEntry = pickFirstDefined(body, BODY_VALOR_ANUAL_KEYS);
    let valorAnualValue: number | string | null =
      typeof currentRow.valor_anual === 'number' || typeof currentRow.valor_anual === 'string'
        ? currentRow.valor_anual
        : null;
    if (valorAnualEntry.provided) {
      try {
        valorAnualValue = parseDecimalValue(valorAnualEntry.value, 'valor_anual');
      } catch (error) {
        const message = error instanceof Error ? error.message : 'valor_anual inválido';
        return res.status(400).json({ error: message });
      }
    }

    const ativoEntry = pickFirstDefined(body, BODY_ATIVO_KEYS);
    let ativoValue = currentPlano.ativo;
    if (ativoEntry.provided) {
      try {
        ativoValue = parseBooleanOrDefault(ativoEntry.value, 'ativo', currentPlano.ativo);
      } catch (error) {
        const message = error instanceof Error ? error.message : 'ativo inválido';
        return res.status(400).json({ error: message });
      }
    }

    const recursosEntry = pickFirstDefined(body, BODY_RECURSOS_KEYS);
    const modulosEntry = pickFirstDefined(body, BODY_MODULE_KEYS);

    let modules = currentPlano.modulos;
    if (modulosEntry.provided) {
      try {
        modules = parseModulesOrDefault(
          modulosEntry.value,
          currentPlano.modulos,
          currentRow.modulos == null
        );
      } catch (error) {
        const message = error instanceof Error ? error.message : 'modulos inválidos';
        return res.status(400).json({ error: message });
      }
    }

    if (!modules.length) {
      const fallbackModules = recursosEntry.provided
        ? parseRecursosDetails(recursosEntry.value).modules
        : currentRecursos.modules;
      if (fallbackModules.length) {
        modules = fallbackModules;
      }
    }

    if (modules.length) {
      modules = sortModules(Array.from(new Set(modules)));
    }

    const limiteUsuariosEntry = pickFirstDefined(body, BODY_LIMITE_USUARIOS_KEYS);
    let limiteUsuariosValue: number | null;
    try {
      limiteUsuariosValue = parseOptionalIntegerOrDefault(
        limiteUsuariosEntry.provided ? limiteUsuariosEntry.value : undefined,
        'limite_usuarios',
        currentPlano.limite_usuarios
      );
    } catch (error) {
      const message = error instanceof Error ? error.message : 'limite_usuarios inválido';
      return res.status(400).json({ error: message });
    }

    const limiteProcessosEntry = pickFirstDefined(body, BODY_LIMITE_PROCESSOS_KEYS);
    let limiteProcessosValue: number | null;
    try {
      limiteProcessosValue = parseOptionalIntegerOrDefault(
        limiteProcessosEntry.provided ? limiteProcessosEntry.value : undefined,
        'limite_processos',
        currentPlano.limite_processos
      );
    } catch (error) {
      const message = error instanceof Error ? error.message : 'limite_processos inválido';
      return res.status(400).json({ error: message });
    }

    const limitePropostasEntry = pickFirstDefined(body, BODY_LIMITE_PROPOSTAS_KEYS);
    let limitePropostasValue: number | null;
    try {
      limitePropostasValue = parseOptionalIntegerOrDefault(
        limitePropostasEntry.provided ? limitePropostasEntry.value : undefined,
        'limite_propostas',
        currentPlano.limite_propostas
      );
    } catch (error) {
      const message = error instanceof Error ? error.message : 'limite_propostas inválido';
      return res.status(400).json({ error: message });
    }

    const syncEnabledEntry = pickFirstDefined(body, BODY_SYNC_ENABLED_KEYS);
    let syncEnabledValue = currentPlano.sincronizacao_processos_habilitada;
    if (syncEnabledEntry.provided) {
      try {
        syncEnabledValue = parseBooleanOrDefault(
          syncEnabledEntry.value,
          'sincronizacao_processos_habilitada',
          currentPlano.sincronizacao_processos_habilitada
        );
      } catch (error) {
        const message =
          error instanceof Error
            ? error.message
            : 'sincronizacao_processos_habilitada inválido';
        return res.status(400).json({ error: message });
      }
    }

    const syncQuotaEntry = pickFirstDefined(body, BODY_SYNC_QUOTA_KEYS);
    let syncQuotaValue: number | null;
    try {
      syncQuotaValue = parseOptionalIntegerOrDefault(
        syncQuotaEntry.provided ? syncQuotaEntry.value : undefined,
        'sincronizacao_processos_cota',
        currentPlano.sincronizacao_processos_cota
      );
    } catch (error) {
      const message =
        error instanceof Error ? error.message : 'sincronizacao_processos_cota inválido';
      return res.status(400).json({ error: message });
    }

    const recursosPayload = prepareRecursosForStorage({
      recursosInput: recursosEntry.provided ? recursosEntry.value : undefined,
      modules,
      limits: {
        limiteProcessos: limiteProcessosValue,
        limiteUsuarios: limiteUsuariosValue,
        limitePropostas: limitePropostasValue,
        sincronizacaoProcessosHabilitada: syncEnabledValue,
        sincronizacaoProcessosCota: syncQuotaValue,
      },
      fallback: currentRecursos,
    });

    const result = await pool.query(
      'UPDATE public.planos SET nome = $1, valor_mensal = $2, valor_anual = $3, ativo = $4, modulos = $5, recursos = $6, limite_processos = $7, limite_usuarios = $8, limite_propostas = $9, sincronizacao_processos_habilitada = $10, sincronizacao_processos_cota = $11 WHERE id = $12 RETURNING id, nome, valor_mensal, valor_anual, ativo, datacadastro, modulos, recursos, limite_processos, limite_usuarios, limite_propostas, sincronizacao_processos_habilitada, sincronizacao_processos_cota',
      [
        nomeValue,
        valorMensalValue,
        valorAnualValue,
        ativoValue,
        modules,
        recursosPayload,
        limiteProcessosValue,
        limiteUsuariosValue,
        limitePropostasValue,
        syncEnabledValue,
        syncQuotaValue,
        id,
      ]
    );

    const payload = formatPlanoRow(result.rows[0] as PlanoRow);
    res.json(payload);
  } catch (error) {
    console.error(error);
    res.status(500).json({ error: 'Internal server error' });
  }
};

export const deletePlano = async (req: Request, res: Response) => {
  const { id } = req.params;
  try {
    const result = await pool.query(
      'DELETE FROM public.planos WHERE id = $1',
      [id]
    );
    if (result.rowCount === 0) {
      return res.status(404).json({ error: 'Plano não encontrado' });
    }
    res.status(204).send();
  } catch (error) {
    console.error(error);
    res.status(500).json({ error: 'Internal server error' });
  }
};
<|MERGE_RESOLUTION|>--- conflicted
+++ resolved
@@ -11,26 +11,13 @@
   datacadastro: Date | string | null;
   modulos: unknown;
   recursos: unknown;
-<<<<<<< HEAD
   limite_processos: number | string | null;
   limite_usuarios: number | string | null;
   limite_propostas: number | string | null;
   sincronizacao_processos_habilitada: boolean | number | string | null;
   sincronizacao_processos_cota: number | string | null;
 };
-=======
-  modulos?: unknown;
-  max_propostas?: unknown;
-} &
-  Partial<{
-    max_casos: number | string | null;
-    maxCases: number | string | null;
-    sincronizacao_processos_habilitada: boolean | number | string | null;
-    sincronizacaoProcessosHabilitada: boolean | number | string | null;
-    sincronizacao_processos_limite: number | string | null;
-    sincronizacaoProcessosLimite: number | string | null;
-  }>;
->>>>>>> dad6ee70
+
 
 type PlanoResponseRow = Omit<
   PlanoRow,
@@ -41,13 +28,8 @@
     | 'limite_usuarios'
     | 'limite_propostas'
     | 'sincronizacao_processos_habilitada'
-<<<<<<< HEAD
     | 'sincronizacao_processos_cota'
-=======
-    | 'sincronizacaoProcessosHabilitada'
-    | 'sincronizacao_processos_limite'
-    | 'sincronizacaoProcessosLimite'
->>>>>>> dad6ee70
+
 > & {
   recursos: string[];
   modulos: string[];
@@ -785,7 +767,6 @@
 
 const formatPlanoRow = (row: PlanoRow): PlanoResponseRow => {
   const recursosDetalhes = parseRecursosDetails(row.recursos);
-<<<<<<< HEAD
   const modulesFromColumn = parseModulesCollection(row.modulos);
   const modules = modulesFromColumn.length
     ? modulesFromColumn
@@ -842,42 +823,7 @@
     limite_propostas: limitePropostas,
     sincronizacao_processos_habilitada: sincronizacaoProcessosHabilitada,
     sincronizacao_processos_cota: sincronizacaoProcessosCota,
-=======
-  const explicitMaxCasos =
-    toInteger(row.max_casos) ?? toInteger(row.maxCases);
-
-  const rawSyncEnabled =
-    row.sincronizacao_processos_habilitada ??
-    row.sincronizacaoProcessosHabilitada ??
-    null;
-  const rawSyncLimit =
-    row.sincronizacao_processos_limite ??
-    row.sincronizacaoProcessosLimite ??
-    null;
-
-  const maxCasos = explicitMaxCasos ?? recursosDetalhes.maxCasos ?? null;
-  const sincronizacaoProcessosHabilitada = parseBooleanFlag(rawSyncEnabled);
-  const sincronizacaoProcessosLimite = parseNullableInteger(rawSyncLimit);
-
-  const {
-    max_casos: _ignoredMaxCasosSnake,
-    maxCases: _ignoredMaxCasesCamel,
-    sincronizacao_processos_habilitada: _ignoredSyncSnake,
-    sincronizacaoProcessosHabilitada: _ignoredSyncCamel,
-    sincronizacao_processos_limite: _ignoredLimitSnake,
-    sincronizacaoProcessosLimite: _ignoredLimitCamel,
-    ...baseRow
-  } = row;
-
-  return {
-    ...baseRow,
-    ativo: row.ativo ?? true,
-    recursos: recursosDetalhes.recursos,
-    max_casos: maxCasos,
-    maxCases: maxCasos,
-    sincronizacao_processos_habilitada: sincronizacaoProcessosHabilitada,
-    sincronizacao_processos_limite: sincronizacaoProcessosLimite,
->>>>>>> dad6ee70
+
   };
 };
 
@@ -896,45 +842,13 @@
 };
 
 export const createPlano = async (req: Request, res: Response) => {
-<<<<<<< HEAD
   const body = (req.body ?? {}) as Record<string, unknown>;
 
   const nome = typeof body.nome === 'string' ? body.nome.trim() : '';
   if (!nome) {
     return res.status(400).json({ error: 'nome é obrigatório' });
   }
-=======
-  const {
-    nome,
-    valor,
-    ativo = true,
-    descricao,
-    recorrencia = 'nenhuma',
-    qtde_usuarios,
-    recursos,
-    max_casos,
-    maxCases,
-    modulos,
-    max_propostas,
-    sincronizacao_processos_habilitada,
-    sincronizacaoProcessosHabilitada,
-    sincronizacao_processos_limite,
-    sincronizacaoProcessosLimite,
-
-  } = req.body;
-
-  const descricaoValue: string = descricao ?? '';
-  const ativoValue: boolean = ativo ?? true;
-  const qtdeUsuariosValue = qtde_usuarios ?? null;
-  const recursosValue = prepareRecursosForStorage(recursos, max_casos ?? maxCases);
-  const syncEnabledValue =
-    parseBooleanFlag(
-      sincronizacao_processos_habilitada ?? sincronizacaoProcessosHabilitada,
-    );
-  const syncLimitValue = parseNullableInteger(
-    sincronizacao_processos_limite ?? sincronizacaoProcessosLimite,
-  );
->>>>>>> dad6ee70
+
 
   const valorMensalEntry = pickFirstDefined(body, BODY_VALOR_MENSAL_KEYS);
   let valorMensal: number | string | null;
