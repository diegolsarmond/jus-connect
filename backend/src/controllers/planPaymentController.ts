--- conflicted
+++ resolved
@@ -4,12 +4,9 @@
 import resolveAsaasIntegration, {
   AsaasIntegrationNotConfiguredError,
 } from '../services/asaas/integrationResolver';
-<<<<<<< HEAD
 import AsaasClient, { CustomerPayload } from '../services/asaas/asaasClient';
 import AsaasSubscriptionService from '../services/asaas/subscriptionService';
-=======
-import AsaasClient, { AsaasApiError, CustomerPayload } from '../services/asaas/asaasClient';
->>>>>>> 9d452e27
+
 import AsaasChargeService, {
   ChargeConflictError,
   ValidationError as AsaasChargeValidationError,
@@ -113,7 +110,6 @@
   return result.rows[0];
 }
 
-<<<<<<< HEAD
 const CADENCE_DURATION_DAYS: Record<'monthly' | 'annual', number> = {
   monthly: 30,
   annual: 365,
@@ -153,11 +149,7 @@
        FROM public.empresas
       WHERE id = $1
       LIMIT 1`,
-=======
-async function findEmpresaAsaasCustomerId(empresaId: number): Promise<string | null> {
-  const result = await pool.query<{ asaas_customer_id: unknown }>(
-    'SELECT asaas_customer_id FROM public.empresas WHERE id = $1 LIMIT 1',
->>>>>>> 9d452e27
+
     [empresaId],
   );
 
@@ -165,7 +157,6 @@
     return null;
   }
 
-<<<<<<< HEAD
   return result.rows[0];
 }
 
@@ -192,33 +183,7 @@
 const formatDateToYMD = (date: Date): string => date.toISOString().slice(0, 10);
 
 const cloneDate = (date: Date | null): Date | null => (date ? new Date(date.getTime()) : null);
-=======
-  const rawValue = result.rows[0]?.asaas_customer_id;
-
-  if (typeof rawValue === 'string') {
-    const trimmed = rawValue.trim();
-    return trimmed ? trimmed : null;
-  }
-
-  return null;
-}
-
-async function persistEmpresaAsaasCustomerId(empresaId: number, customerId: string): Promise<void> {
-  const normalizedId = customerId.trim();
-  if (!normalizedId) {
-    throw new Error('Cannot persist empty Asaas customer identifier');
-  }
-
-  const result = await pool.query(
-    'UPDATE public.empresas SET asaas_customer_id = $1 WHERE id = $2',
-    [normalizedId, empresaId],
-  );
-
-  if (result.rowCount === 0) {
-    throw new Error('Empresa não encontrada para vincular cliente do Asaas.');
-  }
-}
->>>>>>> 9d452e27
+
 
 function resolvePlanPrice(plan: PlanRow, pricingMode: 'mensal' | 'anual'): number | null {
   if (pricingMode === 'anual') {
@@ -450,7 +415,6 @@
     return;
   }
 
-<<<<<<< HEAD
   const subscriptionCycle = pricingMode === 'anual' ? 'ANNUAL' : 'MONTHLY';
 
   let subscriptionResult;
@@ -551,18 +515,7 @@
 
   if (updateResult.rowCount === 0) {
     res.status(404).json({ error: 'Empresa não encontrada.' });
-=======
-  if (!customerId) {
-    res.status(502).json({ error: 'Não foi possível preparar o cliente no Asaas.' });
-    return;
-  }
-
-  try {
-    await persistEmpresaAsaasCustomerId(empresaId, customerId);
-  } catch (error) {
-    console.error('Falha ao persistir vínculo de cliente Asaas para empresa', error);
-    res.status(500).json({ error: 'Não foi possível vincular o cliente do Asaas à empresa.' });
->>>>>>> 9d452e27
+
     return;
   }
 
