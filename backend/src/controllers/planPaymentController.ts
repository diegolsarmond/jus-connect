import { Request, Response } from 'express';
import pool from '../services/db';
import { fetchAuthenticatedUserEmpresa } from '../utils/authUser';
import resolveAsaasIntegration, {
  AsaasIntegrationNotConfiguredError,
} from '../services/asaas/integrationResolver';
import AsaasClient, { AsaasApiError, CustomerPayload } from '../services/asaas/asaasClient';
import AsaasSubscriptionService from '../services/asaas/subscriptionService';

import AsaasChargeService, {
  ChargeConflictError,
  ValidationError as AsaasChargeValidationError,
} from '../services/asaasChargeService';
import { calculateGraceDeadline, parseCadence as parseSubscriptionCadence } from '../services/subscriptionService';

const asaasChargeService = new AsaasChargeService();
const asaasSubscriptionService = new AsaasSubscriptionService();

function parseNumericId(value: unknown): number | null {
  if (typeof value === 'number' && Number.isInteger(value)) {
    return value;
  }
  if (typeof value === 'string') {
    const trimmed = value.trim();
    if (!trimmed) {
      return null;
    }
    const parsed = Number.parseInt(trimmed, 10);
    if (Number.isInteger(parsed)) {
      return parsed;
    }
  }
  return null;
}

function parsePricingMode(value: unknown): 'mensal' | 'anual' {
  if (typeof value !== 'string') {
    return 'mensal';
  }
  const normalized = value.trim().toLowerCase();
  if (normalized === 'anual' || normalized === 'annual') {
    return 'anual';
  }
  return 'mensal';
}

function parsePaymentMethod(value: unknown): 'PIX' | 'BOLETO' | 'CREDIT_CARD' | 'DEBIT_CARD' {
  if (typeof value !== 'string') {
    return 'PIX';
  }
  const normalized = value.trim().toLowerCase();
  if (normalized === 'boleto') {
    return 'BOLETO';
  }
  if (normalized === 'cartao' || normalized === 'cartão' || normalized === 'credit_card') {
    return 'CREDIT_CARD';
  }
  if (
    normalized === 'debito' ||
    normalized === 'débito' ||
    normalized === 'debit_card' ||
    normalized === 'debitcard' ||
    normalized === 'cartao_debito' ||
    normalized === 'cartão_debito' ||
    normalized === 'cartão_débito'
  ) {
    return 'DEBIT_CARD';
  }
  return 'PIX';
}

function sanitizeString(value: unknown): string | null {
  if (typeof value !== 'string') {
    return null;
  }
  const trimmed = value.trim();
  return trimmed.length > 0 ? trimmed : null;
}

function sanitizeDocument(value: unknown): string | null {
  const text = sanitizeString(value);
  if (!text) {
    return null;
  }
  const digits = text.replace(/\D+/g, '');
  return digits.length > 0 ? digits : null;
}

function parseCurrency(value: unknown): number | null {
  if (typeof value === 'number' && Number.isFinite(value)) {
    return value;
  }
  if (typeof value === 'string') {
    const trimmed = value.trim();
    if (!trimmed) {
      return null;
    }
    const sanitized = trimmed.replace(/[^\d,.-]/g, '').replace(/\.(?=.*\.)/g, '');
    const normalized = sanitized.replace(',', '.');
    const parsed = Number(normalized);
    return Number.isFinite(parsed) ? parsed : null;
  }
  return null;
}

type PlanRow = {
  id: number;
  nome: string | null;
  valor_mensal: number | string | null;
  valor_anual: number | string | null;
};

async function loadPlan(planId: number): Promise<PlanRow | null> {
  const result = await pool.query<PlanRow>(
    'SELECT id, nome, valor_mensal, valor_anual FROM public.planos WHERE id = $1 LIMIT 1',
    [planId],
  );
  if (result.rowCount === 0) {
    return null;
  }
  return result.rows[0];
}

<<<<<<< HEAD
async function findEmpresaAsaasCustomerId(empresaId: number): Promise<string | null> {
  const result = await pool.query<{ asaas_customer_id: unknown }>(
=======
type EmpresaCustomerRow = {
  asaas_customer_id: string | null;
};

async function findEmpresaAsaasCustomerId(empresaId: number): Promise<string | null> {
  const result = await pool.query<EmpresaCustomerRow>(
>>>>>>> 39be17f7
    'SELECT asaas_customer_id FROM public.empresas WHERE id = $1 LIMIT 1',
    [empresaId],
  );

  if (result.rowCount === 0) {
    return null;
  }

  const rawValue = result.rows[0]?.asaas_customer_id;
  if (typeof rawValue === 'string') {
    const trimmed = rawValue.trim();
    return trimmed.length > 0 ? trimmed : null;
  }

  return null;
}

<<<<<<< HEAD
async function persistEmpresaAsaasCustomerId(
  empresaId: number,
  customerId: string,
): Promise<void> {
=======
async function persistEmpresaAsaasCustomerId(empresaId: number, customerId: string): Promise<void> {
>>>>>>> 39be17f7
  const normalizedId = customerId.trim();
  if (!normalizedId) {
    throw new Error('Cannot persist empty Asaas customer identifier');
  }

<<<<<<< HEAD
  const result = await pool.query('UPDATE public.empresas SET asaas_customer_id = $1 WHERE id = $2', [
    normalizedId,
    empresaId,
  ]);
=======
  const result = await pool.query(
    'UPDATE public.empresas SET asaas_customer_id = $1 WHERE id = $2',
    [normalizedId, empresaId],
  );
>>>>>>> 39be17f7

  if (result.rowCount === 0) {
    throw new Error('Empresa não encontrada para vincular cliente do Asaas.');
  }
}

const CADENCE_DURATION_DAYS: Record<'monthly' | 'annual', number> = {
  monthly: 30,
  annual: 365,
};

type EmpresaSubscriptionRow = {
  id: number;
  nome_empresa: string | null;
  asaas_subscription_id: string | null;
  trial_started_at: Date | string | null;
  trial_ends_at: Date | string | null;
  subscription_trial_ends_at: Date | string | null;
  current_period_start: Date | string | null;
  current_period_end: Date | string | null;
  subscription_current_period_ends_at: Date | string | null;
  grace_expires_at: Date | string | null;
  subscription_grace_period_ends_at: Date | string | null;
  subscription_cadence: string | null;
};

async function loadEmpresaSubscriptionState(
  empresaId: number,
): Promise<EmpresaSubscriptionRow | null> {
  const result = await pool.query<EmpresaSubscriptionRow>(
    `SELECT id,
            nome_empresa,
            asaas_subscription_id,
            trial_started_at,
            trial_ends_at,
            subscription_trial_ends_at,
            current_period_start,
            current_period_end,
            subscription_current_period_ends_at,
            grace_expires_at,
            subscription_grace_period_ends_at,
            subscription_cadence
       FROM public.empresas
      WHERE id = $1
      LIMIT 1`,

    [empresaId],
  );

  if (result.rowCount === 0) {
    return null;
  }

  return result.rows[0];
}

const parseDateColumn = (value: unknown): Date | null => {
  if (value instanceof Date && !Number.isNaN(value.getTime())) {
    return new Date(value.getTime());
  }

  if (typeof value === 'string') {
    const trimmed = value.trim();
    if (!trimmed) {
      return null;
    }

    const parsed = new Date(trimmed);
    if (!Number.isNaN(parsed.getTime())) {
      return parsed;
    }
  }

  return null;
};

const formatDateToYMD = (date: Date): string => date.toISOString().slice(0, 10);

const cloneDate = (date: Date | null): Date | null => (date ? new Date(date.getTime()) : null);


function resolvePlanPrice(plan: PlanRow, pricingMode: 'mensal' | 'anual'): number | null {
  if (pricingMode === 'anual') {
    return parseCurrency(plan.valor_anual);
  }
  return parseCurrency(plan.valor_mensal);
}

function buildChargeDescription(plan: PlanRow, pricingMode: 'mensal' | 'anual'): string {
  const planName = sanitizeString(plan.nome) ?? `Plano ${plan.id}`;
  const cadenceLabel = pricingMode === 'anual' ? 'anual' : 'mensal';
  return `Assinatura ${planName} (${cadenceLabel})`;
}

function resolveDueDate(billingType: 'PIX' | 'BOLETO' | 'CREDIT_CARD' | 'DEBIT_CARD'): string {
  const dueDate = new Date();
  if (billingType === 'BOLETO') {
    dueDate.setDate(dueDate.getDate() + 3);
  }
  return dueDate.toISOString().slice(0, 10);
}

async function createFinancialFlow({
  description,
  value,
  dueDate,
  externalReference,
}: {
  description: string;
  value: number;
  dueDate: string;
  externalReference: string;
}): Promise<{ id: number; descricao: string; valor: string; vencimento: string; status: string } | null> {
  const result = await pool.query(
    `INSERT INTO financial_flows (
        tipo,
        descricao,
        vencimento,
        valor,
        status,
        cliente_id,
        fornecedor_id,
        external_provider,
        external_reference_id
      )
      VALUES ('receita', $1, $2, $3, 'pendente', NULL, NULL, 'asaas', $4)
      RETURNING id, descricao, valor::text AS valor, vencimento::text AS vencimento, status`,
    [description, dueDate, value, externalReference],
  );

  if (result.rowCount === 0) {
    return null;
  }
  return result.rows[0] as {
    id: number;
    descricao: string;
    valor: string;
    vencimento: string;
    status: string;
  };
}

export const createPlanPayment = async (req: Request, res: Response) => {
  if (!req.auth) {
    res.status(401).json({ error: 'Token inválido.' });
    return;
  }

  const planId = parseNumericId(req.body?.planId);
  if (planId == null) {
    res.status(400).json({ error: 'Plano inválido.' });
    return;
  }

  const pricingMode = parsePricingMode(req.body?.pricingMode);
  const billingType = parsePaymentMethod(req.body?.paymentMethod);

  const companyName = sanitizeString(req.body?.billing?.companyName ?? req.body?.companyName);
  const companyDocument = sanitizeDocument(req.body?.billing?.document ?? req.body?.companyDocument);
  const billingEmail = sanitizeString(req.body?.billing?.email ?? req.body?.billingEmail);
  const notes = sanitizeString(req.body?.billing?.notes ?? req.body?.notes);

  if (!companyName) {
    res.status(400).json({ error: 'Informe a razão social ou nome do responsável pela cobrança.' });
    return;
  }

  if (!companyDocument) {
    res.status(400).json({ error: 'Informe um CPF ou CNPJ válido para gerar a cobrança no Asaas.' });
    return;
  }

  if (!billingEmail) {
    res.status(400).json({ error: 'Informe um e-mail para enviar as notificações de cobrança.' });
    return;
  }

  const empresaLookup = await fetchAuthenticatedUserEmpresa(req.auth.userId);
  if (!empresaLookup.success) {
    res.status(empresaLookup.status).json({ error: empresaLookup.message });
    return;
  }

  const empresaId = empresaLookup.empresaId;
  if (empresaId == null) {
    res.status(400).json({ error: 'Associe o usuário a uma empresa para gerenciar o plano.' });
    return;
  }

  const plan = await loadPlan(planId);
  if (!plan) {
    res.status(404).json({ error: 'Plano não encontrado.' });
    return;
  }

  const price = resolvePlanPrice(plan, pricingMode);
  if (price == null || price <= 0) {
    res.status(400).json({ error: 'O plano selecionado não possui valor configurado para esta recorrência.' });
    return;
  }

  const description = buildChargeDescription(plan, pricingMode);
  const externalReference = `plan-${planId}-empresa-${empresaId}-${Date.now()}`;

  const empresaState = await loadEmpresaSubscriptionState(empresaId);
  if (!empresaState) {
    res.status(404).json({ error: 'Empresa não encontrada.' });
    return;
  }

  const existingSubscriptionId = sanitizeString(empresaState.asaas_subscription_id);
  const existingTrialStartedAt = parseDateColumn(empresaState.trial_started_at);
  const existingTrialEndsAt =
    parseDateColumn(empresaState.subscription_trial_ends_at) ??
    parseDateColumn(empresaState.trial_ends_at);
  const existingCurrentPeriodStart = parseDateColumn(empresaState.current_period_start);
  const existingCurrentPeriodEnd =
    parseDateColumn(empresaState.subscription_current_period_ends_at) ??
    parseDateColumn(empresaState.current_period_end);
  const existingGraceExpiresAt =
    parseDateColumn(empresaState.subscription_grace_period_ends_at) ??
    parseDateColumn(empresaState.grace_expires_at);
  const existingCadence = parseSubscriptionCadence(empresaState.subscription_cadence) ?? 'monthly';

  const defaultDueDateStr = resolveDueDate(billingType);
  const defaultDueDate = parseDateColumn(defaultDueDateStr) ?? new Date();

  let nextDueDateDate = existingTrialEndsAt ?? existingCurrentPeriodEnd ?? defaultDueDate;
  if (nextDueDateDate.getTime() < defaultDueDate.getTime()) {
    nextDueDateDate = defaultDueDate;
  }
  const nextDueDate = formatDateToYMD(nextDueDateDate);

  const trialPayload = (() => {
    const start = existingTrialStartedAt ? formatDateToYMD(existingTrialStartedAt) : null;
    const end = existingTrialEndsAt ? formatDateToYMD(existingTrialEndsAt) : null;
    if (!start && !end) {
      return null;
    }
    return {
      ...(start ? { startDate: start } : {}),
      ...(end ? { endDate: end } : {}),
    } as { startDate?: string; endDate?: string };
  })();

  let integration;
  try {
    integration = await resolveAsaasIntegration();
  } catch (error) {
    if (error instanceof AsaasIntegrationNotConfiguredError) {
      res.status(503).json({ error: 'Integração com o Asaas não está configurada.' });
      return;
    }
    console.error('Falha ao carregar integração do Asaas', error);
    res.status(500).json({ error: 'Não foi possível preparar a integração com o Asaas.' });
    return;
  }

  const client = new AsaasClient({
    baseUrl: integration.baseUrl,
    accessToken: integration.accessToken,
  });

  const customerPayload: CustomerPayload = {
    name: companyName,
    cpfCnpj: companyDocument,
    email: billingEmail,
    externalReference: `empresa-${empresaId}`,
    observations: notes ?? undefined,
    notificationDisabled: false,
  };

  let existingCustomerId: string | null = null;
  try {
    existingCustomerId = await findEmpresaAsaasCustomerId(empresaId);
  } catch (error) {
    console.error('Falha ao consultar vínculo de cliente Asaas para empresa', error);
    res.status(500).json({ error: 'Não foi possível verificar o cadastro da empresa no Asaas.' });
    return;
  }

  let customerId: string | null = existingCustomerId;

  try {
    if (customerId) {
      try {
        const customer = await client.updateCustomer(customerId, customerPayload);
        customerId = customer.id;
      } catch (error) {
        console.error('Falha ao atualizar cliente no Asaas', error);
        if (error instanceof AsaasApiError && error.status === 404) {
          const customer = await client.createCustomer(customerPayload);
          customerId = customer.id;
        } else {
          throw error;
        }
      }
    } else {
      const customer = await client.createCustomer(customerPayload);
      customerId = customer.id;
    }
  } catch (error) {
    console.error('Falha ao preparar cliente no Asaas', error);
    const message =
      error instanceof Error && 'message' in error
        ? (error as Error).message
        : 'Não foi possível preparar o cliente no Asaas.';
    res.status(502).json({ error: message });
    return;
  }

  if (!customerId) {
    res.status(502).json({ error: 'Não foi possível preparar o cliente no Asaas.' });
    return;
  }

<<<<<<< HEAD
  const normalizedCustomerId = customerId.trim();
  if (!normalizedCustomerId) {
    res.status(502).json({ error: 'Não foi possível preparar o cliente no Asaas.' });
    return;
  }

  try {
    await persistEmpresaAsaasCustomerId(empresaId, normalizedCustomerId);
=======
  try {
    await persistEmpresaAsaasCustomerId(empresaId, customerId);
>>>>>>> 39be17f7
  } catch (error) {
    console.error('Falha ao persistir vínculo de cliente Asaas para empresa', error);
    res.status(500).json({ error: 'Não foi possível vincular o cliente do Asaas à empresa.' });
    return;
  }

<<<<<<< HEAD
  customerId = normalizedCustomerId;

=======
>>>>>>> 39be17f7
  const subscriptionCycle = pricingMode === 'anual' ? 'ANNUAL' : 'MONTHLY';

  let subscriptionResult;
  try {
    subscriptionResult = await asaasSubscriptionService.createOrUpdateSubscription({
      integration,
      payload: {
        subscriptionId: existingSubscriptionId ?? undefined,
        customer: customerId,
        billingType,
        cycle: subscriptionCycle,
        value: price,
        nextDueDate,
        description,
        externalReference,
        metadata: {
          planId,
          empresaId,
          pricingMode,
        },
        ...(trialPayload ? { trial: trialPayload } : {}),
      },
    });
  } catch (error) {
    console.error('Falha ao sincronizar assinatura no Asaas', error);
    const message =
      error instanceof Error && 'message' in error
        ? (error as Error).message
        : 'Não foi possível criar ou atualizar a assinatura no Asaas.';
    res.status(502).json({ error: message });
    return;
  }

  const { subscription, timeline } = subscriptionResult;

  let resolvedCadence = timeline.cadence ?? existingCadence;
  if (resolvedCadence !== 'monthly' && resolvedCadence !== 'annual') {
    resolvedCadence = existingCadence;
  }

  let resolvedTrialStartedAt = timeline.trialStart ?? existingTrialStartedAt ?? null;
  let resolvedTrialEndsAt = timeline.trialEnd ?? existingTrialEndsAt ?? null;

  let resolvedCurrentPeriodStart =
    timeline.currentPeriodStart ??
    existingCurrentPeriodStart ??
    (resolvedTrialEndsAt ? new Date(resolvedTrialEndsAt.getTime()) : null);
  let resolvedCurrentPeriodEnd =
    timeline.currentPeriodEnd ??
    existingCurrentPeriodEnd ??
    (nextDueDateDate ? new Date(nextDueDateDate.getTime()) : null);

  if (resolvedCurrentPeriodEnd && !resolvedCurrentPeriodStart) {
    const start = new Date(resolvedCurrentPeriodEnd.getTime());
    start.setUTCDate(start.getUTCDate() - CADENCE_DURATION_DAYS[resolvedCadence]);
    resolvedCurrentPeriodStart = start;
  } else if (resolvedCurrentPeriodStart && !resolvedCurrentPeriodEnd) {
    const end = new Date(resolvedCurrentPeriodStart.getTime());
    end.setUTCDate(end.getUTCDate() + CADENCE_DURATION_DAYS[resolvedCadence]);
    resolvedCurrentPeriodEnd = end;
  }

  const resolvedGraceExpiresAt =
    timeline.gracePeriodEnd ??
    existingGraceExpiresAt ??
    (resolvedCurrentPeriodEnd
      ? calculateGraceDeadline(resolvedCurrentPeriodEnd, resolvedCadence)
      : null);

  const updateResult = await pool.query(
    `UPDATE public.empresas
        SET plano = $1,
            ativo = TRUE,
            asaas_subscription_id = $2,
            trial_started_at = COALESCE($3, trial_started_at),
            trial_ends_at = COALESCE($4, trial_ends_at),
            current_period_start = COALESCE($5, current_period_start),
            current_period_end = COALESCE($6, current_period_end),
            grace_expires_at = COALESCE($7, grace_expires_at),
            subscription_trial_ends_at = COALESCE($4, subscription_trial_ends_at),
            subscription_current_period_ends_at = COALESCE($6, subscription_current_period_ends_at),
            subscription_grace_period_ends_at = COALESCE($7, subscription_grace_period_ends_at),
            subscription_cadence = $8
       WHERE id = $9
       RETURNING id, nome_empresa, plano, ativo, trial_started_at, trial_ends_at, current_period_start, current_period_end, grace_expires_at, subscription_cadence, asaas_subscription_id`,
    [
      planId,
      subscription.id,
      cloneDate(resolvedTrialStartedAt),
      cloneDate(resolvedTrialEndsAt),
      cloneDate(resolvedCurrentPeriodStart),
      cloneDate(resolvedCurrentPeriodEnd),
      cloneDate(resolvedGraceExpiresAt),
      resolvedCadence,
      empresaId,
    ],
  );

  if (updateResult.rowCount === 0) {
    res.status(404).json({ error: 'Empresa não encontrada.' });

    return;
  }

  const flow = await createFinancialFlow({
    description,
    value: price,
    dueDate: nextDueDate,
    externalReference,
  });

  if (!flow) {
    res.status(500).json({ error: 'Não foi possível registrar a cobrança localmente.' });
    return;
  }

  try {
    const chargeResult = await asaasChargeService.createCharge({
      financialFlowId: flow.id,
      billingType,
      value: price,
      dueDate: nextDueDate,
      description,
      customer: customerId,
      payerEmail: billingEmail,
      payerName: companyName,
      customerDocument: companyDocument,
      metadata: {
        planId,
        pricingMode,
        empresaId,
        origin: 'plan-payment',
        subscriptionId: subscription.id,
      },
    });

    const subscriptionInfo = {
      id: subscription.id,
      status: sanitizeString((subscription as Record<string, unknown>).status) ?? null,
      cycle:
        sanitizeString((subscription as Record<string, unknown>).cycle) ??
        (subscriptionCycle as string),
      nextDueDate: sanitizeString(subscription.nextDueDate) ?? nextDueDate,
      cadence: resolvedCadence,
      trialStart: resolvedTrialStartedAt ? resolvedTrialStartedAt.toISOString() : null,
      trialEnd: resolvedTrialEndsAt ? resolvedTrialEndsAt.toISOString() : null,
      currentPeriodStart: resolvedCurrentPeriodStart
        ? resolvedCurrentPeriodStart.toISOString()
        : null,
      currentPeriodEnd: resolvedCurrentPeriodEnd ? resolvedCurrentPeriodEnd.toISOString() : null,
      gracePeriodEnd: resolvedGraceExpiresAt ? resolvedGraceExpiresAt.toISOString() : null,
    };

    res.status(201).json({
      plan: {
        id: plan.id,
        nome: plan.nome,
        pricingMode,
        price,
      },
      paymentMethod: billingType,
      charge: chargeResult.charge,
      flow: chargeResult.flow,
      subscription: subscriptionInfo,
    });
  } catch (error) {
    if (error instanceof AsaasChargeValidationError) {
      res.status(400).json({ error: error.message });
      return;
    }
    if (error instanceof ChargeConflictError) {
      res.status(409).json({ error: error.message });
      return;
    }
    console.error('Falha ao criar cobrança do plano no Asaas', error);
    res.status(502).json({ error: 'Não foi possível criar a cobrança do plano no Asaas.' });
  }
};

export default { createPlanPayment };<|MERGE_RESOLUTION|>--- conflicted
+++ resolved
@@ -121,17 +121,12 @@
   return result.rows[0];
 }
 
-<<<<<<< HEAD
-async function findEmpresaAsaasCustomerId(empresaId: number): Promise<string | null> {
-  const result = await pool.query<{ asaas_customer_id: unknown }>(
-=======
 type EmpresaCustomerRow = {
   asaas_customer_id: string | null;
 };
 
 async function findEmpresaAsaasCustomerId(empresaId: number): Promise<string | null> {
   const result = await pool.query<EmpresaCustomerRow>(
->>>>>>> 39be17f7
     'SELECT asaas_customer_id FROM public.empresas WHERE id = $1 LIMIT 1',
     [empresaId],
   );
@@ -149,30 +144,16 @@
   return null;
 }
 
-<<<<<<< HEAD
-async function persistEmpresaAsaasCustomerId(
-  empresaId: number,
-  customerId: string,
-): Promise<void> {
-=======
 async function persistEmpresaAsaasCustomerId(empresaId: number, customerId: string): Promise<void> {
->>>>>>> 39be17f7
   const normalizedId = customerId.trim();
   if (!normalizedId) {
     throw new Error('Cannot persist empty Asaas customer identifier');
   }
 
-<<<<<<< HEAD
-  const result = await pool.query('UPDATE public.empresas SET asaas_customer_id = $1 WHERE id = $2', [
-    normalizedId,
-    empresaId,
-  ]);
-=======
   const result = await pool.query(
     'UPDATE public.empresas SET asaas_customer_id = $1 WHERE id = $2',
     [normalizedId, empresaId],
   );
->>>>>>> 39be17f7
 
   if (result.rowCount === 0) {
     throw new Error('Empresa não encontrada para vincular cliente do Asaas.');
@@ -489,30 +470,14 @@
     return;
   }
 
-<<<<<<< HEAD
-  const normalizedCustomerId = customerId.trim();
-  if (!normalizedCustomerId) {
-    res.status(502).json({ error: 'Não foi possível preparar o cliente no Asaas.' });
-    return;
-  }
-
-  try {
-    await persistEmpresaAsaasCustomerId(empresaId, normalizedCustomerId);
-=======
   try {
     await persistEmpresaAsaasCustomerId(empresaId, customerId);
->>>>>>> 39be17f7
   } catch (error) {
     console.error('Falha ao persistir vínculo de cliente Asaas para empresa', error);
     res.status(500).json({ error: 'Não foi possível vincular o cliente do Asaas à empresa.' });
     return;
   }
 
-<<<<<<< HEAD
-  customerId = normalizedCustomerId;
-
-=======
->>>>>>> 39be17f7
   const subscriptionCycle = pricingMode === 'anual' ? 'ANNUAL' : 'MONTHLY';
 
   let subscriptionResult;
