import crypto from 'node:crypto';
import type { Argon2Module, Argon2Options } from './argon2Types';

const SHA256_PREFIX = 'sha256:';
const ARGON2_PREFIX = 'argon2:';

<<<<<<< HEAD
let forceFallbackOverride: boolean | null = null;

const parseBooleanEnv = (value: string | undefined): boolean => {
=======
const shouldForceFallback = (): boolean => {
  const value = process.env.PASSWORD_HASH_FORCE_FALLBACK;
>>>>>>> 3e6ef5c0
  if (!value) {
    return false;
  }

  const normalized = value.trim().toLowerCase();
<<<<<<< HEAD
  if (normalized === 'true' || normalized === '1' || normalized === 'yes' || normalized === 'on') {
    return true;
  }

  if (normalized === 'false' || normalized === '0' || normalized === 'no' || normalized === 'off') {
    return false;
  }

  return false;
};

const shouldForceFallback = (): boolean => {
  if (forceFallbackOverride !== null) {
    return forceFallbackOverride;
  }

  return parseBooleanEnv(process.env.PASSWORD_HASH_FORCE_FALLBACK);
=======
  return normalized === 'true' || normalized === '1' || normalized === 'yes';
>>>>>>> 3e6ef5c0
};

const parseIntegerEnv = (
  value: string | undefined,
  fallback: number,
  min: number,
  max: number
): number => {
  if (!value) {
    return fallback;
  }

  const trimmed = value.trim();
  if (!trimmed) {
    return fallback;
  }

  const parsed = Number.parseInt(trimmed, 10);
  if (!Number.isFinite(parsed)) {
    return fallback;
  }

  const clamped = Math.min(Math.max(parsed, min), max);
  return Math.trunc(clamped);
};

const configuredMemoryCost = parseIntegerEnv(
  process.env.PASSWORD_HASH_MEMORY_COST,
  19_456,
  1_024,
  1 << 22
);
const configuredTimeCost = parseIntegerEnv(process.env.PASSWORD_HASH_TIME_COST, 2, 1, 10);
const configuredParallelism = parseIntegerEnv(
  process.env.PASSWORD_HASH_PARALLELISM,
  1,
  1,
  16
);

const safeCompare = (a: string, b: string): boolean => {
  const bufferA = Buffer.from(a, 'utf8');
  const bufferB = Buffer.from(b, 'utf8');

  if (bufferA.length !== bufferB.length) {
    return false;
  }

  return crypto.timingSafeEqual(bufferA, bufferB);
};

const verifySha256Password = (password: string, storedValue: string): boolean => {
  const parts = storedValue.split(':');

  if (parts.length !== 3) {
    return false;
  }

  const [, salt, digest] = parts;

  const computedDigest = crypto
    .createHash('sha256')
    .update(`${salt}:${password}`)
    .digest('hex');

  return safeCompare(digest, computedDigest);
};

type PasswordVerificationResult = {
  isValid: boolean;
  needsRehash: boolean;
  migratedHash?: string;
};

let argon2ModulePromise: Promise<Argon2Module> | null = null;
let argon2ModuleSource: 'native' | 'fallback' | null = null;

const loadFallbackModule = async (): Promise<Argon2Module> => {
  const fallback = await import('./argon2Fallback');
  return fallback.default;
};

const loadArgon2 = async (): Promise<Argon2Module> => {
  if (shouldForceFallback()) {
    if (argon2ModuleSource !== 'fallback') {
      argon2ModulePromise = loadFallbackModule();
      argon2ModuleSource = 'fallback';
    }

    return argon2ModulePromise!;
  }

  if (!argon2ModulePromise || argon2ModuleSource !== 'native') {
    argon2ModulePromise = import('argon2')
      .then((module) => {
        argon2ModuleSource = 'native';
        return module.default ? module.default : (module as unknown as Argon2Module);
      })
      .catch(async () => {
        argon2ModuleSource = 'fallback';
        return loadFallbackModule();
      });
  }

  return argon2ModulePromise;
};

const buildArgon2Options = (argon2: Argon2Module): Argon2Options => ({
  type: argon2.argon2id,
  memoryCost: configuredMemoryCost,
  timeCost: configuredTimeCost,
  parallelism: configuredParallelism,
});

export const hashPassword = async (password: string): Promise<string> => {
  const argon2 = await loadArgon2();
  const hash = await argon2.hash(password, buildArgon2Options(argon2));
  return `${ARGON2_PREFIX}${hash}`;
};

export const verifyPassword = async (
  providedPassword: string,
  storedValue: unknown
): Promise<PasswordVerificationResult> => {
  if (typeof storedValue !== 'string' || storedValue.length === 0) {
    return { isValid: false, needsRehash: false };
  }

  if (storedValue.startsWith(ARGON2_PREFIX)) {
    const argon2Hash = storedValue.slice(ARGON2_PREFIX.length);
    const argon2 = await loadArgon2();

    try {
      const isValid = await argon2.verify(argon2Hash, providedPassword);
      if (!isValid) {
        return { isValid: false, needsRehash: false };
      }

      const needsRehash =
        typeof argon2.needsRehash === 'function' &&
        argon2.needsRehash(argon2Hash, buildArgon2Options(argon2));

      if (needsRehash) {
        const newHash = await argon2.hash(providedPassword, buildArgon2Options(argon2));
        return { isValid: true, needsRehash: true, migratedHash: `${ARGON2_PREFIX}${newHash}` };
      }

      return { isValid: true, needsRehash: false };
    } catch {
      return { isValid: false, needsRehash: false };
    }
  }

  if (storedValue.startsWith(SHA256_PREFIX)) {
    const matches = verifySha256Password(providedPassword, storedValue);
    if (!matches) {
      return { isValid: false, needsRehash: false };
    }

    const migratedHash = await hashPassword(providedPassword);
    return { isValid: true, needsRehash: true, migratedHash };
  }

  if (!safeCompare(storedValue, providedPassword)) {
    return { isValid: false, needsRehash: false };
  }

  const migratedHash = await hashPassword(providedPassword);
  return { isValid: true, needsRehash: true, migratedHash };
};

export type { PasswordVerificationResult };

export const __testing = {
  resetArgon2ModuleCache(): void {
    argon2ModulePromise = null;
    argon2ModuleSource = null;
  },
<<<<<<< HEAD
  setForceFallbackOverride(value: boolean | null): void {
    forceFallbackOverride = value;
    argon2ModulePromise = null;
    argon2ModuleSource = null;
  },
=======
>>>>>>> 3e6ef5c0
};<|MERGE_RESOLUTION|>--- conflicted
+++ resolved
@@ -4,20 +4,15 @@
 const SHA256_PREFIX = 'sha256:';
 const ARGON2_PREFIX = 'argon2:';
 
-<<<<<<< HEAD
 let forceFallbackOverride: boolean | null = null;
 
 const parseBooleanEnv = (value: string | undefined): boolean => {
-=======
-const shouldForceFallback = (): boolean => {
-  const value = process.env.PASSWORD_HASH_FORCE_FALLBACK;
->>>>>>> 3e6ef5c0
+
   if (!value) {
     return false;
   }
 
   const normalized = value.trim().toLowerCase();
-<<<<<<< HEAD
   if (normalized === 'true' || normalized === '1' || normalized === 'yes' || normalized === 'on') {
     return true;
   }
@@ -35,9 +30,7 @@
   }
 
   return parseBooleanEnv(process.env.PASSWORD_HASH_FORCE_FALLBACK);
-=======
-  return normalized === 'true' || normalized === '1' || normalized === 'yes';
->>>>>>> 3e6ef5c0
+
 };
 
 const parseIntegerEnv = (
@@ -216,12 +209,10 @@
     argon2ModulePromise = null;
     argon2ModuleSource = null;
   },
-<<<<<<< HEAD
   setForceFallbackOverride(value: boolean | null): void {
     forceFallbackOverride = value;
     argon2ModulePromise = null;
     argon2ModuleSource = null;
   },
-=======
->>>>>>> 3e6ef5c0
+
 };