--- conflicted
+++ resolved
@@ -29,8 +29,7 @@
   return match[1].trim().replace(/^"|"$/g, '');
 };
 
-<<<<<<< HEAD
-=======
+
 const startsWith = (buffer: Buffer, signature: Buffer): boolean => {
   if (buffer.length < signature.length) {
     return false;
@@ -99,7 +98,6 @@
   content: Buffer;
 };
 
->>>>>>> 13c2cc44
 const parseHeaders = (buffer: Buffer): Record<string, string> => {
   const lines = buffer.toString('utf8').split('\r\n').filter(Boolean);
   const headers: Record<string, string> = {};
@@ -440,7 +438,6 @@
   req.on('end', () => {
     requestEnded = true;
 
-<<<<<<< HEAD
     if (!responseSent) {
       processBuffer();
 
@@ -448,7 +445,6 @@
         abortUpload(400, 'Não foi possível concluir o upload do arquivo.');
         return;
       }
-=======
       const declaredMimeType =
         filePart.contentType?.trim().toLowerCase() ?? 'application/octet-stream';
       const buffer = filePart.content;
@@ -490,7 +486,6 @@
       next();
     } catch (error) {
       next(error);
->>>>>>> 13c2cc44
     }
 
     finalizeRequest();
