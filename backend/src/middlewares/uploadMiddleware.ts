import type { NextFunction, Request, Response } from 'express';
import { randomUUID } from 'node:crypto';
import { createReadStream, createWriteStream, promises as fs } from 'node:fs';
import path from 'node:path';
import { tmpdir } from 'node:os';

const CRLF = Buffer.from('\r\n');
const HEADER_SEPARATOR = Buffer.from('\r\n\r\n');

export type UploadedFile = {
  fieldname: string;
  originalname: string;
  encoding: string;
  mimetype: string;
  size: number;
  buffer: Buffer;
  destination: string;
  filename: string;
  path: string;
  stream: NodeJS.ReadableStream;
};

const parseBoundary = (contentType: string): string | null => {
  const match = /boundary=([^;]+)/i.exec(contentType);
  if (!match) {
    return null;
  }

  return match[1].trim().replace(/^"|"$/g, '');
};

<<<<<<< HEAD
=======

>>>>>>> 08856160
const startsWith = (buffer: Buffer, signature: Buffer): boolean => {
  if (buffer.length < signature.length) {
    return false;
  }

  return buffer.subarray(0, signature.length).equals(signature);
};

const isLikelyPlainText = (buffer: Buffer): boolean => {
  const sample = buffer.subarray(0, Math.min(buffer.length, 512));

  for (const byte of sample) {
    if (byte === 0) {
      return false;
    }

    if (byte < 0x09) {
      return false;
    }

    if (byte > 0x0d && byte < 0x20) {
      return false;
    }
  }

  return true;
};

const JPEG_SIGNATURE = Buffer.from([0xff, 0xd8, 0xff]);
const PNG_SIGNATURE = Buffer.from([0x89, 0x50, 0x4e, 0x47, 0x0d, 0x0a, 0x1a, 0x0a]);
const PDF_SIGNATURE = Buffer.from('%PDF', 'ascii');

const detectMimeType = (buffer: Buffer): string | null => {
  if (startsWith(buffer, JPEG_SIGNATURE)) {
    return 'image/jpeg';
  }

  if (startsWith(buffer, PNG_SIGNATURE)) {
    return 'image/png';
  }

  if (buffer.length >= 12) {
    const riffHeader = buffer.subarray(0, 4).toString('ascii');
    const webpHeader = buffer.subarray(8, 12).toString('ascii');
    if (riffHeader === 'RIFF' && webpHeader === 'WEBP') {
      return 'image/webp';
    }
  }

  if (startsWith(buffer, PDF_SIGNATURE)) {
    return 'application/pdf';
  }

  if (isLikelyPlainText(buffer)) {
    return 'text/plain';
  }

  return null;
};

type ParsedPart = {
  fieldname: string;
  filename?: string;
  contentType?: string;
  contentTransferEncoding?: string;
  content: Buffer;
};

const parseHeaders = (buffer: Buffer): Record<string, string> => {
  const lines = buffer.toString('utf8').split('\r\n').filter(Boolean);
  const headers: Record<string, string> = {};

  for (const line of lines) {
    const [rawName, ...rest] = line.split(':');
    const name = rawName?.trim().toLowerCase();
    if (!name) {
      continue;
    }
    headers[name] = rest.join(':').trim();
  }

  return headers;
};

const parseContentDisposition = (value: string | undefined) => {
  if (!value) {
    return { fieldname: undefined, filename: undefined };
  }

  const segments = value.split(';').map((segment) => segment.trim());
  const params: Record<string, string> = {};

  for (const segment of segments) {
    const [key, rawValue] = segment.split('=');
    if (!rawValue) {
      continue;
    }
    params[key.toLowerCase()] = rawValue.replace(/^"|"$/g, '');
  }

  return {
    fieldname: params.name,
    filename: params.filename,
  };
};

const parseAllowedMimeTypes = (): Set<string> => {
  const raw = process.env.UPLOAD_ALLOWED_MIME_TYPES;
  if (!raw) {
    return new Set(
      [
        'image/jpeg',
        'image/png',
        'image/webp',
        'application/pdf',
        'text/plain',
      ].map((item) => item.toLowerCase())
    );
  }

  return new Set(
    raw
      .split(',')
      .map((item) => item.trim().toLowerCase())
      .filter(Boolean)
  );
};

const resolveMaxFileSize = (): number => {
  const configured = Number.parseInt(process.env.UPLOAD_MAX_SIZE_MB ?? '10', 10);
  const sizeInMb = Number.isNaN(configured) || configured <= 0 ? 10 : configured;
  return sizeInMb * 1024 * 1024;
};

const removeFileIfExists = async (filePath: string) => {
  await fs.unlink(filePath).catch(() => undefined);
};

declare module 'express-serve-static-core' {
  interface Request {
    file?: UploadedFile;
  }
}

export const singleFileUpload = (req: Request, res: Response, next: NextFunction) => {
  const contentType = req.headers['content-type'];
  if (!contentType || !contentType.includes('multipart/form-data')) {
    return res
      .status(400)
      .json({ error: 'Envie o arquivo usando multipart/form-data.' });
  }

  const boundaryValue = parseBoundary(contentType);

  if (!boundaryValue) {
    return res
      .status(400)
      .json({ error: 'Não foi possível identificar o boundary do upload.' });
  }

  const maxFileSize = resolveMaxFileSize();
  const allowedMimeTypes = parseAllowedMimeTypes();
  const allowedMimeTypesList = Array.from(allowedMimeTypes).join(', ');

  const boundaryPrefix = Buffer.from(`--${boundaryValue}`);
  const boundarySeparator = Buffer.from(`\r\n--${boundaryValue}`);
  const closingBoundary = Buffer.from(`\r\n--${boundaryValue}--`);
  const boundaryPadding = Math.max(boundarySeparator.length, closingBoundary.length);

  const tempFilePath = path.join(tmpdir(), `jus-connect-upload-${randomUUID()}`);
  const tempFileStream = createWriteStream(tempFilePath);

  let buffer = Buffer.alloc(0);
  let initialBoundaryConsumed = false;
  let headersParsed = false;
  let uploadFinished = false;
  let requestEnded = false;
  let streamFinished = false;
  let limitExceeded = false;
  let responseSent = false;

  let fileSize = 0;
  let fileName: string | undefined;
  let fileEncoding = '7bit';
  let mimeType = 'application/octet-stream';

  const finalizeRequest = () => {
    if (responseSent || !requestEnded || !streamFinished) {
      return;
    }

    if (!uploadFinished || !fileName) {
      responseSent = true;
      void removeFileIfExists(tempFilePath).finally(() => {
        res.status(400).json({ error: 'Campo de arquivo "file" não encontrado.' });
      });
      return;
    }

    req.file = {
      fieldname: 'file',
      originalname: fileName,
      encoding: fileEncoding,
      mimetype: mimeType,
      size: fileSize,
      buffer: Buffer.alloc(0),
      destination: path.dirname(tempFilePath),
      filename: path.basename(tempFilePath),
      path: tempFilePath,
      stream: createReadStream(tempFilePath),
    } satisfies UploadedFile;

    next();
  };

  const abortUpload = (status: number, message: string) => {
    if (responseSent) {
      return;
    }

    responseSent = true;
    tempFileStream.destroy();
    void removeFileIfExists(tempFilePath).finally(() => {
      if (!res.headersSent) {
        res.status(status).json({ error: message });
      }
    });
  };

  const writeChunk = (chunk: Buffer): boolean => {
    if (chunk.length === 0 || limitExceeded) {
      return !limitExceeded;
    }

    const remaining = maxFileSize - fileSize;

    if (remaining <= 0) {
      limitExceeded = true;
      return false;
    }

    if (chunk.length > remaining) {
      tempFileStream.write(chunk.slice(0, remaining));
      fileSize += remaining;
      limitExceeded = true;
      return false;
    }

    tempFileStream.write(chunk);
    fileSize += chunk.length;
    return true;
  };

  const processBuffer = () => {
    while (!responseSent) {
      if (!initialBoundaryConsumed) {
        const index = buffer.indexOf(boundaryPrefix);
        if (index === -1) {
          break;
        }

        const expectedLength = index + boundaryPrefix.length + CRLF.length;
        if (buffer.length < expectedLength) {
          break;
        }

        if (
          buffer[index + boundaryPrefix.length] !== CRLF[0] ||
          buffer[index + boundaryPrefix.length + 1] !== CRLF[1]
        ) {
          abortUpload(400, 'Conteúdo de upload inválido.');
          return;
        }

        buffer = buffer.slice(index + boundaryPrefix.length + CRLF.length);
        initialBoundaryConsumed = true;
        continue;
      }

      if (!headersParsed) {
        const headerEndIndex = buffer.indexOf(HEADER_SEPARATOR);
        if (headerEndIndex === -1) {
          break;
        }

        const headersBuffer = buffer.slice(0, headerEndIndex);
        const headers = parseHeaders(headersBuffer);
        const { fieldname, filename } = parseContentDisposition(
          headers['content-disposition']
        );

        if (!fieldname || fieldname !== 'file' || !filename) {
          abortUpload(400, 'Campo de arquivo "file" não encontrado.');
          return;
        }

        fileName = filename;
        fileEncoding = headers['content-transfer-encoding'] ?? '7bit';
        mimeType = headers['content-type'] ?? 'application/octet-stream';

        if (allowedMimeTypes.size > 0 && !allowedMimeTypes.has(mimeType)) {
          abortUpload(
            400,
            `Tipo de arquivo não suportado. Permitidos: ${allowedMimeTypesList}`
          );
          return;
        }

        buffer = buffer.slice(headerEndIndex + HEADER_SEPARATOR.length);
        headersParsed = true;
        continue;
      }

      if (uploadFinished) {
        break;
      }

      const closingIndex = buffer.indexOf(closingBoundary);
      const separatorIndex = buffer.indexOf(boundarySeparator);

      let boundaryIndex = -1;
      let boundaryLength = 0;

      if (closingIndex !== -1 && (separatorIndex === -1 || closingIndex <= separatorIndex)) {
        boundaryIndex = closingIndex;
        boundaryLength = closingBoundary.length;
      } else if (separatorIndex !== -1) {
        boundaryIndex = separatorIndex;
        boundaryLength = boundarySeparator.length;
      }

      if (boundaryIndex === -1) {
        const safeLength = Math.max(0, buffer.length - boundaryPadding);
        if (safeLength === 0) {
          break;
        }

        const chunk = buffer.slice(0, safeLength);
        if (!writeChunk(chunk)) {
          break;
        }

        buffer = buffer.slice(safeLength);
        continue;
      }

      let contentEnd = boundaryIndex;

      if (
        contentEnd >= CRLF.length &&
        buffer[contentEnd - 2] === CRLF[0] &&
        buffer[contentEnd - 1] === CRLF[1]
      ) {
        contentEnd -= CRLF.length;
      }

      const content = buffer.slice(0, Math.max(0, contentEnd));
      if (!writeChunk(content)) {
        break;
      }

      buffer = buffer.slice(boundaryIndex + boundaryLength);
      uploadFinished = true;
      tempFileStream.end();
      break;
    }
  };

  tempFileStream.on('finish', () => {
    streamFinished = true;
    finalizeRequest();
  });

  tempFileStream.on('error', (error) => {
    if (responseSent) {
      return;
    }

    responseSent = true;
    removeFileIfExists(tempFilePath)
      .catch(() => undefined)
      .finally(() => {
        next(error);
      });
  });

  req.on('data', (chunk: Buffer) => {
    if (responseSent) {
      return;
    }

    buffer = Buffer.concat([buffer, chunk]);
    processBuffer();

    if (limitExceeded) {
      abortUpload(
        413,
        `Arquivo maior que o limite permitido de ${Math.round(
          maxFileSize / 1024 / 1024
        )}MB.`
      );
      req.destroy();
    }
  });

  req.on('end', () => {
    requestEnded = true;

    if (!responseSent) {
      processBuffer();

      if (!uploadFinished) {
        abortUpload(400, 'Não foi possível concluir o upload do arquivo.');
        return;
      }
      const declaredMimeType =
        filePart.contentType?.trim().toLowerCase() ?? 'application/octet-stream';
      const buffer = filePart.content;
      const detectedMimeType = detectMimeType(buffer);

      if (
        detectedMimeType &&
        declaredMimeType !== 'application/octet-stream' &&
        declaredMimeType !== detectedMimeType
      ) {
        return res.status(400).json({
          error: 'Conteúdo do arquivo não corresponde ao tipo informado.',
        });
      }

<<<<<<< HEAD
      const declaredMimeType =
        filePart.contentType?.trim().toLowerCase() ?? 'application/octet-stream';
      const buffer = filePart.content;
      const detectedMimeType = detectMimeType(buffer);

      if (
        detectedMimeType &&
        declaredMimeType !== 'application/octet-stream' &&
        declaredMimeType !== detectedMimeType
      ) {
        return res.status(400).json({
          error: 'Conteúdo do arquivo não corresponde ao tipo informado.',
        });
      }

      const effectiveMimeType = detectedMimeType ?? declaredMimeType;

=======
      const effectiveMimeType = detectedMimeType ?? declaredMimeType;

>>>>>>> 08856160
      if (allowedMimeTypes.size > 0 && !allowedMimeTypes.has(effectiveMimeType)) {
        return res.status(400).json({
          error: `Tipo de arquivo não suportado. Permitidos: ${Array.from(
            allowedMimeTypes
          ).join(', ')}`,
        });
      }

      req.file = {
        fieldname: 'file',
        originalname: filePart.filename,
        encoding: filePart.contentTransferEncoding ?? '7bit',
        mimetype: effectiveMimeType,
        size: buffer.length,
        buffer,
        destination: '',
        filename: filePart.filename,
        path: '',
        stream: toReadableStream(buffer),
      } satisfies Express.Multer.File;

      next();
    } catch (error) {
      next(error);
    }

    finalizeRequest();
  });

  req.on('error', (error) => {
    if (responseSent) {
      return;
    }

    responseSent = true;
    tempFileStream.destroy(error);
    removeFileIfExists(tempFilePath)
      .catch(() => undefined)
      .finally(() => {
        next(error);
      });
  });

  req.on('aborted', () => {
    if (responseSent) {
      return;
    }

    responseSent = true;
    tempFileStream.destroy();
    void removeFileIfExists(tempFilePath);
  });
};<|MERGE_RESOLUTION|>--- conflicted
+++ resolved
@@ -29,10 +29,7 @@
   return match[1].trim().replace(/^"|"$/g, '');
 };
 
-<<<<<<< HEAD
-=======
-
->>>>>>> 08856160
+
 const startsWith = (buffer: Buffer, signature: Buffer): boolean => {
   if (buffer.length < signature.length) {
     return false;
@@ -463,7 +460,6 @@
         });
       }
 
-<<<<<<< HEAD
       const declaredMimeType =
         filePart.contentType?.trim().toLowerCase() ?? 'application/octet-stream';
       const buffer = filePart.content;
@@ -481,10 +477,7 @@
 
       const effectiveMimeType = detectedMimeType ?? declaredMimeType;
 
-=======
-      const effectiveMimeType = detectedMimeType ?? declaredMimeType;
-
->>>>>>> 08856160
+
       if (allowedMimeTypes.size > 0 && !allowedMimeTypes.has(effectiveMimeType)) {
         return res.status(400).json({
           error: `Tipo de arquivo não suportado. Permitidos: ${Array.from(
