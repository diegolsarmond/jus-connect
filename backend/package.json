--- conflicted
+++ resolved
@@ -8,13 +8,9 @@
     "clean": "node -e \"require('fs').rmSync('dist', { recursive: true, force: true });\"",
     "build": "npm run clean && tsc -p tsconfig.build.json && node ./scripts/copy-sql.js",
     "start": "node dist/index.js",
-<<<<<<< HEAD
     "test": "node scripts/run-tests.js",
     "asaas:backfill": "tsx scripts/backfillAsaasCustomers.ts"
-=======
-    "test": "node --test --import tsx --import ./tests/testSetup.ts tests/*.test.ts"
 
->>>>>>> 49694b1d
   },
   "dependencies": {
     "esbuild": "~0.25.0",
