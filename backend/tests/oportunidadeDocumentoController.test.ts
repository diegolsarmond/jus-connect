--- conflicted
+++ resolved
@@ -191,12 +191,8 @@
 
   const req = {
     params: { id: '123' },
-<<<<<<< HEAD
     body: { templateId: 7, title: '  Documento Personalizado  ' },
-=======
-    body: { templateId: 7 },
-    auth: { userId: 99 },
->>>>>>> d43ca7d2
+
   } as unknown as Request;
 
   const res = createMockResponse();
