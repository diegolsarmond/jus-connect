import assert from 'node:assert/strict';
import test from 'node:test';
import ChatService, { ValidationError } from '../src/services/chatService';

type QueryCall = { text: string; values?: unknown[] };
type QueryResponse = { rows: any[]; rowCount: number };

class FakePool {
  public readonly calls: QueryCall[] = [];

  constructor(private readonly responses: QueryResponse[]) {}

  async query(text: string, values?: unknown[]) {
    this.calls.push({ text, values });
    if (this.responses.length === 0) {
      throw new Error('No response configured for query');
    }
    return this.responses.shift()!;
  }
}

test('ChatService.recordOutgoingMessage persists message and updates conversation', async () => {
  const conversationRow = {
    id: 'conv-1',
    contact_identifier: '5511999999999',
    contact_name: 'Cliente',
    contact_avatar: null,
    short_status: 'Ativo',
    description: null,
    pinned: false,
    phone_number: null,
    responsible_id: null,
    responsible_snapshot: null,
    tags: [],
    client_name: null,
    is_linked_to_client: false,
    custom_attributes: [],
    is_private: false,
    internal_notes: [],
    unread_count: 0,
    last_message_id: null,
    last_message_preview: null,
    last_message_timestamp: null,
    last_message_sender: null,
    last_message_type: null,
    last_message_status: null,
    metadata: null,
    created_at: '2024-01-01T00:00:00.000Z',
    updated_at: '2024-01-01T00:00:00.000Z',
  };

  const messageRow = {
    id: 'msg-1',
    conversation_id: 'conv-1',
    external_id: 'msg-1',
    sender: 'me',
    content: 'Olá',
    message_type: 'text',
    status: 'sent',
    timestamp: '2024-01-01T12:00:00.000Z',
    attachments: null,
    created_at: '2024-01-01T12:00:00.000Z',
  };

  const pool = new FakePool([
    { rows: [conversationRow], rowCount: 1 },
    { rows: [messageRow], rowCount: 1 },
    { rows: [], rowCount: 1 },
  ]);

  const service = new ChatService(pool as any, async () => {});

  const message = await service.recordOutgoingMessage({
    conversationId: 'conv-1',
    content: 'Olá',
  });

  assert.equal(pool.calls.length, 3);
  assert.match(pool.calls[1]!.text, /INSERT INTO chat_messages/i);
  assert.match(pool.calls[2]!.text, /UPDATE chat_conversations/i);

  assert.equal(message.id, 'msg-1');
  assert.equal(message.conversationId, 'conv-1');
  assert.equal(message.content, 'Olá');
  assert.equal(message.status, 'sent');
});

test('ChatService.getMessages paginates messages in chronological order', async () => {
  const conversationRow = {
    id: 'conv-2',
    contact_identifier: '5511888888888',
    contact_name: 'Contato',
    contact_avatar: null,
    short_status: 'Ativo',
    description: null,
    pinned: false,
    phone_number: null,
    responsible_id: null,
    responsible_snapshot: null,
    tags: [],
    client_name: null,
    is_linked_to_client: false,
    custom_attributes: [],
    is_private: false,
    internal_notes: [],
    unread_count: 0,
    last_message_id: null,
    last_message_preview: null,
    last_message_timestamp: null,
    last_message_sender: null,
    last_message_type: null,
    last_message_status: null,
    metadata: null,
    created_at: '2024-01-01T00:00:00.000Z',
    updated_at: '2024-01-01T00:00:00.000Z',
  };

  const rows = [
    {
      id: 'msg-3',
      conversation_id: 'conv-2',
      external_id: 'msg-3',
      sender: 'contact',
      content: 'Mensagem 3',
      message_type: 'text',
      status: 'sent',
      timestamp: '2024-01-01T15:00:00.000Z',
      attachments: null,
      created_at: '2024-01-01T15:00:00.000Z',
    },
    {
      id: 'msg-2',
      conversation_id: 'conv-2',
      external_id: 'msg-2',
      sender: 'me',
      content: 'Mensagem 2',
      message_type: 'text',
      status: 'sent',
      timestamp: '2024-01-01T14:00:00.000Z',
      attachments: null,
      created_at: '2024-01-01T14:00:00.000Z',
    },
    {
      id: 'msg-1',
      conversation_id: 'conv-2',
      external_id: 'msg-1',
      sender: 'contact',
      content: 'Mensagem 1',
      message_type: 'text',
      status: 'sent',
      timestamp: '2024-01-01T13:00:00.000Z',
      attachments: null,
      created_at: '2024-01-01T13:00:00.000Z',
    },
  ];

  const pool = new FakePool([
    { rows: [conversationRow], rowCount: 1 },
    { rows, rowCount: rows.length },
  ]);

  const service = new ChatService(pool as any, async () => {});

  const page = await service.getMessages('conv-2', null, 2);

  assert.equal(page.messages.length, 2);
  assert.equal(page.messages[0]!.id, 'msg-2');
  assert.equal(page.messages[1]!.id, 'msg-3');
  assert.equal(page.nextCursor, page.messages[0]!.timestamp);
});

test('ChatService.createConversation validates payload', async () => {
  const pool = new FakePool([]);
  const service = new ChatService(pool as any, async () => {});

  await assert.rejects(() => service.createConversation({ contactIdentifier: '' }), ValidationError);
});

test('ChatService.listKnownSessions returns distinct, trimmed session identifiers', async () => {
  const pool = new FakePool([
    {
      rows: [
        { session_id: 'SessionA' },
        { session_id: '  SessionB  ' },
        { session_id: null },
        { session_id: 'SessionA' },
      ],
      rowCount: 4,
    },
  ]);

  const service = new ChatService(pool as any, async () => {});
  const sessions = await service.listKnownSessions();

  assert.deepEqual(sessions, ['SessionA', 'SessionB']);
});

test('ChatService.updateConversation updates metadata fields', async () => {
  const updatedRow = {
    id: 'conv-10',
    contact_identifier: '5511999000000',
    contact_name: 'Contato',
    contact_avatar: null,
    short_status: 'Ativo',
    description: null,
    pinned: false,
    phone_number: null,
    responsible_id: 7,
    responsible_snapshot: {
      id: '7',
      name: 'Ana Souza',
      role: 'Advogada',
      avatar: 'data:image/svg+xml;utf8,avatar',
    },
    tags: ['Lead', 'VIP'],
    client_name: 'Empresa X',
    is_linked_to_client: true,
    custom_attributes: [{ id: 'attr-1', label: 'Origem', value: 'Site' }],
    is_private: true,
    internal_notes: [
      { id: 'note-1', author: 'Você', content: 'Teste', createdAt: '2024-01-02T10:00:00.000Z' },
    ],
    unread_count: 0,
    last_message_id: null,
    last_message_preview: null,
    last_message_timestamp: null,
    last_message_sender: null,
    last_message_type: null,
    last_message_status: null,
    metadata: null,
    created_at: '2024-01-01T00:00:00.000Z',
    updated_at: '2024-01-02T00:00:00.000Z',
  };

  const pool = new FakePool([
    { rows: [{ id: 7, nome_completo: 'Ana Souza', perfil: 'Advogada' }], rowCount: 1 },
    { rows: [updatedRow], rowCount: 1 },
  ]);

  const service = new ChatService(pool as any, async () => {});

  const updated = await service.updateConversation('conv-10', {
    responsibleId: 7,
    tags: ['VIP', 'Lead'],
    clientName: 'Empresa X',
    isLinkedToClient: true,
    customAttributes: [{ id: 'attr-1', label: 'Origem', value: 'Site' }],
    isPrivate: true,
    internalNotes: [
      { id: 'note-1', author: 'Você', content: 'Teste', createdAt: '2024-01-02T10:00:00Z' },
    ],
  });

  assert.equal(pool.calls.length, 2);
<<<<<<< HEAD
  assert.match(pool.calls[0]!.text ?? '', /FROM public\.vw_usuarios/);
=======
  assert.match(
    pool.calls[0]!.text ?? '',
    /FROM public\.(?:"vw\.usuarios"|vw_usuarios)/
  );
>>>>>>> 743e6cba
  assert.match(pool.calls[1]!.text ?? '', /UPDATE chat_conversations/);
  assert.equal(updated?.responsible?.id, '7');
  assert.deepEqual(updated?.tags, ['Lead', 'VIP']);
  assert.equal(updated?.clientName, 'Empresa X');
  assert.equal(updated?.isLinkedToClient, true);
  assert.equal(updated?.isPrivate, true);
  assert.equal(updated?.customAttributes?.length, 1);
  assert.equal(updated?.internalNotes?.length, 1);
});<|MERGE_RESOLUTION|>--- conflicted
+++ resolved
@@ -252,14 +252,8 @@
   });
 
   assert.equal(pool.calls.length, 2);
-<<<<<<< HEAD
   assert.match(pool.calls[0]!.text ?? '', /FROM public\.vw_usuarios/);
-=======
-  assert.match(
-    pool.calls[0]!.text ?? '',
-    /FROM public\.(?:"vw\.usuarios"|vw_usuarios)/
-  );
->>>>>>> 743e6cba
+
   assert.match(pool.calls[1]!.text ?? '', /UPDATE chat_conversations/);
   assert.equal(updated?.responsible?.id, '7');
   assert.deepEqual(updated?.tags, ['Lead', 'VIP']);
