--- conflicted
+++ resolved
@@ -11,7 +11,6 @@
 let listFlows: typeof import('../src/controllers/financialController')['listFlows'];
 let __internal: typeof import('../src/controllers/financialController')['__internal'];
 
-<<<<<<< HEAD
 const financialFlowColumnsResponse: QueryResponse = {
   rows: [
     { column_name: 'id' },
@@ -23,15 +22,13 @@
   rowCount: 5,
 };
 
-=======
->>>>>>> 2384f10e
+
 const DEFAULT_EMPRESA_ID = 123;
 const empresaLookupResponse: QueryResponse = {
   rows: [{ empresa: DEFAULT_EMPRESA_ID }],
   rowCount: 1,
 };
 
-<<<<<<< HEAD
 const financialFlowEmpresaColumnOnlyEmpresaResponse: QueryResponse = {
   rows: [
     { column_name: 'id' },
@@ -43,8 +40,7 @@
   rowCount: 5,
 };
 
-=======
->>>>>>> 2384f10e
+
 test.before(async () => {
   ({ listFlows, __internal } = await import('../src/controllers/financialController'));
 });
@@ -134,10 +130,8 @@
 
   const { calls, restore } = setupQueryMock([
     empresaLookupResponse,
-<<<<<<< HEAD
     financialFlowColumnsResponse,
-=======
->>>>>>> 2384f10e
+
     { rows: [tablesRow], rowCount: 1 },
     { rows: [financialRow, oportunidadeRow], rowCount: 2 },
     { rows: [{ total: 2 }], rowCount: 1 },
@@ -190,7 +184,6 @@
     limit: 1,
   });
 
-<<<<<<< HEAD
   assert.equal(calls.length, 5);
   assert.match(calls[0]?.text ?? '', /FROM public\.usuarios WHERE id = \$1/);
   assert.deepEqual(calls[0]?.values, [10]);
@@ -282,33 +275,7 @@
   assert.deepEqual(calls[0]?.values, [3]);
   assert.match(calls[1]?.text ?? '', /information_schema\.columns/);
   assert.match(calls[3]?.text ?? '', /ff\.empresa AS empresa_id/);
-=======
-  assert.equal(calls.length, 4);
-  assert.match(calls[0]?.text ?? '', /FROM public\.usuarios WHERE id = \$1/);
-  assert.deepEqual(calls[0]?.values, [10]);
-  assert.match(
-    calls[1]?.text ?? '',
-    /to_regclass\('public\.oportunidade_parcelas'\)/,
-  );
-  assert.match(
-    calls[1]?.text ?? '',
-    /has_table_privilege\(parcelas, 'SELECT'\)/,
-  );
-
-  assert.equal(calls[1]?.values, undefined);
-  assert.match(calls[2]?.text ?? '', /WITH oportunidade_parcelas_enriched AS/);
-  assert.match(calls[2]?.text ?? '', /ff\.id::TEXT AS id/);
-  assert.match(calls[2]?.text ?? '', /ff\.conta_id::TEXT AS conta_id/);
-  assert.match(calls[2]?.text ?? '', /ff\.categoria_id::TEXT AS categoria_id/);
-  assert.match(calls[2]?.text ?? '', /ff\.idempresa AS empresa_id/);
-  assert.match(calls[2]?.text ?? '', /\(-p\.id\)::TEXT AS id/);
-  assert.match(calls[2]?.text ?? '', /NULL::TEXT AS conta_id/);
-  assert.match(calls[2]?.text ?? '', /NULL::TEXT AS categoria_id/);
-  assert.match(calls[2]?.text ?? '', /p\.idempresa AS empresa_id/);
-  assert.match(calls[2]?.text ?? '', /WHERE combined_flows\.empresa_id = \$1/);
-  assert.deepEqual(calls[2]?.values, [DEFAULT_EMPRESA_ID, 1, 1]);
-  assert.deepEqual(calls[3]?.values, [DEFAULT_EMPRESA_ID]);
->>>>>>> 2384f10e
+
 });
 
 test('listFlows preserves textual identifiers returned by the database', async () => {
@@ -335,10 +302,8 @@
 
   const { calls, restore } = setupQueryMock([
     empresaLookupResponse,
-<<<<<<< HEAD
     financialFlowColumnsResponse,
-=======
->>>>>>> 2384f10e
+
     { rows: [tablesRow], rowCount: 1 },
     { rows: [financialRow], rowCount: 1 },
     { rows: [{ total: 1 }], rowCount: 1 },
@@ -373,7 +338,6 @@
     limit: 10,
   });
 
-<<<<<<< HEAD
   assert.equal(calls.length, 5);
   assert.match(calls[0]?.text ?? '', /FROM public\.usuarios WHERE id = \$1/);
   assert.deepEqual(calls[0]?.values, [5]);
@@ -384,16 +348,7 @@
   assert.match(calls[3]?.text ?? '', /WITH combined_flows AS \(/);
   assert.deepEqual(calls[3]?.values, [DEFAULT_EMPRESA_ID, 10, 0]);
   assert.deepEqual(calls[4]?.values, [DEFAULT_EMPRESA_ID]);
-=======
-  assert.equal(calls.length, 4);
-  assert.match(calls[0]?.text ?? '', /FROM public\.usuarios WHERE id = \$1/);
-  assert.deepEqual(calls[0]?.values, [5]);
-  assert.match(calls[1]?.text ?? '', /to_regclass\('public\.oportunidade_parcelas'\)/);
-  assert.deepEqual(calls[1]?.values, undefined);
-  assert.match(calls[2]?.text ?? '', /WITH combined_flows AS \(/);
-  assert.deepEqual(calls[2]?.values, [DEFAULT_EMPRESA_ID, 10, 0]);
-  assert.deepEqual(calls[3]?.values, [DEFAULT_EMPRESA_ID]);
->>>>>>> 2384f10e
+
 });
 
 test('listFlows applies cliente filter when provided', async () => {
@@ -407,10 +362,8 @@
 
   const { calls, restore } = setupQueryMock([
     empresaLookupResponse,
-<<<<<<< HEAD
     financialFlowColumnsResponse,
-=======
->>>>>>> 2384f10e
+
     { rows: [tablesRow], rowCount: 1 },
     { rows: [], rowCount: 0 },
     { rows: [{ total: 0 }], rowCount: 1 },
@@ -439,16 +392,12 @@
     limit: 10,
   });
 
-<<<<<<< HEAD
   assert.equal(calls.length, 5);
-=======
-  assert.equal(calls.length, 4);
->>>>>>> 2384f10e
+
   assert.match(calls[0]?.text ?? '', /FROM public\.usuarios WHERE id = \$1/);
   assert.deepEqual(calls[0]?.values, [8]);
   assert.match(
     calls[1]?.text ?? '',
-<<<<<<< HEAD
     /information_schema\.columns/,
   );
   assert.equal(calls[1]?.values, undefined);
@@ -463,17 +412,7 @@
   );
   assert.deepEqual(calls[3]?.values, [DEFAULT_EMPRESA_ID, '42', 10, 0]);
   assert.deepEqual(calls[4]?.values, [DEFAULT_EMPRESA_ID, '42']);
-=======
-    /to_regclass\('public\.oportunidade_parcelas'\)/,
-  );
-  assert.equal(calls[1]?.values, undefined);
-  assert.match(
-    calls[2]?.text ?? '',
-    /WHERE combined_flows\.empresa_id = \$1 AND combined_flows\.cliente_id = \$2/,
-  );
-  assert.deepEqual(calls[2]?.values, [DEFAULT_EMPRESA_ID, '42', 10, 0]);
-  assert.deepEqual(calls[3]?.values, [DEFAULT_EMPRESA_ID, '42']);
->>>>>>> 2384f10e
+
 });
 
 test('listFlows returns only financial flows when opportunity tables are absent', async () => {
@@ -499,10 +438,8 @@
 
   const { calls, restore } = setupQueryMock([
     empresaLookupResponse,
-<<<<<<< HEAD
     financialFlowColumnsResponse,
-=======
->>>>>>> 2384f10e
+
     { rows: [tablesRow], rowCount: 1 },
     { rows: [financialRow], rowCount: 1 },
     { rows: [{ total: 1 }], rowCount: 1 },
@@ -537,7 +474,6 @@
     limit: 10,
   });
 
-<<<<<<< HEAD
   assert.equal(calls.length, 5);
   assert.match(calls[0]?.text ?? '', /FROM public\.usuarios WHERE id = \$1/);
   assert.deepEqual(calls[0]?.values, [4]);
@@ -549,17 +485,7 @@
   assert.doesNotMatch(calls[3]?.text ?? '', /UNION ALL/);
   assert.deepEqual(calls[3]?.values, [DEFAULT_EMPRESA_ID, 10, 0]);
   assert.deepEqual(calls[4]?.values, [DEFAULT_EMPRESA_ID]);
-=======
-  assert.equal(calls.length, 4);
-  assert.match(calls[0]?.text ?? '', /FROM public\.usuarios WHERE id = \$1/);
-  assert.deepEqual(calls[0]?.values, [4]);
-  assert.match(calls[1]?.text ?? '', /to_regclass\('public\.oportunidade_parcelas'\)/);
-  assert.deepEqual(calls[1]?.values, undefined);
-  assert.match(calls[2]?.text ?? '', /WITH combined_flows AS \(/);
-  assert.doesNotMatch(calls[2]?.text ?? '', /UNION ALL/);
-  assert.deepEqual(calls[2]?.values, [DEFAULT_EMPRESA_ID, 10, 0]);
-  assert.deepEqual(calls[3]?.values, [DEFAULT_EMPRESA_ID]);
->>>>>>> 2384f10e
+
 });
 
 test('listFlows retries without opportunity tables when union query fails', async () => {
@@ -590,10 +516,8 @@
 
   const { calls, restore } = setupQueryMock([
     empresaLookupResponse,
-<<<<<<< HEAD
     financialFlowColumnsResponse,
-=======
->>>>>>> 2384f10e
+
     { rows: [tablesRow], rowCount: 1 },
     missingTableError,
     { rows: [financialRow], rowCount: 1 },
@@ -629,7 +553,6 @@
     limit: 10,
   });
 
-<<<<<<< HEAD
   assert.equal(calls.length, 6);
   assert.match(calls[0]?.text ?? '', /FROM public\.usuarios WHERE id = \$1/);
   assert.deepEqual(calls[0]?.values, [6]);
@@ -643,19 +566,7 @@
   assert.doesNotMatch(calls[4]?.text ?? '', /UNION ALL/);
   assert.deepEqual(calls[4]?.values, [DEFAULT_EMPRESA_ID, 10, 0]);
   assert.deepEqual(calls[5]?.values, [DEFAULT_EMPRESA_ID]);
-=======
-  assert.equal(calls.length, 5);
-  assert.match(calls[0]?.text ?? '', /FROM public\.usuarios WHERE id = \$1/);
-  assert.deepEqual(calls[0]?.values, [6]);
-  assert.match(calls[1]?.text ?? '', /to_regclass\('public\.oportunidade_parcelas'\)/);
-  assert.deepEqual(calls[1]?.values, undefined);
-  assert.match(calls[2]?.text ?? '', /WITH oportunidade_parcelas_enriched AS/);
-  assert.deepEqual(calls[2]?.values, [DEFAULT_EMPRESA_ID, 10, 0]);
-  assert.match(calls[3]?.text ?? '', /WITH combined_flows AS \(/);
-  assert.doesNotMatch(calls[3]?.text ?? '', /UNION ALL/);
-  assert.deepEqual(calls[3]?.values, [DEFAULT_EMPRESA_ID, 10, 0]);
-  assert.deepEqual(calls[4]?.values, [DEFAULT_EMPRESA_ID]);
->>>>>>> 2384f10e
+
 });
 
 test('listFlows retries without opportunity tables when privileges are missing', async () => {
@@ -685,10 +596,8 @@
 
   const { calls, restore } = setupQueryMock([
     empresaLookupResponse,
-<<<<<<< HEAD
     financialFlowColumnsResponse,
-=======
->>>>>>> 2384f10e
+
     { rows: [tablesRow], rowCount: 1 },
     insufficientPrivilegeError,
     { rows: [financialRow], rowCount: 1 },
@@ -724,7 +633,6 @@
     limit: 10,
   });
 
-<<<<<<< HEAD
   assert.equal(calls.length, 6);
   assert.match(calls[0]?.text ?? '', /FROM public\.usuarios WHERE id = \$1/);
   assert.deepEqual(calls[0]?.values, [7]);
@@ -738,18 +646,6 @@
   assert.doesNotMatch(calls[4]?.text ?? '', /UNION ALL/);
   assert.deepEqual(calls[4]?.values, [DEFAULT_EMPRESA_ID, 10, 0]);
   assert.deepEqual(calls[5]?.values, [DEFAULT_EMPRESA_ID]);
-=======
-  assert.equal(calls.length, 5);
-  assert.match(calls[0]?.text ?? '', /FROM public\.usuarios WHERE id = \$1/);
-  assert.deepEqual(calls[0]?.values, [7]);
-  assert.match(calls[1]?.text ?? '', /to_regclass\('public\.oportunidade_parcelas'\)/);
-  assert.deepEqual(calls[1]?.values, undefined);
-  assert.match(calls[2]?.text ?? '', /WITH oportunidade_parcelas_enriched AS/);
-  assert.deepEqual(calls[2]?.values, [DEFAULT_EMPRESA_ID, 10, 0]);
-  assert.match(calls[3]?.text ?? '', /WITH combined_flows AS \(/);
-  assert.doesNotMatch(calls[3]?.text ?? '', /UNION ALL/);
-  assert.deepEqual(calls[3]?.values, [DEFAULT_EMPRESA_ID, 10, 0]);
-  assert.deepEqual(calls[4]?.values, [DEFAULT_EMPRESA_ID]);
->>>>>>> 2384f10e
+
 
 });