--- conflicted
+++ resolved
@@ -375,7 +375,6 @@
   assert.match(calls[3]?.text ?? '', /ff\.conta_id::TEXT AS conta_id/);
   assert.match(calls[3]?.text ?? '', /ff\.categoria_id::TEXT AS categoria_id/);
   assert.match(calls[3]?.text ?? '', /NULL::TEXT AS cliente_id/);
-<<<<<<< HEAD
   assert.match(calls[3]?.text ?? '', /NULL::TEXT AS fornecedor_id/);
   assert.match(calls[3]?.text ?? '', /ff\."empresa" AS empresa_id/);
   assert.deepEqual(calls[3]?.values, [DEFAULT_EMPRESA_ID, 10, 0]);
@@ -404,12 +403,7 @@
     pagamento: null,
     status: 'pendente',
   };
-=======
-  assert.match(calls[3]?.text ?? '', /ff\.fornecedor_id::TEXT AS fornecedor_id/);
-  assert.match(calls[3]?.text ?? '', /ff\."empresa" AS empresa_id/);
-  assert.deepEqual(calls[3]?.values, [DEFAULT_EMPRESA_ID, 10, 0]);
-  assert.deepEqual(calls[4]?.values, [DEFAULT_EMPRESA_ID]);
->>>>>>> 13c6d9af
+
 
   const { calls, restore } = setupQueryMock([
     empresaLookupResponse,
