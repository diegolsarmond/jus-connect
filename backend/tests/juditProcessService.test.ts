import assert from 'node:assert/strict';
import test from 'node:test';
import pool from '../src/services/db';
import { handleJuditWebhook } from '../src/controllers/juditWebhookController';
import * as juditProcessServiceModule from '../src/services/juditProcessService';

const {
  JuditProcessService,
  findProcessByNumber,
  findProcessSyncByRemoteId,
  listProcessSyncs,
  listProcessResponses,
  listSyncAudits,
  registerProcessRequest,
  registerProcessResponse,
  registerSyncAudit,
} = juditProcessServiceModule;

type ProcessSyncRecord = juditProcessServiceModule.ProcessSyncRecord;

interface QueryCall {
  text: string;
  values?: unknown[];
}

interface QueryResponse {
  rows: any[];
  rowCount: number;
}

class FakePool {
  public readonly calls: QueryCall[] = [];

  constructor(private readonly responses: QueryResponse[] = []) {}

  async query(text: string, values?: unknown[]) {
    this.calls.push({ text, values });
    if (this.responses.length === 0) {
      throw new Error('No response configured for query');
    }
    return this.responses.shift()!;
  }
}

type QueryHandler = (text: string, values?: unknown[]) => QueryResponse | null;

class RecordingClient {
  public readonly calls: QueryCall[] = [];
  public releaseCalled = false;

  constructor(private readonly handler?: QueryHandler) {}

  async query(text: string, values?: unknown[]) {
    this.calls.push({ text, values });
    if (this.handler) {
      const response = this.handler(text, values);
      if (response) {
        return response;
      }
    }
    return { rows: [], rowCount: 1 } satisfies QueryResponse;
  }

  release() {
    this.releaseCalled = true;
  }
}

class MockResponse {
  public statusCode = 200;
  public jsonBody: unknown = null;

  status(code: number) {
    this.statusCode = code;
    return this;
  }

  json(body: unknown) {
    this.jsonBody = body;
    return this;
  }
}

test('loadConfigurationFromSources resolves endpoints for requests host base url', async () => {
  const pool = new FakePool([
    {
      rows: [
        {
          id: 55,
          key_value: 'db-key',
          url_api: 'https://requests.prod.judit.io',
        },
      ],
      rowCount: 1,
    },
  ]);

  const service = new JuditProcessService(null);

  const config = await (service as any).loadConfigurationFromSources(pool as unknown as any);

  assert.ok(config);
  assert.equal(config?.apiKey, 'db-key');
  assert.equal(config?.requestsEndpoint, 'https://requests.prod.judit.io/requests');
  assert.equal(config?.trackingEndpoint, 'https://tracking.prod.judit.io/tracking');
});

test('registerProcessRequest inserts payload and maps response', async () => {
  const insertedRow = {
    id: 101,
    processo_id: 55,
    integration_api_key_id: 7,
    remote_request_id: 'req-123',
    request_type: 'manual',
    requested_by: 9,
    requested_at: '2024-02-01T10:00:00.000Z',
    request_payload: { foo: 'bar' },
    request_headers: null,
    status: 'pending',
    status_reason: null,
    completed_at: null,
    metadata: { attempt: 1 },
    created_at: '2024-02-01T10:00:01.000Z',
    updated_at: '2024-02-01T10:00:01.000Z',
  };

  const pool = new FakePool([{ rows: [insertedRow], rowCount: 1 }]);

  const record = await registerProcessRequest(
    {
      processoId: 55,
      integrationApiKeyId: 7,
      remoteRequestId: 'req-123',
      requestType: 'Manual',
      requestedBy: 9,
      requestPayload: { foo: 'bar' },
      status: 'pending',
      metadata: { attempt: 1 },
    },
    pool as unknown as any,
  );

  assert.equal(pool.calls.length, 1);
  const call = pool.calls[0];
  assert.match(call.text, /INSERT INTO public\.process_sync/i);
  assert.deepEqual(call.values, [
    55,
    7,
    'req-123',
    'manual',
    9,
    null,
    JSON.stringify({ foo: 'bar' }),
    null,
    'pending',
    null,
    JSON.stringify({ attempt: 1 }),
  ]);

  assert.equal(record.id, 101);
  assert.equal(record.processoId, 55);
  assert.equal(record.integrationApiKeyId, 7);
  assert.equal(record.remoteRequestId, 'req-123');
  assert.equal(record.requestType, 'manual');
  assert.equal(record.status, 'pending');
  assert.deepEqual(record.requestPayload, { foo: 'bar' });
  assert.equal(record.statusReason, null);
});

test('registerProcessResponse stores webhook payload with defaults', async () => {
  const insertedRow = {
    id: 88,
    processo_id: 55,
    process_sync_id: 101,
    integration_api_key_id: 7,
    delivery_id: 'delivery-xyz',
    source: 'webhook',
    status_code: 200,
    received_at: '2024-02-01T10:01:00.000Z',
    payload: { success: true },
    headers: { 'x-header': 'value' },
    error_message: null,
    created_at: '2024-02-01T10:01:00.000Z',
  };

  const pool = new FakePool([{ rows: [insertedRow], rowCount: 1 }]);

  const record = await registerProcessResponse(
    {
      processoId: 55,
      processSyncId: 101,
      integrationApiKeyId: 7,
      deliveryId: 'delivery-xyz',
      statusCode: '200',
      payload: { success: true },
      headers: { 'x-header': 'value' },
    },
    pool as unknown as any,
  );

  assert.equal(pool.calls.length, 1);
  const call = pool.calls[0];
  assert.match(call.text, /INSERT INTO public\.process_response/i);
  assert.deepEqual(call.values, [
    55,
    101,
    7,
    'delivery-xyz',
    null,
    200,
    null,
    JSON.stringify({ success: true }),
    JSON.stringify({ 'x-header': 'value' }),
    null,
  ]);

  assert.equal(record.id, 88);
  assert.equal(record.processSyncId, 101);
  assert.deepEqual(record.payload, { success: true });
  assert.equal(record.statusCode, 200);
});

test('registerSyncAudit persists audit trail', async () => {
  const insertedRow = {
    id: 5,
    processo_id: 55,
    process_sync_id: 101,
    process_response_id: 88,
    integration_api_key_id: 7,
    event_type: 'webhook_received',
    event_details: { deliveryId: 'delivery-xyz' },
    observed_at: '2024-02-01T10:02:00.000Z',
    created_at: '2024-02-01T10:02:00.000Z',
  };

  const pool = new FakePool([{ rows: [insertedRow], rowCount: 1 }]);

  const record = await registerSyncAudit(
    {
      processoId: 55,
      processSyncId: 101,
      processResponseId: 88,
      integrationApiKeyId: 7,
      eventType: 'webhook_received',
      eventDetails: { deliveryId: 'delivery-xyz' },
    },
    pool as unknown as any,
  );

  assert.equal(pool.calls.length, 1);
  const call = pool.calls[0];
  assert.match(call.text, /INSERT INTO public\.sync_audit/i);
  assert.equal(call.values?.[0], 55);
  assert.equal(record.eventType, 'webhook_received');
  assert.deepEqual(record.eventDetails, { deliveryId: 'delivery-xyz' });
});

test('listProcessSyncs returns integration metadata when available', async () => {
  const row = {
    id: 101,
    processo_id: 55,
    integration_api_key_id: 7,
    remote_request_id: 'req-123',
    request_type: 'manual',
    requested_by: 9,
    requested_at: '2024-02-01T10:00:00.000Z',
    request_payload: { foo: 'bar' },
    request_headers: null,
    status: 'pending',
    status_reason: null,
    completed_at: null,
    metadata: { attempt: 1 },
    created_at: '2024-02-01T10:00:01.000Z',
    updated_at: '2024-02-01T10:00:01.000Z',
    provider: 'judit',
    environment: 'homologacao',
    url_api: 'https://judit.test',
    active: true,
  };

  const pool = new FakePool([{ rows: [row], rowCount: 1 }]);

  const records = await listProcessSyncs(55, pool as unknown as any);

  assert.equal(pool.calls.length, 1);
  const call = pool.calls[0];
  assert.match(call.text, /FROM public\.process_sync ps/i);
  assert.deepEqual(call.values, [55]);
  assert.equal(records.length, 1);
  const [record] = records;
  assert.equal(record.integration?.provider, 'judit');
  assert.equal(record.integration?.environment, 'homologacao');
});

test('findProcessByNumber returns null when not found', async () => {
  const pool = new FakePool([{ rows: [], rowCount: 0 }]);
  const result = await findProcessByNumber('0000000-00.0000.0.00.0000', pool as unknown as any);
  assert.equal(result, null);
});

test('findProcessSyncByRemoteId returns latest match', async () => {
  const latestRow = {
    id: 105,
    processo_id: 55,
    integration_api_key_id: 7,
    remote_request_id: 'req-123',
    request_type: 'manual',
    requested_by: 9,
    requested_at: '2024-02-01T10:00:00.000Z',
    request_payload: {},
    request_headers: null,
    status: 'pending',
    status_reason: null,
    completed_at: null,
    metadata: {},
    created_at: '2024-02-01T10:00:01.000Z',
    updated_at: '2024-02-01T10:00:01.000Z',
  } satisfies Partial<ProcessSyncRecord> as any;

  const pool = new FakePool([{ rows: [latestRow], rowCount: 1 }]);

  const result = await findProcessSyncByRemoteId('req-123', pool as unknown as any);
  assert.equal(pool.calls.length, 1);
  const call = pool.calls[0];
  assert.match(call.text, /WHERE ps\.remote_request_id = \$1/i);
  assert.equal(call.values?.[0], 'req-123');
  assert.equal(result?.id, 105);
});

test('ensureTrackingForProcess creates tracking via Judit API', async (t) => {
  const insertedRow = {
    id: 301,
    processo_id: 42,
    integration_api_key_id: null,
    remote_request_id: 'trk-123',
    request_type: 'system',
    requested_by: null,
    requested_at: new Date('2024-02-01T10:00:00.000Z'),
    request_payload: { action: 'create-tracking', process_number: '0000000-00.0000.0.00.0000' },
    request_headers: null,
    status: 'completed',
    status_reason: null,
    completed_at: null,
    metadata: { source: 'ensure_tracking', remoteStatus: 'active', trackingId: 'trk-123', hourRange: '08-12' },
    created_at: new Date('2024-02-01T10:00:01.000Z'),
    updated_at: new Date('2024-02-01T10:00:01.000Z'),
  } satisfies Record<string, unknown>;

  const updatedRow = {
    ...insertedRow,
    completed_at: new Date('2024-02-01T10:00:02.000Z'),
    updated_at: new Date('2024-02-01T10:00:02.000Z'),
  } satisfies Record<string, unknown>;

  const auditRow = {
    id: 11,
    processo_id: 42,
    process_sync_id: 301,
    process_response_id: null,
    integration_api_key_id: null,
    event_type: 'tracking_synced',
    event_details: { trackingId: 'trk-123' },
    observed_at: new Date('2024-02-01T10:00:03.000Z'),
    created_at: new Date('2024-02-01T10:00:03.000Z'),
  } satisfies Record<string, unknown>;

  const pool = new FakePool([
    { rows: [], rowCount: 1 },
    { rows: [insertedRow], rowCount: 1 },
    { rows: [updatedRow], rowCount: 1 },
    { rows: [auditRow], rowCount: 1 },
  ]);

  const service = new JuditProcessService('test-key');

  const fetchMock = t.mock.method(globalThis as any, 'fetch', async (input: any, init?: RequestInit) => {
    const url = typeof input === 'string' ? input : String(input);
    assert.equal(url, 'https://tracking.prod.judit.io/tracking');
    assert.equal(init?.method, 'POST');
    const body = JSON.parse((init?.body ?? '{}') as string);
    assert.equal(body.process_number, '0000000-00.0000.0.00.0000');

    return new Response(JSON.stringify({
      tracking_id: 'trk-123',
      hour_range: '08-12',
      status: 'active',
    }), {
      status: 200,
      headers: { 'Content-Type': 'application/json' },
    });
  });

  const tracking = await service.ensureTrackingForProcess(42, '0000000-00.0000.0.00.0000', {
    client: pool as unknown as any,
  });

  assert.equal(fetchMock.mock.calls.length, 1);
  assert.ok(tracking);
  assert.equal(tracking?.tracking_id, 'trk-123');
  assert.equal(tracking?.status, 'active');

  assert.equal(pool.calls.length, 4);
  assert.match(pool.calls[0].text, /UPDATE public\.processos/i);
  assert.match(pool.calls[1].text, /INSERT INTO public\.process_sync/i);
  assert.match(pool.calls[2].text, /UPDATE public\.process_sync/i);
  assert.match(pool.calls[3].text, /INSERT INTO public\.sync_audit/i);
});

test('Judit request lifecycle stores polling response and process_response entry', async (t) => {
  const service = new JuditProcessService('test-key');

  let storedSyncRow: Record<string, unknown> | null = null;

  const requestHandler: QueryHandler = (text, values) => {
    if (/FROM public\.process_sync ps/.test(text) && /status = 'pending'/.test(text)) {
      return { rows: [], rowCount: 0 } satisfies QueryResponse;
    }
    if (/FROM public\.process_sync ps/.test(text) && /remote_request_id/.test(text)) {
      if (storedSyncRow) {
        return { rows: [storedSyncRow], rowCount: 1 } satisfies QueryResponse;
      }
      return { rows: [], rowCount: 0 } satisfies QueryResponse;
    }
    if (/INSERT INTO public\.process_sync/.test(text)) {
      storedSyncRow = {
        id: 777,
        processo_id: values?.[0],
        integration_api_key_id: values?.[1],
        remote_request_id: values?.[2],
        request_type: values?.[3],
        requested_by: values?.[4],
        requested_at: new Date('2024-01-01T10:00:00.000Z'),
        request_payload: JSON.parse((values?.[6] ?? '{}') as string),
        request_headers: values?.[7] ? JSON.parse(values?.[7] as string) : null,
        status: values?.[8],
        status_reason: values?.[9] ?? null,
        completed_at: null,
        metadata: JSON.parse((values?.[10] ?? '{}') as string),
        created_at: new Date('2024-01-01T10:00:01.000Z'),
        updated_at: new Date('2024-01-01T10:00:01.000Z'),
      } satisfies Record<string, unknown>;

      return { rows: [storedSyncRow], rowCount: 1 } satisfies QueryResponse;
    }
    if (/INSERT INTO public\.sync_audit/.test(text)) {
      return {
        rows: [
          {
            id: 990,
            processo_id: values?.[0],
            process_sync_id: values?.[1],
            process_response_id: values?.[2],
            integration_api_key_id: values?.[3],
            event_type: values?.[4],
            event_details: JSON.parse((values?.[5] ?? '{}') as string),
            observed_at: new Date('2024-01-01T10:00:02.000Z'),
            created_at: new Date('2024-01-01T10:00:02.000Z'),
          },
        ],
        rowCount: 1,
      } satisfies QueryResponse;
    }
    if (/UPDATE public\.process_sync/.test(text)) {
      const metadataIndex = values?.length && typeof values?.length === 'number' ? values.length - 2 : 2;
      const metadataValue = values?.[metadataIndex];
      const completedAtIndex = metadataIndex - 1;

      storedSyncRow = {
        ...(storedSyncRow ?? {}),
        id: 777,
        processo_id: 55,
        integration_api_key_id: 15,
        remote_request_id: 'req-flow',
        request_type: 'manual',
        requested_by: null,
        requested_at: new Date('2024-01-01T10:00:00.000Z'),
        request_payload: {},
        request_headers: null,
        status: values?.[0] ?? 'completed',
        status_reason: null,
        completed_at:
          completedAtIndex >= 0 && values?.[completedAtIndex]
            ? values?.[completedAtIndex] instanceof Date
              ? (values?.[completedAtIndex] as Date)
              : new Date(String(values?.[completedAtIndex]))
            : new Date('2024-01-01T10:05:00.000Z'),
        metadata:
          metadataValue && typeof metadataValue === 'string'
            ? JSON.parse(metadataValue)
            : (metadataValue ?? { result: { delivered: true }, status: 'completed' }),
        created_at: new Date('2024-01-01T10:00:01.000Z'),
        updated_at: new Date('2024-01-01T10:05:00.000Z'),
      } satisfies Record<string, unknown>;

      return { rows: [storedSyncRow], rowCount: 1 } satisfies QueryResponse;
    }
    return null;
  };

  const requestClient = new RecordingClient(requestHandler);

  const fetchMock = t.mock.method(globalThis as any, 'fetch', async (input: any, init?: RequestInit) => {
    const url = typeof input === 'string' ? input : String(input);

    if (url === 'https://requests.prod.judit.io/requests') {
      assert.equal(init?.method, 'POST');
      assert.equal(typeof init?.body, 'string');
      const payload = JSON.parse(init?.body as string);
      assert.deepEqual(payload, {
        search: {
          search_type: 'lawsuit_cnj',
          search_key: '0000000-00.0000.0.00.0000',
        },

<<<<<<< HEAD
        with_attachments: false,
        on_demand: true,
=======
        with_attachments: true,
>>>>>>> 7e2f2b9e
      });
      return new Response(JSON.stringify({
        request_id: 'req-flow',
        status: 'pending',
        result: null,
      }), {
        status: 200,
        headers: { 'Content-Type': 'application/json' },
      });
    }

    if (url === 'https://requests.prod.judit.io/requests/req-flow') {
      return new Response(JSON.stringify({
        request_id: 'req-flow',
        status: 'completed',
        result: { delivered: true },
      }), {
        status: 200,
        headers: { 'Content-Type': 'application/json' },
      });
    }

    throw new Error(`Unexpected fetch call to ${url}`);
  });

  const triggerRecord = await service.triggerRequestForProcess(55, '0000000-00.0000.0.00.0000', {
    source: 'manual',
    client: requestClient as unknown as any,
  });

  assert.ok(triggerRecord);
  assert.equal(triggerRecord?.requestId, 'req-flow');
  assert.equal(triggerRecord?.status, 'pending');
  assert.equal(triggerRecord?.processSyncId, 777);
  assert.equal((triggerRecord?.metadata as any).onDemand, true);
  assert.ok(requestClient.calls.some((call) => /INSERT INTO public\.process_sync/i.test(call.text)));

  const statusResponse = await service.getRequestStatusFromApi('req-flow');
  assert.equal(statusResponse.status, 'completed');

  const updatedRecord = await service.updateRequestStatus(
    55,
    'req-flow',
    statusResponse.status ?? 'pending',
    statusResponse.result ?? null,
    { client: requestClient as unknown as any },
  );

  assert.ok(updatedRecord);
  assert.equal(updatedRecord?.status, 'completed');
  assert.deepEqual(updatedRecord?.metadata.result, statusResponse.result);
  assert.ok(requestClient.calls.some((call) => /UPDATE public\.process_sync/i.test(call.text)));

  const responseHandler: QueryHandler = (text, values) => {
    if (/INSERT INTO public\.process_response/.test(text)) {
      const payload = JSON.parse((values?.[7] ?? '{}') as string);
      const headers = values?.[8] ? JSON.parse(values?.[8] as string) : null;
      return {
        rows: [
          {
            id: 301,
            processo_id: values?.[0],
            process_sync_id: values?.[1],
            integration_api_key_id: values?.[2],
            delivery_id: values?.[3],
            source: values?.[4] ?? 'webhook',
            status_code: values?.[5],
            received_at: '2024-01-01T10:10:00.000Z',
            payload,
            headers,
            error_message: values?.[9] ?? null,
            created_at: '2024-01-01T10:10:00.000Z',
          },
        ],
        rowCount: 1,
      } satisfies QueryResponse;
    }
    return null;
  };

  const responseClient = new RecordingClient(responseHandler);

  const responseRecord = await registerProcessResponse(
    {
      processoId: 55,
      processSyncId: 777,
      integrationApiKeyId: 15,
      deliveryId: 'delivery-1',
      source: 'polling',
      statusCode: 200,
      payload: statusResponse.result,
      headers: { 'x-source': 'judit' },
    },
    responseClient as unknown as any,
  );

  assert.equal(responseClient.calls.length, 1);
  assert.match(responseClient.calls[0].text, /INSERT INTO public\.process_response/i);
  assert.equal(responseClient.calls[0].values?.[0], 55);
  assert.equal(responseRecord.statusCode, 200);
  assert.equal(responseRecord.source, 'polling');
  assert.deepEqual(responseRecord.payload, { delivered: true });
  assert.deepEqual(responseRecord.headers, { 'x-source': 'judit' });

  assert.equal(fetchMock.mock.calls.length, 2);

});

test('triggerRequestForProcess forwards attachment preference to Judit', async (t) => {
  const service = new JuditProcessService('test-key');

  const config = {
    apiKey: 'test-key',
    requestsEndpoint: 'https://requests.prod.judit.io/requests',
    trackingEndpoint: 'https://tracking.prod.judit.io/tracking',
    integrationId: 15,
  };

  const resolveMock = t.mock.method(service as any, 'resolveConfiguration', async () => config);

  const requestHandler: QueryHandler = (text, values) => {
    if (/INSERT INTO public\.process_sync/.test(text)) {
      const payload = values?.[6] ? JSON.parse(String(values?.[6])) : {};
      const headers = values?.[7] ? JSON.parse(String(values?.[7])) : null;
      const metadata = values?.[10] ? JSON.parse(String(values?.[10])) : {};

      return {
        rows: [
          {
            id: 701,
            processo_id: values?.[0],
            integration_api_key_id: values?.[1],
            remote_request_id: values?.[2],
            request_type: values?.[3] ?? 'manual',
            requested_by: values?.[4] ?? null,
            requested_at: new Date('2024-01-01T10:00:00.000Z'),
            request_payload: payload,
            request_headers: headers,
            status: values?.[8] ?? 'pending',
            status_reason: values?.[9] ?? null,
            completed_at: null,
            metadata,
            created_at: new Date('2024-01-01T10:00:01.000Z'),
            updated_at: new Date('2024-01-01T10:00:01.000Z'),
          },
        ],
        rowCount: 1,
      } satisfies QueryResponse;
    }

    if (/INSERT INTO public\.sync_audit/.test(text)) {
      const eventDetails = values?.[5] ? JSON.parse(String(values?.[5])) : {};
      return {
        rows: [
          {
            id: 801,
            processo_id: values?.[0] ?? null,
            process_sync_id: values?.[1] ?? null,
            process_response_id: values?.[2] ?? null,
            integration_api_key_id: values?.[3] ?? null,
            event_type: values?.[4] ?? 'request_triggered',
            event_details: eventDetails,
            observed_at: new Date('2024-01-01T10:00:02.000Z'),
            created_at: new Date('2024-01-01T10:00:02.000Z'),
          },
        ],
        rowCount: 1,
      } satisfies QueryResponse;
    }

    return null;
  };

  const requestClient = new RecordingClient(requestHandler);

  let requestCalls = 0;

  const fetchMock = t.mock.method(globalThis as any, 'fetch', async (input: any, init?: RequestInit) => {
    const url = typeof input === 'string' ? input : String(input);

    if (url === config.requestsEndpoint) {
      requestCalls += 1;
      const payload = JSON.parse(String(init?.body ?? '{}'));

      if (requestCalls === 1) {
        assert.equal(payload.with_attachments, true);
      } else if (requestCalls === 2) {
        assert.equal(payload.with_attachments, false);
      } else {
        assert.fail(`Unexpected number of request calls: ${requestCalls}`);
      }

      return new Response(
        JSON.stringify({
          request_id: `req-${requestCalls}`,
          status: 'pending',
          result: null,
        }),
        {
          status: 200,
          headers: { 'Content-Type': 'application/json' },
        },
      );
    }

    throw new Error(`Unexpected fetch call to ${url}`);
  });

  try {
    const defaultRecord = await service.triggerRequestForProcess(55, '0000000-00.0000.0.00.0000', {
      source: 'manual',
      client: requestClient as unknown as any,
    });

    assert.equal(defaultRecord?.requestId, 'req-1');
    assert.equal(defaultRecord?.status, 'pending');

    const withoutAttachments = await service.triggerRequestForProcess(56, '1111111-11.1111.1.11.1111', {
      source: 'manual',
      client: requestClient as unknown as any,
      withAttachments: false,
    });

    assert.equal(withoutAttachments?.requestId, 'req-2');
    assert.equal(withoutAttachments?.status, 'pending');
    assert.equal(requestCalls, 2);
  } finally {
    fetchMock.mock.restore();
    resolveMock.mock.restore();
  }
});

test('handleJuditWebhook persists data retrievable via list helpers', async (t) => {
  const processSyncRow = {
    id: 501,
    processo_id: 77,
    integration_api_key_id: 12,
    remote_request_id: 'req-judit',
    request_type: 'manual',
    requested_by: null,
    requested_at: new Date('2024-01-01T10:00:00.000Z'),
    request_payload: {},
    request_headers: null,
    status: 'pending',
    status_reason: null,
    completed_at: null,
    metadata: {},
    created_at: new Date('2024-01-01T10:00:00.000Z'),
    updated_at: new Date('2024-01-01T10:00:00.000Z'),
    provider: 'judit',
    environment: 'homologacao',
    url_api: 'https://judit.test',
    active: true,
  } satisfies Record<string, unknown>;

  const processSyncRows = [processSyncRow];
  const processResponseRows: Record<string, unknown>[] = [];
  const auditRows: Record<string, unknown>[] = [];

  const handler: QueryHandler = (text, values) => {
    if (/FROM public\.processos WHERE numero/.test(text)) {
      return { rows: [{ id: 77 }], rowCount: 1 } satisfies QueryResponse;
    }
    if (/UPDATE public\.processos/.test(text)) {
      return { rows: [], rowCount: 1 } satisfies QueryResponse;
    }
    if (/FROM public\.process_sync ps/.test(text) && /remote_request_id/.test(text)) {
      return { rows: [processSyncRow], rowCount: 1 } satisfies QueryResponse;
    }
    if (/UPDATE public\.process_sync/.test(text)) {
      const statusValue = typeof values?.[0] === 'string' ? (values?.[0] as string) : 'completed';
      const completedAtValue = values && values.length > 2 ? values[1] : null;
      const metadataJson =
        values && values.length > 2 && typeof values[2] === 'string'
          ? (values[2] as string)
          : '{}';

      processSyncRow.status = statusValue;
      processSyncRow.completed_at =
        completedAtValue instanceof Date
          ? completedAtValue
          : completedAtValue
            ? new Date(String(completedAtValue))
            : new Date('2024-01-01T10:05:00.000Z');
      processSyncRow.metadata = JSON.parse(metadataJson);
      processSyncRow.updated_at = new Date('2024-01-01T10:05:00.000Z');
      return { rows: [processSyncRow], rowCount: 1 } satisfies QueryResponse;
    }
    if (/INSERT INTO public\.process_response/.test(text)) {
      const row = {
        id: processResponseRows.length + 1,
        processo_id: values?.[0],
        process_sync_id: values?.[1],
        integration_api_key_id: values?.[2],
        delivery_id: values?.[3],
        source: values?.[4] ?? 'webhook',
        status_code: values?.[5] ?? null,
        received_at: new Date('2024-01-01T10:10:00.000Z'),
        payload: JSON.parse((values?.[7] ?? '{}') as string),
        headers: values?.[8] ? JSON.parse(values?.[8] as string) : null,
        error_message: values?.[9] ?? null,
        created_at: new Date('2024-01-01T10:10:00.000Z'),
        provider: 'judit',
        environment: 'homologacao',
        url_api: 'https://judit.test',
        active: true,
      } satisfies Record<string, unknown>;
      processResponseRows.push(row);
      return { rows: [row], rowCount: 1 } satisfies QueryResponse;
    }
    if (/INSERT INTO public\.sync_audit/.test(text)) {
      const row = {
        id: auditRows.length + 1,
        processo_id: values?.[0],
        process_sync_id: values?.[1],
        process_response_id: values?.[2],
        integration_api_key_id: values?.[3],
        event_type: values?.[4],
        event_details: JSON.parse((values?.[5] ?? '{}') as string),
        observed_at: new Date('2024-01-01T10:15:00.000Z'),
        created_at: new Date('2024-01-01T10:15:00.000Z'),
        provider: 'judit',
        environment: 'homologacao',
        url_api: 'https://judit.test',
        active: true,
      } satisfies Record<string, unknown>;
      auditRows.push(row);
      return { rows: [row], rowCount: 1 } satisfies QueryResponse;
    }
    return null;
  };

  const client = new RecordingClient(handler);
  const connectMock = t.mock.method(pool, 'connect', async () => client as unknown as any);

  const req = {
    body: {
      process_number: '0000000-00.0000.0.00.0000',
      tracking_id: 'trk-judit',
      hour_range: '12-16',
      status: 'updated',
      request: {
        id: 'req-judit',
        status: 'completed',
        result: { delivered: true },
      },
      increments: [{ type: 'movement', payload: { id: 1 } }],
    },
    headers: { 'x-judit': 'webhook' },
  } as any;

  const res = new MockResponse();
  await handleJuditWebhook(req, res as any);

  assert.equal(res.statusCode, 200);
  assert.deepEqual(res.jsonBody, { status: 'ok' });
  assert.equal(connectMock.mock.calls.length, 1);
  assert.ok(client.releaseCalled);

  const reader = {
    async query(text: string) {
      if (/FROM public\.process_sync/.test(text)) {
        return { rows: processSyncRows, rowCount: processSyncRows.length } satisfies QueryResponse;
      }
      if (/FROM public\.process_response/.test(text)) {
        return { rows: processResponseRows, rowCount: processResponseRows.length } satisfies QueryResponse;
      }
      if (/FROM public\.sync_audit/.test(text)) {
        return { rows: auditRows, rowCount: auditRows.length } satisfies QueryResponse;
      }
      throw new Error(`Unexpected read query: ${text}`);
    },
  } as const;

  const syncs = await listProcessSyncs(77, reader as unknown as any);
  const responses = await listProcessResponses(77, reader as unknown as any);
  const audits = await listSyncAudits(77, reader as unknown as any);

  assert.equal(syncs.length, 1);
  assert.equal(syncs[0].remoteRequestId, 'req-judit');
  assert.deepEqual(syncs[0].metadata.result, { delivered: true });
  assert.equal(responses.length, 1);
  assert.equal(responses[0].processSyncId, syncs[0].id);
  assert.equal(audits.length >= 2, true);
  assert.equal(audits[0].processoId, 77);
});<|MERGE_RESOLUTION|>--- conflicted
+++ resolved
@@ -511,13 +511,8 @@
           search_type: 'lawsuit_cnj',
           search_key: '0000000-00.0000.0.00.0000',
         },
-
-<<<<<<< HEAD
-        with_attachments: false,
+        with_attachments: true,
         on_demand: true,
-=======
-        with_attachments: true,
->>>>>>> 7e2f2b9e
       });
       return new Response(JSON.stringify({
         request_id: 'req-flow',
