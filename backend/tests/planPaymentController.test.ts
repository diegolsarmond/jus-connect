import assert from 'node:assert/strict';
import test from 'node:test';
import type { Request, Response } from 'express';
import { Pool } from 'pg';

import AsaasClient from '../src/services/asaas/asaasClient';
import AsaasSubscriptionService from '../src/services/asaas/subscriptionService';
import AsaasChargeService, { CreateAsaasChargeInput } from '../src/services/asaasChargeService';

process.env.DATABASE_URL ??= 'postgresql://user:pass@localhost:5432/testdb';

let createPlanPayment: typeof import('../src/controllers/planPaymentController')['createPlanPayment'];

const createMockResponse = () => {
  const response: Partial<Response> & { statusCode: number; body: unknown } = {
    statusCode: 200,
    body: undefined,
    status(code: number) {
      this.statusCode = code;
      return this as Response;
    },
    json(payload: unknown) {
      this.body = payload;
      return this as Response;
    },
  };

  return response as Response & { statusCode: number; body: unknown };
};

const createAuth = (userId: number) => ({
  userId,
  payload: {
    sub: userId,
    iat: Math.floor(Date.now() / 1000),
    exp: Math.floor(Date.now() / 1000) + 3600,
  },
});

test.before(async () => {
  ({ createPlanPayment } = await import('../src/controllers/planPaymentController'));
});

const setupQueryMock = (responses: Array<{ rows: any[]; rowCount: number }>) => {
  const calls: Array<{ text: string; values?: unknown[] }> = [];

  const queryMock = test.mock.method(
    Pool.prototype,
    'query',
    async function (this: Pool, text: string, values?: unknown[]) {
      calls.push({ text, values });

      if (responses.length === 0) {
        throw new Error('Unexpected query invocation');
      }

      return responses.shift()!;
    },
  );

  const restore = () => {
    queryMock.mock.restore();
  };

  return { calls, restore };
};

test('createPlanPayment creates Asaas customer and stores identifier when missing', async () => {
  const financialFlowRow = {
    id: 500,
    descricao: 'Assinatura Plano Jurídico (mensal)',
    valor: '199.90',
    vencimento: '2024-05-10',
    status: 'pendente',
  };
  const defaultAccountId = '123e4567-e89b-12d3-a456-426614174000';

  const empresaStateRow = {
    id: 45,
    nome_empresa: 'Empresa Teste',
    asaas_subscription_id: null,
    trial_started_at: null,
    trial_ends_at: null,
    subscription_trial_ends_at: null,
    current_period_start: null,
    current_period_end: null,
    subscription_current_period_ends_at: null,
    grace_expires_at: null,
    subscription_grace_period_ends_at: null,
    subscription_cadence: 'monthly',
  };

  const subscriptionMock = test.mock.method(
    AsaasSubscriptionService.prototype,
    'createOrUpdateSubscription',
    async () => ({
      subscription: {
        id: 'sub_123',
        status: 'ACTIVE',
        cycle: 'MONTHLY',
        nextDueDate: '2024-05-10',
      },
      timeline: {
        cadence: 'monthly',
        trialStart: null,
        trialEnd: null,
        currentPeriodStart: new Date('2024-05-10T00:00:00.000Z'),
        currentPeriodEnd: new Date('2024-05-10T00:00:00.000Z'),
        gracePeriodEnd: new Date('2024-05-13T00:00:00.000Z'),
      },
    }),
  );

  const { calls, restore } = setupQueryMock([
    { rows: [{ empresa: 45 }], rowCount: 1 },
    { rows: [{ id: 9, nome: 'Plano Jurídico', valor_mensal: '199.90', valor_anual: '1999.90' }], rowCount: 1 },
    { rows: [empresaStateRow], rowCount: 1 },
    {
      rows: [
        {
          id: 1,
          provider: 'asaas',
          url_api: 'https://sandbox.asaas.com/api/v3',
          key_value: 'token',
          environment: 'homologacao',
          active: true,
        },
      ],
      rowCount: 1,
    },
    { rows: [{ asaas_customer_id: null }], rowCount: 1 },
    { rows: [], rowCount: 1 },
    { rows: [], rowCount: 1 },
    { rows: [{ id: defaultAccountId }], rowCount: 1 },
    { rows: [financialFlowRow], rowCount: 1 },
  ]);

  const createCustomerMock = test.mock.method(
    AsaasClient.prototype,
    'createCustomer',
    async () => ({
      id: 'cus_new_123',
      object: 'customer',
      name: 'Empresa Teste',
    }),
  );

  const updateCustomerMock = test.mock.method(
    AsaasClient.prototype,
    'updateCustomer',
    async () => {
      throw new Error('updateCustomer should not be called when mapping is missing');
    },
  );

  const chargeMock = test.mock.method(
    AsaasChargeService.prototype,
    'createCharge',
    async () => ({
      charge: { id: 'ch_123', status: 'PENDING' },
      flow: { ...financialFlowRow, external_provider: 'asaas', external_reference_id: 'ch_123' },
    }),
  );

  const req = {
    body: {
      planId: 9,
      pricingMode: 'mensal',
      paymentMethod: 'PIX',
      billing: {
        companyName: 'Empresa Teste',
        document: '12345678901',
        email: 'contato@empresa.com',
        notes: 'Observações',
      },
    },
    auth: createAuth(20),
    headers: {},
    ip: '127.0.0.1',
  } as unknown as Request;

  const res = createMockResponse();

  try {
    await createPlanPayment(req, res);
  } finally {
    restore();
    createCustomerMock.mock.restore();
    updateCustomerMock.mock.restore();
    chargeMock.mock.restore();
    subscriptionMock.mock.restore();
  }

  assert.equal(res.statusCode, 201);
  assert.ok(res.body && typeof res.body === 'object');
  assert.equal(createCustomerMock.mock.calls.length, 1);
  assert.equal(updateCustomerMock.mock.calls.length, 0);
  assert.equal(chargeMock.mock.calls.length, 1);
  assert.equal(subscriptionMock.mock.calls.length, 1);

  assert.equal(calls.length, 9);
  assert.match(calls[3]?.text ?? '', /CASE WHEN i.global IS TRUE THEN 0 ELSE 1 END/);
  assert.match(calls[0]?.text ?? '', /FROM public\.usuarios/);
  assert.match(calls[4]?.text ?? '', /SELECT asaas_customer_id FROM public\.empresas/);
  assert.match(calls[5]?.text ?? '', /UPDATE public\.empresas SET asaas_customer_id/);
  assert.deepEqual(calls[5]?.values, ['cus_new_123', 45]);
  assert.match(calls[6]?.text ?? '', /UPDATE public\.empresas/);
  const updateValues = calls[6]?.values as unknown[];
  assert.ok(Array.isArray(updateValues));
  assert.equal(updateValues[1], false);
  assert.equal(updateValues[9], 'pending');
  assert.match(calls[7]?.text ?? '', /SELECT id::text AS id FROM public\.accounts/);
  assert.deepEqual(calls[7]?.values, undefined);
  assert.match(calls[8]?.text ?? '', /INSERT INTO financial_flows/);
  assert.ok(Array.isArray(calls[8]?.values));
  const insertValues = calls[8]?.values as unknown[];
  assert.equal(insertValues.length, 5);
  assert.equal(insertValues[0], 'Assinatura Plano Jurídico (mensal)');
  assert.equal(typeof insertValues[1], 'string');
  assert.match(String(insertValues[1]), /^\d{4}-\d{2}-\d{2}$/);
  assert.equal(insertValues[2], 199.9);
  assert.equal(insertValues[3], defaultAccountId);
  assert.equal(insertValues[4], 45);

  const payload = res.body as { plan?: { id?: number }; charge?: { id?: string } };
  assert.equal(payload.plan?.id, 9);
  assert.equal(payload.charge?.id, 'ch_123');
});

test('createPlanPayment requests yearly cycle when pricing mode is annual', async () => {
  const financialFlowRow = {
    id: 915,
    descricao: 'Assinatura Plano Premium (anual)',
    valor: '1999.90',
    vencimento: '2024-11-20',
    status: 'pendente',
  };
  const defaultAccountId = '123e4567-e89b-12d3-a456-426614174111';

  const empresaStateRow = {
    id: 78,
    nome_empresa: 'Empresa Premium',
    asaas_subscription_id: null,
    trial_started_at: null,
    trial_ends_at: null,
    subscription_trial_ends_at: null,
    current_period_start: null,
    current_period_end: null,
    subscription_current_period_ends_at: null,
    grace_expires_at: null,
    subscription_grace_period_ends_at: null,
    subscription_cadence: 'monthly',
  };

  const subscriptionCalls: Array<{
    payload: { cycle?: string };
  }> = [];

  const subscriptionMock = test.mock.method(
    AsaasSubscriptionService.prototype,
    'createOrUpdateSubscription',
    async (input) => {
      subscriptionCalls.push({ payload: input.payload });
      return {
        subscription: {
          id: 'sub_yearly',
          status: 'ACTIVE',
          cycle: 'YEARLY',
          nextDueDate: '2024-11-20',
        },
        timeline: {
          cadence: 'annual',
          trialStart: null,
          trialEnd: null,
          currentPeriodStart: new Date('2024-11-20T00:00:00.000Z'),
          currentPeriodEnd: new Date('2025-11-20T00:00:00.000Z'),
          gracePeriodEnd: new Date('2025-11-25T00:00:00.000Z'),
        },
      };
    },
  );

  const { calls, restore } = setupQueryMock([
    { rows: [{ empresa: 78 }], rowCount: 1 },
    { rows: [{ id: 55, nome: 'Plano Premium', valor_mensal: '219.90', valor_anual: '1999.90' }], rowCount: 1 },
    { rows: [empresaStateRow], rowCount: 1 },
    {
      rows: [
        {
          id: 2,
          provider: 'asaas',
          url_api: 'https://sandbox.asaas.com/api/v3',
          key_value: 'token',
          environment: 'homologacao',
          active: true,
        },
      ],
      rowCount: 1,
    },
    { rows: [{ asaas_customer_id: null }], rowCount: 1 },
    { rows: [], rowCount: 1 },
    { rows: [], rowCount: 1 },
    { rows: [{ id: defaultAccountId }], rowCount: 1 },
    { rows: [financialFlowRow], rowCount: 1 },
  ]);

  const createCustomerMock = test.mock.method(
    AsaasClient.prototype,
    'createCustomer',
    async () => ({
      id: 'cus_premium',
      object: 'customer',
      name: 'Empresa Premium',
    }),
  );

  const updateCustomerMock = test.mock.method(
    AsaasClient.prototype,
    'updateCustomer',
    async () => {
      throw new Error('updateCustomer should not be called when mapping is missing');
    },
  );

  const chargeMock = test.mock.method(
    AsaasChargeService.prototype,
    'createCharge',
    async () => ({
      charge: { id: 'ch_yearly', status: 'PENDING' },
      flow: { id: financialFlowRow.id, status: 'pendente' },
    }),
  );

  const req = {
    body: {
      planId: 55,
      pricingMode: 'anual',
      paymentMethod: 'boleto',
      billing: {
        companyName: 'Empresa Premium',
        document: '12345678000199',
        email: 'financeiro@premium.com',
      },
    },
    auth: createAuth(72),
    headers: {},
    ip: '127.0.0.1',
  } as unknown as Request;

  const res = createMockResponse();

  try {
    await createPlanPayment(req, res);
  } finally {
    restore();
    subscriptionMock.mock.restore();
    createCustomerMock.mock.restore();
    updateCustomerMock.mock.restore();
    chargeMock.mock.restore();
  }

  assert.equal(res.statusCode, 201);
  assert.equal(subscriptionMock.mock.calls.length, 1);
  assert.equal(chargeMock.mock.calls.length, 1);
  assert.equal(calls.length, 9);
<<<<<<< HEAD
  assert.match(calls[3]?.text ?? '', /CASE WHEN i.global IS TRUE THEN 0 ELSE 1 END/);
=======
  const updateValues = calls[6]?.values as unknown[];
  assert.ok(Array.isArray(updateValues));
  assert.equal(updateValues[1], false);
  assert.equal(updateValues[9], 'pending');
>>>>>>> 6ecb29ea
  const cycle = subscriptionCalls[0]?.payload?.cycle;
  assert.equal(cycle, 'YEARLY');
});

test('createPlanPayment reuses existing Asaas customer and updates information', async () => {
  const financialFlowRow = {
    id: 700,
    descricao: 'Assinatura Plano Premium (mensal)',
    valor: '299.90',
    vencimento: '2024-06-15',
    status: 'pendente',
  };
  const defaultAccountId = '123e4567-e89b-12d3-a456-426614174000';

  const empresaStateRow = {
    id: 88,
    nome_empresa: 'Empresa Atualizada',
    asaas_subscription_id: 'sub_existing',
    trial_started_at: '2024-04-01',
    trial_ends_at: '2024-04-30',
    subscription_trial_ends_at: null,
    current_period_start: '2024-04-01',
    current_period_end: '2024-04-30',
    subscription_current_period_ends_at: null,
    grace_expires_at: '2024-05-05',
    subscription_grace_period_ends_at: null,
    subscription_cadence: 'monthly',
  };

  const subscriptionMock = test.mock.method(
    AsaasSubscriptionService.prototype,
    'createOrUpdateSubscription',
    async () => ({
      subscription: {
        id: 'sub_existing',
        status: 'ACTIVE',
        cycle: 'MONTHLY',
        nextDueDate: '2024-06-15',
      },
      timeline: {
        cadence: 'monthly',
        trialStart: new Date('2024-04-01T00:00:00.000Z'),
        trialEnd: new Date('2024-04-30T00:00:00.000Z'),
        currentPeriodStart: new Date('2024-06-01T00:00:00.000Z'),
        currentPeriodEnd: new Date('2024-06-30T00:00:00.000Z'),
        gracePeriodEnd: new Date('2024-07-05T00:00:00.000Z'),
      },
    }),
  );

  const { calls, restore } = setupQueryMock([
    { rows: [{ empresa: 88 }], rowCount: 1 },
    { rows: [{ id: 5, nome: 'Plano Premium', valor_mensal: '299.90', valor_anual: '2999.90' }], rowCount: 1 },
    { rows: [empresaStateRow], rowCount: 1 },
    {
      rows: [
        {
          id: 2,
          provider: 'asaas',
          url_api: 'https://sandbox.asaas.com/api/v3',
          key_value: 'token',
          environment: 'homologacao',
          active: true,
        },
      ],
      rowCount: 1,
    },
    { rows: [{ asaas_customer_id: '  cus_existing_999  ' }], rowCount: 1 },
    { rows: [], rowCount: 1 },
    { rows: [], rowCount: 1 },
    { rows: [{ id: defaultAccountId }], rowCount: 1 },
    { rows: [financialFlowRow], rowCount: 1 },
  ]);

  const createCustomerMock = test.mock.method(
    AsaasClient.prototype,
    'createCustomer',
    async () => {
      throw new Error('createCustomer should not be called when mapping exists');
    },
  );

  const updateCustomerMock = test.mock.method(
    AsaasClient.prototype,
    'updateCustomer',
    async (_id, payload) => ({
      id: 'cus_existing_999',
      object: 'customer',
      ...payload,
    }),
  );

  const chargeMock = test.mock.method(
    AsaasChargeService.prototype,
    'createCharge',
    async () => ({
      charge: { id: 'ch_999', status: 'PENDING' },
      flow: { ...financialFlowRow, external_provider: 'asaas', external_reference_id: 'ch_999' },
    }),
  );

  const req = {
    body: {
      planId: 5,
      pricingMode: 'mensal',
      paymentMethod: 'BOLETO',
      billing: {
        companyName: 'Empresa Atualizada',
        document: '01234567890',
        email: 'financeiro@empresa.com',
      },
    },
    auth: createAuth(30),
    headers: {},
    ip: '127.0.0.1',
  } as unknown as Request;

  const res = createMockResponse();

  try {
    await createPlanPayment(req, res);
  } finally {
    restore();
    createCustomerMock.mock.restore();
    updateCustomerMock.mock.restore();
    chargeMock.mock.restore();
    subscriptionMock.mock.restore();
  }

  assert.equal(res.statusCode, 201);
  assert.ok(res.body && typeof res.body === 'object');
  assert.equal(createCustomerMock.mock.calls.length, 0);
  assert.equal(updateCustomerMock.mock.calls.length, 1);
  assert.equal(chargeMock.mock.calls.length, 1);
  assert.equal(subscriptionMock.mock.calls.length, 1);

  assert.equal(calls.length, 9);
  assert.match(calls[3]?.text ?? '', /CASE WHEN i.global IS TRUE THEN 0 ELSE 1 END/);
  assert.match(calls[4]?.text ?? '', /SELECT asaas_customer_id FROM public\.empresas/);
  assert.match(calls[5]?.text ?? '', /UPDATE public\.empresas SET asaas_customer_id/);
  assert.deepEqual(calls[5]?.values, ['cus_existing_999', 88]);
  assert.match(calls[6]?.text ?? '', /UPDATE public\.empresas/);
  const updateValuesExisting = calls[6]?.values as unknown[];
  assert.ok(Array.isArray(updateValuesExisting));
  assert.equal(updateValuesExisting[1], false);
  assert.equal(updateValuesExisting[9], 'pending');
  assert.match(calls[7]?.text ?? '', /SELECT id::text AS id FROM public\.accounts/);
  assert.deepEqual(calls[7]?.values, undefined);
  assert.match(calls[8]?.text ?? '', /INSERT INTO financial_flows/);
  assert.ok(Array.isArray(calls[8]?.values));
  const insertValues = calls[8]?.values as unknown[];
  assert.equal(insertValues.length, 5);
  assert.equal(insertValues[0], 'Assinatura Plano Premium (mensal)');
  assert.equal(typeof insertValues[1], 'string');
  assert.match(String(insertValues[1]), /^\d{4}-\d{2}-\d{2}$/);
  assert.equal(insertValues[2], 299.9);
  assert.equal(insertValues[3], defaultAccountId);
  assert.equal(insertValues[4], 88);

  const payload = res.body as { charge?: { id?: string }; plan?: { id?: number } };
  assert.equal(payload.plan?.id, 5);
  assert.equal(payload.charge?.id, 'ch_999');
});

test('createPlanPayment forwards debit card method to AsaasChargeService', async () => {
  const financialFlowRow = {
    id: 800,
    descricao: 'Assinatura Plano Plus (mensal)',
    valor: '249.90',
    vencimento: '2024-07-05',
    status: 'pendente',
  };
  const defaultAccountId = '123e4567-e89b-12d3-a456-426614174000';

  const empresaStateRow = {
    id: 55,
    nome_empresa: 'Empresa Plus',
    asaas_subscription_id: null,
    trial_started_at: null,
    trial_ends_at: null,
    subscription_trial_ends_at: null,
    current_period_start: null,
    current_period_end: null,
    subscription_current_period_ends_at: null,
    grace_expires_at: null,
    subscription_grace_period_ends_at: null,
    subscription_cadence: 'monthly',
  };

  const subscriptionMock = test.mock.method(
    AsaasSubscriptionService.prototype,
    'createOrUpdateSubscription',
    async () => ({
      subscription: {
        id: 'sub_plus',
        status: 'ACTIVE',
        cycle: 'MONTHLY',
        nextDueDate: '2024-07-05',
      },
      timeline: {
        cadence: 'monthly',
        trialStart: null,
        trialEnd: null,
        currentPeriodStart: new Date('2024-07-01T00:00:00.000Z'),
        currentPeriodEnd: new Date('2024-07-31T00:00:00.000Z'),
        gracePeriodEnd: new Date('2024-08-05T00:00:00.000Z'),
      },
    }),
  );

  const { calls, restore } = setupQueryMock([
    { rows: [{ empresa: 55 }], rowCount: 1 },
    { rows: [{ id: 12, nome: 'Plano Plus', valor_mensal: '249.90', valor_anual: '2499.90' }], rowCount: 1 },
    { rows: [empresaStateRow], rowCount: 1 },
    {
      rows: [
        {
          id: 3,
          provider: 'asaas',
          url_api: 'https://sandbox.asaas.com/api/v3',
          key_value: 'token',
          environment: 'homologacao',
          active: true,
        },
      ],
      rowCount: 1,
    },
    { rows: [{ asaas_customer_id: 'cus_linked_123' }], rowCount: 1 },
    { rows: [], rowCount: 1 },
    { rows: [], rowCount: 1 },
    { rows: [{ id: defaultAccountId }], rowCount: 1 },
    { rows: [financialFlowRow], rowCount: 1 },
  ]);

  const createCustomerMock = test.mock.method(AsaasClient.prototype, 'createCustomer', async () => {
    throw new Error('createCustomer should not be called when customer already linked');
  });

  const updateCustomerMock = test.mock.method(AsaasClient.prototype, 'updateCustomer', async () => ({
    id: 'cus_linked_123',
    object: 'customer',
    name: 'Empresa Atualizada',
  }));

  const chargeInputs: Array<CreateAsaasChargeInput> = [];
  const chargeMock = test.mock.method(AsaasChargeService.prototype, 'createCharge', async (input) => {
    chargeInputs.push(input as CreateAsaasChargeInput);
    return {
      charge: { id: 'ch_debit_001', status: 'PENDING', billingType: 'DEBIT_CARD' },
      flow: { ...financialFlowRow, external_provider: 'asaas', external_reference_id: 'ch_debit_001' },
    };
  });

  const req = {
    body: {
      planId: 12,
      pricingMode: 'mensal',
      paymentMethod: 'debito',
      billing: {
        companyName: 'Empresa Plus',
        document: '11122233344455',
        email: 'contato@empresaplus.com',
      },
    },
    auth: createAuth(40),
    headers: {},
    ip: '127.0.0.1',
  } as unknown as Request;

  const res = createMockResponse();

  try {
    await createPlanPayment(req, res);
  } finally {
    restore();
    createCustomerMock.mock.restore();
    updateCustomerMock.mock.restore();
    chargeMock.mock.restore();
    subscriptionMock.mock.restore();
  }

  assert.equal(res.statusCode, 201);
  assert.equal(chargeMock.mock.calls.length, 1);
  assert.equal(chargeInputs.length, 1);
  assert.equal(chargeInputs[0]?.billingType, 'DEBIT_CARD');
  assert.equal(subscriptionMock.mock.calls.length, 1);

  assert.equal(calls.length, 9);
  assert.match(calls[3]?.text ?? '', /CASE WHEN i.global IS TRUE THEN 0 ELSE 1 END/);
  assert.match(calls[4]?.text ?? '', /SELECT asaas_customer_id FROM public\.empresas/);
  assert.match(calls[5]?.text ?? '', /UPDATE public\.empresas SET asaas_customer_id/);
  assert.match(calls[7]?.text ?? '', /SELECT id::text AS id FROM public\.accounts/);
  assert.deepEqual(calls[7]?.values, undefined);
  assert.match(calls[8]?.text ?? '', /INSERT INTO financial_flows/);
  assert.ok(Array.isArray(calls[8]?.values));
  const insertValues = calls[8]?.values as unknown[];
  assert.equal(insertValues.length, 5);
  assert.equal(insertValues[0], 'Assinatura Plano Plus (mensal)');
  assert.equal(typeof insertValues[1], 'string');
  assert.match(String(insertValues[1]), /^\d{4}-\d{2}-\d{2}$/);
  assert.equal(insertValues[2], 249.9);
  assert.equal(insertValues[3], defaultAccountId);
  assert.equal(insertValues[4], 55);
});

test('createPlanPayment rejects credit card without card token', async () => {
  const { restore } = setupQueryMock([
    { rows: [{ empresa: 70 }], rowCount: 1 },
    { rows: [{ id: 21, nome: 'Plano Jurídico', valor_mensal: '199.90', valor_anual: '1999.90' }], rowCount: 1 },
  ]);

  const req = {
    body: {
      planId: 21,
      pricingMode: 'mensal',
      paymentMethod: 'cartao',
      billing: {
        companyName: 'Empresa Sem Token',
        document: '12345678000199',
        email: 'financeiro@semcartao.com',
      },
    },
    auth: createAuth(60),
    headers: {},
    ip: '127.0.0.1',
  } as unknown as Request;

  const res = createMockResponse();

  try {
    await createPlanPayment(req, res);
  } finally {
    restore();
  }

  assert.equal(res.statusCode, 400);
  assert.ok(res.body && typeof res.body === 'object');
  assert.match(String((res.body as { error?: string }).error ?? ''), /token do cartão/i);
});

test('createPlanPayment forwards credit card token and metadata to AsaasChargeService', async () => {
  const financialFlowRow = {
    id: 910,
    descricao: 'Assinatura Plano Enterprise (mensal)',
    valor: '499.90',
    vencimento: '2024-08-15',
    status: 'pendente',
  };
  const defaultAccountId = '123e4567-e89b-12d3-a456-426614174000';

  const empresaStateRow = {
    id: 95,
    nome_empresa: 'Empresa Enterprise',
    asaas_subscription_id: null,
    trial_started_at: null,
    trial_ends_at: null,
    subscription_trial_ends_at: null,
    current_period_start: null,
    current_period_end: null,
    subscription_current_period_ends_at: null,
    grace_expires_at: null,
    subscription_grace_period_ends_at: null,
    subscription_cadence: 'monthly',
  };

  const subscriptionMock = test.mock.method(
    AsaasSubscriptionService.prototype,
    'createOrUpdateSubscription',
    async () => ({
      subscription: {
        id: 'sub_enterprise',
        status: 'ACTIVE',
        cycle: 'MONTHLY',
        nextDueDate: '2024-08-15',
      },
      timeline: {
        cadence: 'monthly',
        trialStart: null,
        trialEnd: null,
        currentPeriodStart: new Date('2024-08-01T00:00:00.000Z'),
        currentPeriodEnd: new Date('2024-08-31T00:00:00.000Z'),
        gracePeriodEnd: new Date('2024-09-05T00:00:00.000Z'),
      },
    }),
  );

  const { calls, restore } = setupQueryMock([
    { rows: [{ empresa: 95 }], rowCount: 1 },
    { rows: [{ id: 33, nome: 'Plano Enterprise', valor_mensal: '499.90', valor_anual: '4999.90' }], rowCount: 1 },
    { rows: [empresaStateRow], rowCount: 1 },
    {
      rows: [
        {
          id: 6,
          provider: 'asaas',
          url_api: 'https://sandbox.asaas.com/api/v3',
          key_value: 'token',
          environment: 'homologacao',
          active: true,
        },
      ],
      rowCount: 1,
    },
    { rows: [{ asaas_customer_id: null }], rowCount: 1 },
    { rows: [], rowCount: 1 },
    { rows: [], rowCount: 1 },
    { rows: [{ id: defaultAccountId }], rowCount: 1 },
    { rows: [financialFlowRow], rowCount: 1 },
  ]);

  const createCustomerMock = test.mock.method(
    AsaasClient.prototype,
    'createCustomer',
    async () => ({
      id: 'cus_enterprise_001',
      object: 'customer',
      name: 'Empresa Enterprise',
    }),
  );

  const chargeInputs: Array<CreateAsaasChargeInput> = [];
  const chargeMock = test.mock.method(AsaasChargeService.prototype, 'createCharge', async (input) => {
    chargeInputs.push(input as CreateAsaasChargeInput);
    return {
      charge: { id: 'ch_card_123', status: 'PENDING', billingType: 'CREDIT_CARD' },
      flow: { ...financialFlowRow, external_provider: 'asaas', external_reference_id: 'ch_card_123' },
    };
  });

  const req = {
    body: {
      planId: 33,
      pricingMode: 'mensal',
      paymentMethod: 'cartao',
      billing: {
        companyName: 'Empresa Enterprise',
        document: '55443322110088',
        email: 'financeiro@enterprise.com',
      },
      cardToken: 'tok_card_123',
      cardMetadata: {
        brand: 'VISA',
        remoteIp: '198.51.100.10 ',
        last4Digits: '4242',
      },
    },
    auth: createAuth(75),
    headers: {},
    ip: '127.0.0.1',
  } as unknown as Request;

  const res = createMockResponse();

  try {
    await createPlanPayment(req, res);
  } finally {
    restore();
    createCustomerMock.mock.restore();
    chargeMock.mock.restore();
    subscriptionMock.mock.restore();
  }

  assert.equal(res.statusCode, 201);
  assert.equal(chargeInputs.length, 1);
  assert.equal(chargeInputs[0]?.cardToken, 'tok_card_123');
  assert.equal(chargeInputs[0]?.remoteIp, '198.51.100.10');
  assert.ok(chargeInputs[0]?.metadata);
  const metadata = chargeInputs[0]?.metadata as Record<string, unknown>;
  assert.ok(metadata.cardMetadata && typeof metadata.cardMetadata === 'object');
  assert.equal((metadata.cardMetadata as { brand?: string }).brand, 'VISA');
  assert.equal((metadata.cardMetadata as { remoteIp?: string }).remoteIp, '198.51.100.10');
  assert.equal((metadata.cardMetadata as { last4Digits?: string }).last4Digits, '4242');

  assert.equal(calls.length, 9);
  assert.match(calls[3]?.text ?? '', /CASE WHEN i.global IS TRUE THEN 0 ELSE 1 END/);
  assert.match(calls[0]?.text ?? '', /FROM public\.usuarios/);
  assert.match(calls[1]?.text ?? '', /FROM public\.planos/);
  const updateValues = calls[6]?.values as unknown[];
  assert.ok(Array.isArray(updateValues));
  assert.equal(updateValues[1], false);
  assert.equal(updateValues[9], 'pending');
});

test('createPlanPayment marks subscription active when confirmed card charge is returned', async () => {
  const financialFlowRow = {
    id: 930,
    descricao: 'Assinatura Plano Enterprise (mensal)',
    valor: '499.90',
    vencimento: '2024-08-15',
    status: 'pendente',
  };

  const empresaStateRow = {
    id: 112,
    nome_empresa: 'Empresa Confirmada',
    asaas_subscription_id: null,
    trial_started_at: null,
    trial_ends_at: null,
    subscription_trial_ends_at: null,
    current_period_start: null,
    current_period_end: null,
    subscription_current_period_ends_at: null,
    grace_expires_at: null,
    subscription_grace_period_ends_at: null,
    subscription_cadence: 'monthly',
  };

  const subscriptionMock = test.mock.method(
    AsaasSubscriptionService.prototype,
    'createOrUpdateSubscription',
    async () => ({
      subscription: {
        id: 'sub_confirmed',
        status: 'ACTIVE',
        cycle: 'MONTHLY',
        nextDueDate: '2024-08-15',
      },
      timeline: {
        cadence: 'monthly',
        trialStart: null,
        trialEnd: null,
        currentPeriodStart: new Date('2024-08-01T00:00:00.000Z'),
        currentPeriodEnd: new Date('2024-08-31T00:00:00.000Z'),
        gracePeriodEnd: new Date('2024-09-05T00:00:00.000Z'),
      },
    }),
  );

  const { calls, restore } = setupQueryMock([
    { rows: [{ empresa: 112 }], rowCount: 1 },
    { rows: [{ id: 33, nome: 'Plano Enterprise', valor_mensal: '499.90', valor_anual: '4999.90' }], rowCount: 1 },
    { rows: [empresaStateRow], rowCount: 1 },
    {
      rows: [
        {
          id: 6,
          provider: 'asaas',
          url_api: 'https://sandbox.asaas.com/api/v3',
          key_value: 'token',
          environment: 'homologacao',
          active: true,
        },
      ],
      rowCount: 1,
    },
    { rows: [{ asaas_customer_id: null }], rowCount: 1 },
    { rows: [], rowCount: 1 },
    { rows: [], rowCount: 1 },
    { rows: [{ id: '123e4567-e89b-12d3-a456-426614174555' }], rowCount: 1 },
    { rows: [financialFlowRow], rowCount: 1 },
    { rows: [], rowCount: 1 },
  ]);

  const createCustomerMock = test.mock.method(
    AsaasClient.prototype,
    'createCustomer',
    async () => ({
      id: 'cus_confirmed',
      object: 'customer',
      name: 'Empresa Confirmada',
    }),
  );

  const chargeMock = test.mock.method(
    AsaasChargeService.prototype,
    'createCharge',
    async () => ({
      charge: { id: 'ch_confirmed', status: 'CONFIRMED' },
      flow: { ...financialFlowRow, external_provider: 'asaas', external_reference_id: 'ch_confirmed' },
    }),
  );

  const req = {
    body: {
      planId: 33,
      pricingMode: 'mensal',
      paymentMethod: 'CREDIT_CARD',
      billing: {
        companyName: 'Empresa Confirmada',
        document: '99887766550',
        email: 'financeiro@confirmada.com',
      },
      cardToken: 'tok_confirmed',
    },
    auth: createAuth(79),
    headers: {},
    ip: '127.0.0.1',
  } as unknown as Request;

  const res = createMockResponse();

  try {
    await createPlanPayment(req, res);
  } finally {
    restore();
    subscriptionMock.mock.restore();
    createCustomerMock.mock.restore();
    chargeMock.mock.restore();
  }

  assert.equal(res.statusCode, 201);
  assert.equal(subscriptionMock.mock.calls.length, 1);
  assert.equal(chargeMock.mock.calls.length, 1);
  assert.equal(createCustomerMock.mock.calls.length, 1);
  assert.equal(calls.length, 10);
  const firstUpdateValues = calls[6]?.values as unknown[];
  assert.ok(Array.isArray(firstUpdateValues));
  assert.equal(firstUpdateValues[1], false);
  assert.equal(firstUpdateValues[9], 'pending');
  assert.match(calls[9]?.text ?? '', /SET subscription_status = 'active', ativo = TRUE/);
  assert.deepEqual(calls[9]?.values, [112]);
});
<|MERGE_RESOLUTION|>--- conflicted
+++ resolved
@@ -363,14 +363,7 @@
   assert.equal(subscriptionMock.mock.calls.length, 1);
   assert.equal(chargeMock.mock.calls.length, 1);
   assert.equal(calls.length, 9);
-<<<<<<< HEAD
   assert.match(calls[3]?.text ?? '', /CASE WHEN i.global IS TRUE THEN 0 ELSE 1 END/);
-=======
-  const updateValues = calls[6]?.values as unknown[];
-  assert.ok(Array.isArray(updateValues));
-  assert.equal(updateValues[1], false);
-  assert.equal(updateValues[9], 'pending');
->>>>>>> 6ecb29ea
   const cycle = subscriptionCalls[0]?.payload?.cycle;
   assert.equal(cycle, 'YEARLY');
 });
