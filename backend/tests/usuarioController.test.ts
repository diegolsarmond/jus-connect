--- conflicted
+++ resolved
@@ -53,17 +53,10 @@
   return response as Response & { statusCode: number; body: unknown };
 };
 
-<<<<<<< HEAD
 const setupQueryMock = (responses: (QueryResponse | Error)[]) => {
   const calls: QueryCall[] = [];
 
   const queryImpl = async (text: string, values?: unknown[]) => {
-=======
-const setupQueryMock = (responses: QueryMockResponse[]) => {
-  const calls: QueryCall[] = [];
-
-  const handleQuery = async function (this: Pool, text: string, values?: unknown[]) {
->>>>>>> f25e7000
     calls.push({ text, values });
 
     const normalized = text.trim().toUpperCase();
@@ -72,7 +65,6 @@
       return { rows: [], rowCount: 0 } satisfies QueryResponse;
     }
 
-<<<<<<< HEAD
     if (normalized.includes('UPDATE PUBLIC.EMAIL_CONFIRMATION_TOKENS')) {
       return { rows: [], rowCount: 0 } satisfies QueryResponse;
     }
@@ -102,30 +94,6 @@
       // noop
     },
   }));
-=======
-    if (responses.length === 0) {
-      throw new Error('Unexpected query invocation');
-    }
-
-    const next = responses.shift()!;
-
-    if (next instanceof Error) {
-      throw next;
-    }
-
-    return next;
-  };
-
-  const queryMock = test.mock.method(Pool.prototype, 'query', handleQuery);
-  const connectMock = test.mock.method(Pool.prototype, 'connect', async () => {
-    return {
-      query: handleQuery,
-      release() {
-        return undefined;
-      },
-    } as unknown as Awaited<ReturnType<Pool['connect']>>;
-  });
->>>>>>> f25e7000
 
   const restore = () => {
     queryMock.mock.restore();
