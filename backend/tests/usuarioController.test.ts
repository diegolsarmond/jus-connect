--- conflicted
+++ resolved
@@ -489,7 +489,6 @@
   assert.ok((welcomeArgs?.confirmationLink ?? '').includes('token='));
 });
 
-<<<<<<< HEAD
 test('createUsuario retorna 409 quando e-mail já cadastrado', async () => {
   const duplicateError = Object.assign(new Error('duplicate key value violates unique constraint'), {
     code: '23505',
@@ -497,10 +496,6 @@
 
   const { calls, restore } = setupQueryMock([
     { rows: [{ empresa: 3 }], rowCount: 1 },
-=======
-test('createUsuario rejeita CPF inválido', async () => {
-  const { calls, restore } = setupQueryMock([
-    { rows: [{ empresa: 5 }], rowCount: 1 },
     { rows: [{}], rowCount: 1 },
     {
       rows: [
@@ -514,67 +509,11 @@
       ],
       rowCount: 1,
     },
+    duplicateError,
   ]);
 
   const req = {
     body: {
-      nome_completo: 'Novo Usuário',
-      cpf: '1234567890',
-      email: 'novo@example.com',
-      perfil: 'admin',
-      empresa: 5,
-      setor: null,
-      oab: null,
-      status: true,
-      telefone: '(11) 90000-0000',
-      ultimo_login: null,
-      observacoes: null,
-    },
-    auth: createAuth(51),
-  } as unknown as Request;
-
-  const res = createMockResponse();
-
-  try {
-    await createUsuario(req, res);
-  } finally {
-    restore();
-  }
-
-  assert.equal(res.statusCode, 400);
-  assert.deepEqual(res.body, { error: 'CPF deve conter 11 dígitos.' });
-  assert.equal(calls.length, 3);
-  assert.ok(
-    calls.every((call) => !/INSERT INTO public\.usuarios/i.test(call.text ?? '')),
-  );
-});
-
-test('createUsuario rejeita telefone inválido', async () => {
-  const { calls, restore } = setupQueryMock([
-    { rows: [{ empresa: 5 }], rowCount: 1 },
->>>>>>> 737826af
-    { rows: [{}], rowCount: 1 },
-    {
-      rows: [
-        {
-          limite_usuarios: null,
-          limite_processos: null,
-          limite_propostas: null,
-          sincronizacao_processos_habilitada: null,
-          sincronizacao_processos_cota: null,
-        },
-      ],
-      rowCount: 1,
-    },
-<<<<<<< HEAD
-    duplicateError,
-=======
->>>>>>> 737826af
-  ]);
-
-  const req = {
-    body: {
-<<<<<<< HEAD
       nome_completo: 'Usuário Existente',
       cpf: '00000000000',
       email: 'existente@example.com',
@@ -588,21 +527,6 @@
       observacoes: null,
     },
     auth: createAuth(60),
-=======
-      nome_completo: 'Novo Usuário',
-      cpf: '12345678901',
-      email: 'novo@example.com',
-      perfil: 'admin',
-      empresa: 5,
-      setor: null,
-      oab: null,
-      status: true,
-      telefone: '119999999',
-      ultimo_login: null,
-      observacoes: null,
-    },
-    auth: createAuth(52),
->>>>>>> 737826af
   } as unknown as Request;
 
   const res = createMockResponse();
@@ -613,7 +537,6 @@
     restore();
   }
 
-<<<<<<< HEAD
   assert.equal(res.statusCode, 409);
   assert.deepEqual(res.body, { error: 'E-mail já cadastrado.' });
   assert.equal(calls.length, 4);
@@ -621,14 +544,6 @@
   assert.ok(insertCall);
   const deleteCall = calls.find((call) => /DELETE FROM public\.usuarios/.test(call.text ?? ''));
   assert.equal(deleteCall, undefined);
-=======
-  assert.equal(res.statusCode, 400);
-  assert.deepEqual(res.body, { error: 'Telefone deve conter 10 ou 11 dígitos.' });
-  assert.equal(calls.length, 3);
-  assert.ok(
-    calls.every((call) => !/INSERT INTO public\.usuarios/i.test(call.text ?? '')),
-  );
->>>>>>> 737826af
 });
 
 test('createUsuario cleans up created user when welcome email fails', async () => {
