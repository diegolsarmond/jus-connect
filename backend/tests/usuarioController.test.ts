--- conflicted
+++ resolved
@@ -507,7 +507,6 @@
   assert.match(calls[4]?.text ?? '', /BEGIN/);
 });
 
-<<<<<<< HEAD
 test('updateUsuario blocks updates to collaborators from another company', async () => {
   const { calls, restore } = setupQueryMock([
     { rows: [{ empresa: 5 }], rowCount: 1 },
@@ -531,78 +530,11 @@
       observacoes: null,
     },
     auth: createAuth(900),
-=======
-test('createUsuario permite administrador global informar empresa válida', async () => {
-  const welcomeModule = await import('../src/services/newUserWelcomeEmailService');
-  const capturedCalls: Parameters<
-    (typeof welcomeModule.newUserWelcomeEmailService)['sendWelcomeEmail']
-  >[] = [];
-
-  setWelcomeEmailServiceForTests({
-    async sendWelcomeEmail(params) {
-      capturedCalls.push(params);
-    },
-  });
-
-  const createdRow = {
-    id: 202,
-    nome_completo: 'Admin Global',
-    cpf: '11111111111',
-    email: 'admin.global@example.com',
-    perfil: 'admin',
-    empresa: 9,
-    setor: null,
-    oab: null,
-    status: true,
-    senha: 'argon2:placeholder',
-    telefone: '(11) 98888-0000',
-    ultimo_login: null,
-    observacoes: null,
-    datacriacao: '2024-03-02T12:00:00.000Z',
-  };
-
-  const { calls, restore } = setupQueryMock([
-    { rows: [{ empresa: null }], rowCount: 1 },
-    { rows: [{}], rowCount: 1 },
-    {
-      rows: [
-        {
-          limite_usuarios: null,
-          limite_processos: null,
-          limite_propostas: null,
-          sincronizacao_processos_habilitada: null,
-          sincronizacao_processos_cota: null,
-        },
-      ],
-      rowCount: 1,
-    },
-    { rows: [createdRow], rowCount: 1 },
-    { rows: [], rowCount: 0 },
-    { rows: [], rowCount: 1 },
-  ]);
-
-  const req = {
-    body: {
-      nome_completo: 'Admin Global',
-      cpf: '11111111111',
-      email: 'admin.global@example.com',
-      perfil: 'admin',
-      empresa: 9,
-      setor: null,
-      oab: null,
-      status: true,
-      telefone: '(11) 98888-0000',
-      ultimo_login: null,
-      observacoes: null,
-    },
-    auth: createAuth(99),
->>>>>>> 9a12d9cb
-  } as unknown as Request;
-
-  const res = createMockResponse();
-
-  try {
-<<<<<<< HEAD
+  } as unknown as Request;
+
+  const res = createMockResponse();
+
+  try {
     await updateUsuario(req, res);
   } finally {
     restore();
@@ -656,93 +588,11 @@
       observacoes: null,
     },
     auth: createAuth(901),
-=======
-    await createUsuario(req, res);
-  } finally {
-    resetWelcomeEmailServiceForTests();
-    restore();
-  }
-
-  assert.equal(res.statusCode, 201);
-
-  const empresaCheckCall = calls.find((call) =>
-    /SELECT 1 FROM public\.empresas WHERE id = \$1/.test(call.text ?? '')
-  );
-  assert.ok(empresaCheckCall);
-  assert.deepEqual(empresaCheckCall?.values, [9]);
-
-  const insertCall = calls.find((call) => /INSERT INTO public\.usuarios/.test(call.text ?? ''));
-  assert.ok(insertCall);
-  assert.equal(insertCall?.values?.[4], 9);
-
-  assert.equal(capturedCalls.length, 1);
-  const [welcomeArgs] = capturedCalls;
-  assert.equal(welcomeArgs?.to, 'admin.global@example.com');
-});
-
-test('createUsuario utiliza empresa do usuário autenticado quando não informada', async () => {
-  setWelcomeEmailServiceForTests({
-    async sendWelcomeEmail() {},
-  });
-
-  const createdRow = {
-    id: 303,
-    nome_completo: 'Colaborador',
-    cpf: '22222222222',
-    email: 'colaborador@example.com',
-    perfil: 'user',
-    empresa: 12,
-    setor: null,
-    oab: null,
-    status: true,
-    senha: 'argon2:placeholder',
-    telefone: '(11) 97777-0000',
-    ultimo_login: null,
-    observacoes: null,
-    datacriacao: '2024-03-03T12:00:00.000Z',
-  };
-
-  const { calls, restore } = setupQueryMock([
-    { rows: [{ empresa: 12 }], rowCount: 1 },
-    { rows: [{}], rowCount: 1 },
-    {
-      rows: [
-        {
-          limite_usuarios: null,
-          limite_processos: null,
-          limite_propostas: null,
-          sincronizacao_processos_habilitada: null,
-          sincronizacao_processos_cota: null,
-        },
-      ],
-      rowCount: 1,
-    },
-    { rows: [createdRow], rowCount: 1 },
-    { rows: [], rowCount: 0 },
-    { rows: [], rowCount: 1 },
-  ]);
-
-  const req = {
-    body: {
-      nome_completo: 'Colaborador',
-      cpf: '22222222222',
-      email: 'colaborador@example.com',
-      perfil: 'user',
-      setor: null,
-      oab: null,
-      status: true,
-      telefone: '(11) 97777-0000',
-      ultimo_login: null,
-      observacoes: null,
-    },
-    auth: createAuth(88),
->>>>>>> 9a12d9cb
-  } as unknown as Request;
-
-  const res = createMockResponse();
-
-  try {
-<<<<<<< HEAD
+  } as unknown as Request;
+
+  const res = createMockResponse();
+
+  try {
     await updateUsuario(req, res);
   } finally {
     restore();
@@ -808,24 +658,5 @@
   assert.equal(res.body, undefined);
   assert.equal(calls.length, 3);
   assert.match(calls[2]?.text ?? '', /DELETE FROM public\.usuarios/);
-=======
-    await createUsuario(req, res);
-  } finally {
-    resetWelcomeEmailServiceForTests();
-    restore();
-  }
-
-  assert.equal(res.statusCode, 201);
-
-  const empresaCheckCall = calls.find((call) =>
-    /SELECT 1 FROM public\.empresas WHERE id = \$1/.test(call.text ?? '')
-  );
-  assert.ok(empresaCheckCall);
-  assert.deepEqual(empresaCheckCall?.values, [12]);
-
-  const insertCall = calls.find((call) => /INSERT INTO public\.usuarios/.test(call.text ?? ''));
-  assert.ok(insertCall);
-  assert.equal(insertCall?.values?.[4], 12);
->>>>>>> 9a12d9cb
-});
-
+});
+
