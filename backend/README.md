# Backend

Estrutura inicial do backend usando Express e TypeScript.

## Pastas
- `src/`
  - `controllers/`
  - `routes/`
  - `models/`
  - `services/`
  - `index.ts`

## Como iniciar

### Ambiente de desenvolvimento local

1. Certifique-se de ter o **Node.js 20** (ou superior) e um banco de dados
   **PostgreSQL** acessível. O projeto já inclui um `appsettings.json`
   configurado para a stack de desenvolvimento utilizada no Docker Compose da
   Quantum, mas você pode sobrescrever a conexão usando a variável
<<<<<<< HEAD
   `DATABASE_URL`. Para o ambiente de testes/homologação padrão utilize:

   ```bash
   export DATABASE_URL="postgres://postgres:C@104rm0nd1994@easypanel02.quantumtecnologia.com.br:5438/quantumtecnologia?sslmode=disable"
   ```

   Caso prefira outra instância local, substitua a string acima pela conexão
   desejada.
=======
   `DATABASE_URL` se preferir outro servidor.
>>>>>>> efc49d27
2. Instale as dependências do backend:

   ```bash
   npm install
   ```

3. (Opcional) Execute os scripts SQL necessários para criar as tabelas usadas
   pelos módulos que deseja testar. Os arquivos estão em `sql/*.sql`. O
   projeto pode ser iniciado mesmo sem todas as tabelas, mas os endpoints que
   dependem delas retornarão erros específicos.
4. Inicie o servidor em modo desenvolvimento. A API ficará disponível em
   `http://localhost:3001` e a documentação Swagger em
   `http://localhost:3001/api-docs`:

   ```bash
   npm run dev
   ```

Por padrão o servidor escuta em todas as interfaces (`0.0.0.0`), o que facilita
o acesso a partir de outras máquinas da rede local, containers ou tunneling
de ferramentas como ngrok.

### Utilizando a API de produção

Para cenários de homologação rápida ou integração com o frontend publicado, a
mesma base de código também pode ser executada em modo produção consumindo a
API hospedada pela Quantum em `https://jusconnec.quantumtecnologia.com.br`.

- Quando o backend é inicializado sem sobrescrever `FRONTEND_BASE_URL`, ele já
  utiliza essa URL como padrão em fluxos que enviam links por e-mail, como o
  reset de senha.
- Ao rodar o frontend localmente, defina `VITE_API_URL` (ou utilize o arquivo
  `.env.development` fornecido no projeto do frontend) para apontar os
  requests para `https://jusconnec.quantumtecnologia.com.br/api`.
- Caso precise habilitar novos domínios para consumir a API pública, defina a
  variável `CORS_ALLOWED_ORIGINS` antes de subir o backend.

Em produção recomenda-se executar `npm run build` seguido de `npm start`, ou
utilizar a imagem Docker disponibilizada na raiz do monorepo.

# Rodando testes

```bash
npm test
```

## Banco de dados

O arquivo `sql/templates.sql` contém a estrutura mínima para as tabelas `templates` e `tags` utilizadas pelos novos endpoints de documentos. Execute esse script em um banco PostgreSQL antes de iniciar o servidor.

O script `sql/support.sql` cria a tabela `support_requests` utilizada pelo módulo de suporte.

O script `sql/situacoes.sql` cria as tabelas `situacao_cliente`, `situacao_proposta` e `situacao_processo`, além de inserir alguns valores iniciais necessários para os cadastros de situações utilizados nas oportunidades.

O script `sql/integration_api_keys.sql` define a tabela `integration_api_keys`, responsável por armazenar as chaves de API configuradas na tela de Integrações.

O script `sql/intimacoes.sql` cria a tabela `intimacoes`, utilizada para
persistir os dados normalizados durante a sincronização das intimações do
Projudi.

O script `sql/user_profile.sql` define as tabelas utilizadas pela tela "Meu
Perfil", responsáveis por armazenar os dados personalizados do usuário,
histórico de auditoria e sessões ativas.

## CORS

Por padrão o backend libera requisições vindas de `localhost` e do domínio `https://jusconnec.quantumtecnologia.com.br`. Caso precise habilitar outros hosts, defina a variável de ambiente `CORS_ALLOWED_ORIGINS` com uma lista de URLs separadas por vírgula:

```bash
CORS_ALLOWED_ORIGINS="https://meusite.com,https://app.meusite.com" npm start
```

Para cenários específicos é possível liberar todas as origens definindo `CORS_ALLOW_ALL=true`, embora isso não seja recomendado em produção.

## Documentação
Após iniciar o servidor, acesse [http://localhost:3001/api-docs](http://localhost:3001/api-docs) para visualizar a documentação Swagger.

## Autenticação

Os endpoints `POST /api/auth/login` e `GET /api/auth/me` permitem autenticar usuários e recuperar os dados do usuário logado.
Defina a variável `AUTH_TOKEN_SECRET` com um valor seguro em produção. Opcionalmente, utilize `AUTH_TOKEN_EXPIRATION` para
customizar o tempo de expiração (em segundos ou usando sufixos como `15m`, `2h` ou `7d`).

## Produção

Para gerar o build e executar o servidor em produção:

```bash
npm run build
DATABASE_URL="postgres://postgres:C@104rm0nd1994@base-de-dados_postgres:5432/quantumtecnologia?sslmode=disable" npm start
```

Se `DATABASE_URL` não estiver definida, o servidor tentará utilizar a conexão
descrita em `appsettings.json`. Esse arquivo é opcional; caso ambos estejam
ausentes, a inicialização falhará com um erro descritivo.

Caso a pasta `../frontend/dist` esteja presente (por exemplo, após executar
`npm run build` no frontend), o servidor também publicará automaticamente os
arquivos estáticos do aplicativo React na rota raiz.<|MERGE_RESOLUTION|>--- conflicted
+++ resolved
@@ -18,7 +18,6 @@
    **PostgreSQL** acessível. O projeto já inclui um `appsettings.json`
    configurado para a stack de desenvolvimento utilizada no Docker Compose da
    Quantum, mas você pode sobrescrever a conexão usando a variável
-<<<<<<< HEAD
    `DATABASE_URL`. Para o ambiente de testes/homologação padrão utilize:
 
    ```bash
@@ -27,9 +26,7 @@
 
    Caso prefira outra instância local, substitua a string acima pela conexão
    desejada.
-=======
-   `DATABASE_URL` se preferir outro servidor.
->>>>>>> efc49d27
+
 2. Instale as dependências do backend:
 
    ```bash
