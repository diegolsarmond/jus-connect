--- conflicted
+++ resolved
@@ -203,20 +203,14 @@
  *     summary: Lista conversas sincronizadas com o WAHA
  *     tags:
  *       - Conversas
-<<<<<<< HEAD
-=======
-
->>>>>>> 7cca716a
+
  *     parameters:
  *       - in: query
  *         name: session
  *         schema:
  *           type: string
  *         description: "Identificador da sessão WAHA (ex.: QuantumTecnologia01) para filtrar a consulta remota."
-<<<<<<< HEAD
-=======
-
->>>>>>> 7cca716a
+
  *       - in: query
  *         name: limit
  *         schema:
@@ -224,22 +218,16 @@
  *           minimum: 1
  *           maximum: 200
  *         description: "Quantidade máxima de chats retornados por sessão ao consultar o WAHA (padrão 30)."
-<<<<<<< HEAD
-=======
-
->>>>>>> 7cca716a
+
  *       - in: query
  *         name: source
  *         schema:
  *           type: string
  *           enum: [waha, local]
-<<<<<<< HEAD
- *         description: "Define a origem dos dados. Utilize `local` para ignorar o WAHA e retornar apenas registros persistidos."
-=======
+
  *         description: Define a origem dos dados. Utilize `local` para ignorar o WAHA e retornar apenas registros persistidos.
  *     summary: Lista todas as conversas cadastradas
  *     tags: [Conversas]
->>>>>>> 7cca716a
  *     responses:
  *       200:
  *         description: Lista de conversas ordenadas pela atividade mais recente
