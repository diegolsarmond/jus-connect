--- conflicted
+++ resolved
@@ -134,11 +134,8 @@
     advogado_responsavel: row.advogado_responsavel,
     data_distribuicao: row.data_distribuicao,
     datajud_tipo_justica: row.datajud_tipo_justica ?? null,
-<<<<<<< HEAD
     datajud_alias: (0, datajud_1.canonicalizeDatajudAlias)(row.datajud_alias),
-=======
-    datajud_alias: normalizeDatajudAliasValue(row.datajud_alias),
->>>>>>> 5bafc222
+
     criado_em: row.criado_em,
     atualizado_em: row.atualizado_em,
     cliente: row.cliente_id
@@ -298,11 +295,8 @@
         ? normalizeLowercase(datajud_tipo_justica)
         : null;
     const datajudAliasValue = columnInfo.hasDatajudAlias
-<<<<<<< HEAD
         ? (0, datajud_1.canonicalizeDatajudAlias)(datajud_alias)
-=======
-        ? normalizeDatajudAliasValue(datajud_alias)
->>>>>>> 5bafc222
+
         : null;
     const missingDatajudFields = [];
     if (columnInfo.hasDatajudTipoJustica && !datajudTipoJusticaValue) {
@@ -414,11 +408,8 @@
         ? normalizeLowercase(datajud_tipo_justica)
         : null;
     const datajudAliasValue = columnInfo.hasDatajudAlias
-<<<<<<< HEAD
         ? (0, datajud_1.canonicalizeDatajudAlias)(datajud_alias)
-=======
-        ? normalizeDatajudAliasValue(datajud_alias)
->>>>>>> 5bafc222
+
         : null;
     const missingDatajudFields = [];
     if (columnInfo.hasDatajudTipoJustica && !datajudTipoJusticaValue) {
@@ -524,11 +515,8 @@
         }
         const row = result.rows[0];
         const numeroProcesso = normalizeString(row.numero);
-<<<<<<< HEAD
         const datajudAlias = (0, datajud_1.canonicalizeDatajudAlias)(row.datajud_alias);
-=======
-        const datajudAlias = normalizeDatajudAliasValue(row.datajud_alias);
->>>>>>> 5bafc222
+
         if (!numeroProcesso || !datajudAlias) {
             return res.json([]);
         }
