"use strict";
var __importDefault = (this && this.__importDefault) || function (mod) {
    return (mod && mod.__esModule) ? mod : { "default": mod };
};
Object.defineProperty(exports, "__esModule", { value: true });
const fs_1 = __importDefault(require("fs"));
const path_1 = __importDefault(require("path"));
const parseLine = (line) => {
    const trimmed = line.trim();
    if (!trimmed || trimmed.startsWith('#')) {
        return null;
    }
    const exportPrefix = 'export ';
    const normalized = trimmed.startsWith(exportPrefix)
        ? trimmed.slice(exportPrefix.length)
        : trimmed;
    const equalsIndex = normalized.indexOf('=');
    if (equalsIndex === -1) {
        return null;
    }
    const key = normalized.slice(0, equalsIndex).trim();
    if (!key) {
        return null;
    }
    const rawValue = normalized.slice(equalsIndex + 1).trim();
    let value = rawValue;
    if ((rawValue.startsWith('"') && rawValue.endsWith('"')) ||
        (rawValue.startsWith("'") && rawValue.endsWith("'"))) {
        value = rawValue.slice(1, -1);
    }
    return [key, value];
};
const loadEnvFile = (filePath) => {
    if (!fs_1.default.existsSync(filePath)) {
        return;
    }
    const content = fs_1.default.readFileSync(filePath, 'utf8');
    const lines = content.split(/\r?\n/);
    for (const line of lines) {
        const parsed = parseLine(line);
        if (!parsed) {
            continue;
        }
        const [key, value] = parsed;
        if (process.env[key] === undefined) {
            process.env[key] = value;
        }
    }
};
const findEnvFileInAncestors = (startDir) => {
    let currentDir = path_1.default.resolve(startDir);
    while (true) {
        const candidate = path_1.default.join(currentDir, '.env');
        if (fs_1.default.existsSync(candidate)) {
            return candidate;
        }
        const parentDir = path_1.default.dirname(currentDir);
        if (parentDir === currentDir) {
            break;
        }
        currentDir = parentDir;
    }
    return null;
};
<<<<<<< HEAD
const pathsEqual = (first, second) => {
    if (!first || !second) {
        return false;
    }
    return path_1.default.resolve(first) === path_1.default.resolve(second);
};
=======
>>>>>>> 441f021b
const loadEnvFilesInOrder = (paths) => {
    const seen = new Set();
    for (const candidate of paths) {
        if (!candidate) {
            continue;
        }
        const resolved = path_1.default.resolve(candidate);
        if (seen.has(resolved)) {
            continue;
        }
        if (!fs_1.default.existsSync(resolved)) {
            continue;
        }
        try {
            const stats = fs_1.default.statSync(resolved);
            if (!stats.isFile()) {
                continue;
            }
        }
        catch (_a) {
            continue;
        }
        loadEnvFile(resolved);
        seen.add(resolved);
    }
};
const loadDefaultEnvFile = () => {
    const customPath = process.env.DOTENV_CONFIG_PATH;
    if (customPath) {
        const resolvedCustomPath = path_1.default.isAbsolute(customPath)
            ? customPath
            : path_1.default.resolve(process.cwd(), customPath);
        if (fs_1.default.existsSync(resolvedCustomPath)) {
            loadEnvFile(resolvedCustomPath);
            return;
        }
    }
    const backendRoot = path_1.default.resolve(__dirname, '..', '..');
    const repoRoot = path_1.default.resolve(backendRoot, '..');
<<<<<<< HEAD
    const backendEnvPath = path_1.default.join(backendRoot, '.env');
    const repoEnvPath = path_1.default.join(repoRoot, '.env');
    const ancestorEnvFile = findEnvFileInAncestors(process.cwd());
    const fallbackCandidates = [];
    if (ancestorEnvFile &&
        !pathsEqual(ancestorEnvFile, backendEnvPath) &&
        !pathsEqual(ancestorEnvFile, repoEnvPath)) {
        fallbackCandidates.push(ancestorEnvFile);
    }
    fallbackCandidates.push(backendEnvPath, repoEnvPath);
=======
    const ancestorEnvFile = findEnvFileInAncestors(process.cwd());
    const fallbackCandidates = [
        ancestorEnvFile,
        path_1.default.join(backendRoot, '.env'),
        path_1.default.join(repoRoot, '.env'),
    ];
>>>>>>> 441f021b
    loadEnvFilesInOrder(fallbackCandidates);
};
loadDefaultEnvFile();<|MERGE_RESOLUTION|>--- conflicted
+++ resolved
@@ -62,15 +62,13 @@
     }
     return null;
 };
-<<<<<<< HEAD
 const pathsEqual = (first, second) => {
     if (!first || !second) {
         return false;
     }
     return path_1.default.resolve(first) === path_1.default.resolve(second);
 };
-=======
->>>>>>> 441f021b
+
 const loadEnvFilesInOrder = (paths) => {
     const seen = new Set();
     for (const candidate of paths) {
@@ -110,7 +108,6 @@
     }
     const backendRoot = path_1.default.resolve(__dirname, '..', '..');
     const repoRoot = path_1.default.resolve(backendRoot, '..');
-<<<<<<< HEAD
     const backendEnvPath = path_1.default.join(backendRoot, '.env');
     const repoEnvPath = path_1.default.join(repoRoot, '.env');
     const ancestorEnvFile = findEnvFileInAncestors(process.cwd());
@@ -121,14 +118,12 @@
         fallbackCandidates.push(ancestorEnvFile);
     }
     fallbackCandidates.push(backendEnvPath, repoEnvPath);
-=======
     const ancestorEnvFile = findEnvFileInAncestors(process.cwd());
     const fallbackCandidates = [
         ancestorEnvFile,
         path_1.default.join(backendRoot, '.env'),
         path_1.default.join(repoRoot, '.env'),
     ];
->>>>>>> 441f021b
     loadEnvFilesInOrder(fallbackCandidates);
 };
 loadDefaultEnvFile();