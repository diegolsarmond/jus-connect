--- conflicted
+++ resolved
@@ -267,11 +267,8 @@
         });
     }
     async listKnownSessions() {
-<<<<<<< HEAD
         const result = await this.query(`SELECT DISTINCT metadata ->> 'session' AS session_id
-=======
-        const result = await this.db.query(`SELECT DISTINCT metadata ->> 'session' AS session_id
->>>>>>> 6ef702ff
+
          FROM chat_conversations
         WHERE metadata ? 'session'`);
         const sessions = [];
