"use strict";
Object.defineProperty(exports, "__esModule", { value: true });
exports.fetchDatajudMovimentacoes = void 0;
const datajud_1 = require("../utils/datajud");
const DATAJUD_BASE_URL = 'https://api-publica.datajud.cnj.jus.br';
const DATAJUD_TIMEOUT_MS = 15000;
const isNonEmptyString = (value) => typeof value === 'string' && value.trim() !== '';
const resolveFetch = () => {
    const fetchImpl = globalThis.fetch;
    if (typeof fetchImpl !== 'function') {
        throw new Error('Fetch API não disponível no ambiente atual');
    }
    return fetchImpl;
};
const formatComplemento = (complemento) => {
    const nome = isNonEmptyString(complemento?.nome) ? complemento.nome.trim() : '';
    const descricao = isNonEmptyString(complemento?.descricao)
        ? complemento.descricao.trim()
        : '';
    if (nome && descricao) {
        return `${nome} (${descricao})`;
    }
    if (nome) {
        return nome;
    }
    if (descricao) {
        return descricao;
    }
    return null;
};
const mapMovimento = (movimento) => {
    const codigoRaw = movimento?.codigo;
    let codigo = null;
    if (typeof codigoRaw === 'number' && Number.isFinite(codigoRaw)) {
        codigo = codigoRaw;
    }
    else if (typeof codigoRaw === 'string') {
        const parsed = Number.parseInt(codigoRaw, 10);
        codigo = Number.isNaN(parsed) ? null : parsed;
    }
    const nome = isNonEmptyString(movimento?.nome)
        ? movimento.nome.trim()
        : 'Movimentação';
    const descricaoPreferida = isNonEmptyString(movimento?.descricao)
        ? movimento.descricao.trim()
        : null;
    const complementos = Array.isArray(movimento?.complementosTabelados)
        ? movimento.complementosTabelados
            .map((item) => formatComplemento(item))
            .filter((value) => Boolean(value))
        : [];
    const descricao = descricaoPreferida
        ? descricaoPreferida
        : complementos.length > 0
            ? `${nome} · ${complementos.join(', ')}`
            : nome;
    const dataHora = isNonEmptyString(movimento?.dataHora)
        ? movimento.dataHora
        : null;
    return {
        codigo,
        nome,
        descricao,
        dataHora,
    };
};
const fetchDatajudMovimentacoes = async (alias, numeroProcesso) => {
    const apiKey = process.env.DATAJUD_API_KEY;
    if (!apiKey) {
        throw new Error('DATAJUD_API_KEY não configurada');
    }
    const normalizedAlias = (0, datajud_1.canonicalizeDatajudAlias)(alias);
    if (!normalizedAlias) {
        throw new Error('Alias do Datajud inválido para consulta');
    }
    const url = `${DATAJUD_BASE_URL}/${normalizedAlias}/_search`;
<<<<<<< HEAD
    const numeroProcessoSomenteDigitos = numeroProcesso.replace(/\D+/g, '');
    const numeroNormalizado = numeroProcessoSomenteDigitos.length > 0 ? numeroProcessoSomenteDigitos : numeroProcesso;
=======
    const numeroForQueryDigits = numeroProcesso.replace(/\D/g, '').trim();
    const numeroForQuery = numeroForQueryDigits || numeroProcesso.trim();
    if (!numeroForQuery) {
        throw new Error('Número do processo inválido para consulta');
    }

>>>>>>> bf5a7db2
    const fetchImpl = resolveFetch();
    const controller = new AbortController();
    const timeout = setTimeout(() => controller.abort(), DATAJUD_TIMEOUT_MS);
    try {
        const response = await fetchImpl(url, {
            method: 'POST',
            headers: {
                Accept: 'application/json',
                'Content-Type': 'application/json',
                Authorization: `APIKey ${apiKey}`,
            },
            body: JSON.stringify({
                query: { match: { numeroProcesso: numeroForQuery } },

                size: 1,
            }),
            signal: controller.signal,
        });
        if (!response.ok) {
            throw new Error(`Falha ao consultar Datajud (HTTP ${response.status})`);
        }
        const json = (await response.json());
        const hits = Array.isArray(json?.hits?.hits) ? json.hits?.hits : [];
        const movimentos = hits
            ?.map((hit) => hit?._source?.movimentos)
            .find((collection) => Array.isArray(collection));
        if (!Array.isArray(movimentos)) {
            return [];
        }
        return movimentos
            .map((movimento) => mapMovimento(movimento))
            .sort((a, b) => {
            const timeA = a.dataHora ? new Date(a.dataHora).getTime() : 0;
            const timeB = b.dataHora ? new Date(b.dataHora).getTime() : 0;
            return timeB - timeA;
        });
    }
    catch (error) {
        if (error?.name === 'AbortError') {
            throw new Error('Tempo excedido ao consultar a API pública do Datajud');
        }
        throw error;
    }
    finally {
        clearTimeout(timeout);
    }
};
exports.fetchDatajudMovimentacoes = fetchDatajudMovimentacoes;<|MERGE_RESOLUTION|>--- conflicted
+++ resolved
@@ -74,17 +74,9 @@
         throw new Error('Alias do Datajud inválido para consulta');
     }
     const url = `${DATAJUD_BASE_URL}/${normalizedAlias}/_search`;
-<<<<<<< HEAD
     const numeroProcessoSomenteDigitos = numeroProcesso.replace(/\D+/g, '');
     const numeroNormalizado = numeroProcessoSomenteDigitos.length > 0 ? numeroProcessoSomenteDigitos : numeroProcesso;
-=======
-    const numeroForQueryDigits = numeroProcesso.replace(/\D/g, '').trim();
-    const numeroForQuery = numeroForQueryDigits || numeroProcesso.trim();
-    if (!numeroForQuery) {
-        throw new Error('Número do processo inválido para consulta');
-    }
 
->>>>>>> bf5a7db2
     const fetchImpl = resolveFetch();
     const controller = new AbortController();
     const timeout = setTimeout(() => controller.abort(), DATAJUD_TIMEOUT_MS);
