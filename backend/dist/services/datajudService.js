"use strict";
Object.defineProperty(exports, "__esModule", { value: true });
exports.fetchDatajudMovimentacoes = void 0;
const datajud_1 = require("../utils/datajud");
const DATAJUD_BASE_URL = 'https://api-publica.datajud.cnj.jus.br';
const DATAJUD_TIMEOUT_MS = 15000;
const isNonEmptyString = (value) => typeof value === 'string' && value.trim() !== '';
const resolveFetch = () => {
    const fetchImpl = globalThis.fetch;
    if (typeof fetchImpl !== 'function') {
        throw new Error('Fetch API não disponível no ambiente atual');
    }
    return fetchImpl;
};
const formatComplemento = (complemento) => {
    const nome = isNonEmptyString(complemento?.nome) ? complemento.nome.trim() : '';
    const descricao = isNonEmptyString(complemento?.descricao)
        ? complemento.descricao.trim()
        : '';
    if (nome && descricao) {
        return `${nome} (${descricao})`;
    }
    if (nome) {
        return nome;
    }
    if (descricao) {
        return descricao;
    }
    return null;
};
const mapMovimento = (movimento) => {
    const codigoRaw = movimento?.codigo;
    let codigo = null;
    if (typeof codigoRaw === 'number' && Number.isFinite(codigoRaw)) {
        codigo = codigoRaw;
    }
    else if (typeof codigoRaw === 'string') {
        const parsed = Number.parseInt(codigoRaw, 10);
        codigo = Number.isNaN(parsed) ? null : parsed;
    }
    const nome = isNonEmptyString(movimento?.nome)
        ? movimento.nome.trim()
        : 'Movimentação';
    const descricaoPreferida = isNonEmptyString(movimento?.descricao)
        ? movimento.descricao.trim()
        : null;
    const complementos = Array.isArray(movimento?.complementosTabelados)
        ? movimento.complementosTabelados
            .map((item) => formatComplemento(item))
            .filter((value) => Boolean(value))
        : [];
    const descricao = descricaoPreferida
        ? descricaoPreferida
        : complementos.length > 0
            ? `${nome} · ${complementos.join(', ')}`
            : nome;
    const dataHora = isNonEmptyString(movimento?.dataHora)
        ? movimento.dataHora
        : null;
    return {
        codigo,
        nome,
        descricao,
        dataHora,
    };
};
const fetchDatajudMovimentacoes = async (alias, numeroProcesso) => {
    const apiKey = process.env.DATAJUD_API_KEY;
    if (!apiKey) {
        throw new Error('DATAJUD_API_KEY não configurada');
    }
    const normalizedAlias = (0, datajud_1.canonicalizeDatajudAlias)(alias);
    if (!normalizedAlias) {
        throw new Error('Alias do Datajud inválido para consulta');
    }
    const url = `${DATAJUD_BASE_URL}/${normalizedAlias}/_search`;
<<<<<<< HEAD
    const numeroForQueryDigits = numeroProcesso.replace(/\D/g, '').trim();
    const numeroForQuery = numeroForQueryDigits || numeroProcesso.trim();
    if (!numeroForQuery) {
        throw new Error('Número do processo inválido para consulta');
    }
=======
    const numeroForQuery = numeroProcesso.replace(/\D+/g, '');
    const numeroNormalizado = numeroForQuery.length > 0 ? numeroForQuery : numeroProcesso;
>>>>>>> 659b2de1
    const fetchImpl = resolveFetch();
    const controller = new AbortController();
    const timeout = setTimeout(() => controller.abort(), DATAJUD_TIMEOUT_MS);
    try {
        const response = await fetchImpl(url, {
            method: 'POST',
            headers: {
                Accept: 'application/json',
                'Content-Type': 'application/json',
                Authorization: `APIKey ${apiKey}`,
            },
            body: JSON.stringify({
<<<<<<< HEAD
                query: { match: { numeroProcesso: numeroForQuery } },
=======
                query: { match: { numeroProcesso: numeroNormalizado } },
>>>>>>> 659b2de1
                size: 1,
            }),
            signal: controller.signal,
        });
        if (!response.ok) {
            throw new Error(`Falha ao consultar Datajud (HTTP ${response.status})`);
        }
        const json = (await response.json());
        const hits = Array.isArray(json?.hits?.hits) ? json.hits?.hits : [];
        const movimentos = hits
            ?.map((hit) => hit?._source?.movimentos)
            .find((collection) => Array.isArray(collection));
        if (!Array.isArray(movimentos)) {
            return [];
        }
        return movimentos
            .map((movimento) => mapMovimento(movimento))
            .sort((a, b) => {
            const timeA = a.dataHora ? new Date(a.dataHora).getTime() : 0;
            const timeB = b.dataHora ? new Date(b.dataHora).getTime() : 0;
            return timeB - timeA;
        });
    }
    catch (error) {
        if (error?.name === 'AbortError') {
            throw new Error('Tempo excedido ao consultar a API pública do Datajud');
        }
        throw error;
    }
    finally {
        clearTimeout(timeout);
    }
};
exports.fetchDatajudMovimentacoes = fetchDatajudMovimentacoes;<|MERGE_RESOLUTION|>--- conflicted
+++ resolved
@@ -74,16 +74,12 @@
         throw new Error('Alias do Datajud inválido para consulta');
     }
     const url = `${DATAJUD_BASE_URL}/${normalizedAlias}/_search`;
-<<<<<<< HEAD
     const numeroForQueryDigits = numeroProcesso.replace(/\D/g, '').trim();
     const numeroForQuery = numeroForQueryDigits || numeroProcesso.trim();
     if (!numeroForQuery) {
         throw new Error('Número do processo inválido para consulta');
     }
-=======
-    const numeroForQuery = numeroProcesso.replace(/\D+/g, '');
-    const numeroNormalizado = numeroForQuery.length > 0 ? numeroForQuery : numeroProcesso;
->>>>>>> 659b2de1
+
     const fetchImpl = resolveFetch();
     const controller = new AbortController();
     const timeout = setTimeout(() => controller.abort(), DATAJUD_TIMEOUT_MS);
@@ -96,11 +92,8 @@
                 Authorization: `APIKey ${apiKey}`,
             },
             body: JSON.stringify({
-<<<<<<< HEAD
                 query: { match: { numeroProcesso: numeroForQuery } },
-=======
-                query: { match: { numeroProcesso: numeroNormalizado } },
->>>>>>> 659b2de1
+
                 size: 1,
             }),
             signal: controller.signal,
